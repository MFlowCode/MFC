!>
!! @file m_mpi_proxy.f90
!! @brief Contains module m_mpi_proxy

#:include 'case.fpp'
#:include 'macros.fpp'

!> @brief The module serves as a proxy to the parameters and subroutines
!!          available in the MPI implementation's MPI module. Specifically,
!!          the purpose of the proxy is to harness basic MPI commands into
!!          more complicated procedures as to accomplish the communication
!!          goals for the simulation.
module m_mpi_proxy

#ifdef MFC_MPI
    use mpi                    !< Message passing interface (MPI) module
#endif

    use m_helper_basic         !< Functions to compare floating point numbers

    use m_helper

    use m_derived_types        !< Definitions of the derived types

    use m_global_parameters    !< Definitions of the global parameters

    use m_mpi_common

    use m_nvtx

    use ieee_arithmetic

    implicit none

    integer, private, allocatable, dimension(:) :: ib_buff_send !<
    !! This variable is utilized to pack and send the buffer of the immersed
    !! boundary markers, for a single computational domain boundary at the
    !! time, to the relevant neighboring processor.

    integer, private, allocatable, dimension(:) :: ib_buff_recv !<
    !! q_cons_buff_recv is utilized to receive and unpack the buffer of the
    !! immersed boundary markers, for a single computational domain boundary
    !! at the time, from the relevant neighboring processor.

    !> @name Generic flags used to identify and report MPI errors
    !> @{
    integer, private :: ierr
    !> @}
<<<<<<< HEAD
=======

    integer :: i_halo_size
    !$acc declare create(i_halo_size)
>>>>>>> a1da667a

contains

    subroutine s_initialize_mpi_proxy_module()

#ifdef MFC_MPI
        if (ib) then
            if (n > 0) then
                if (p > 0) then
                    i_halo_size = -1 + gp_layers* &
                                            & (m + 2*gp_layers + 1)* &
                                            & (n + 2*gp_layers + 1)* &
                                            & (p + 2*gp_layers + 1)/ &
                                            & (min(m, n, p) + 2*gp_layers + 1)
                else
                    i_halo_size = -1 + gp_layers* &
                                            & (max(m, n) + 2*gp_layers + 1)
                end if
            else
                i_halo_size = -1 + gp_layers
            end if

            !$acc update device(i_halo_size)
            @:ALLOCATE(ib_buff_send(0:i_halo_size), ib_buff_recv(0:i_halo_size))
        end if
#endif

    end subroutine s_initialize_mpi_proxy_module

    !>  Since only the processor with rank 0 reads and verifies
        !!      the consistency of user inputs, these are initially not
        !!      available to the other processors. Then, the purpose of
        !!      this subroutine is to distribute the user inputs to the
        !!      remaining processors in the communicator.
    impure subroutine s_mpi_bcast_user_inputs()

#ifdef MFC_MPI

        integer :: i, j !< Generic loop iterator

        call MPI_BCAST(case_dir, len(case_dir), MPI_CHARACTER, 0, MPI_COMM_WORLD, ierr)

        #:for VAR in ['k_x', 'k_y', 'k_z', 'w_x', 'w_y', 'w_z', 'p_x', 'p_y', &
            & 'p_z', 'g_x', 'g_y', 'g_z']
            call MPI_BCAST(${VAR}$, 1, mpi_p, 0, MPI_COMM_WORLD, ierr)
        #:endfor

        #:for VAR in ['t_step_old', 'm', 'n', 'p', 'm_glb', 'n_glb', 'p_glb',  &
            & 't_step_start','t_step_stop','t_step_save','t_step_print',       &
            & 'model_eqns','time_stepper', 'riemann_solver', 'low_Mach',       &
            & 'wave_speeds', 'avg_state', 'precision', 'bc_x%beg', 'bc_x%end', &
            & 'bc_y%beg', 'bc_y%end', 'bc_z%beg', 'bc_z%end',  'fd_order',     &
            & 'num_probes', 'num_integrals', 'bubble_model', 'thermal',        &
            & 'R0_type', 'num_source', 'relax_model', 'num_ibs', 'n_start',    &
            & 'num_bc_patches']
            call MPI_BCAST(${VAR}$, 1, MPI_INTEGER, 0, MPI_COMM_WORLD, ierr)
        #:endfor

        #:for VAR in [ 'run_time_info','cyl_coord', 'mpp_lim',     &
            &  'mp_weno', 'rdma_mpi', 'weno_flat', 'riemann_flat', &
            & 'weno_Re_flux', 'alt_soundspeed', 'null_weights', 'mixture_err',   &
            & 'parallel_io', 'hypoelasticity', 'bubbles_euler', 'polytropic',    &
            & 'polydisperse', 'qbmm', 'acoustic_source', 'probe_wrt', 'integral_wrt',   &
            & 'prim_vars_wrt', 'weno_avg', 'file_per_process', 'relax',          &
            & 'adv_n', 'adap_dt', 'ib', 'bodyForces', 'bf_x', 'bf_y', 'bf_z',    &
            & 'bc_x%grcbc_in', 'bc_x%grcbc_out', 'bc_x%grcbc_vel_out',          &
            & 'bc_y%grcbc_in', 'bc_y%grcbc_out', 'bc_y%grcbc_vel_out',          &
            & 'bc_z%grcbc_in', 'bc_z%grcbc_out', 'bc_z%grcbc_vel_out',          &
            & 'cfl_adap_dt', 'cfl_const_dt', 'cfl_dt', 'surface_tension',        &
            & 'viscous', 'shear_stress', 'bulk_stress', 'bubbles_lagrange',     &
            & 'hyperelasticity', 'bc_io', 'powell', 'cont_damage' ]
            call MPI_BCAST(${VAR}$, 1, MPI_LOGICAL, 0, MPI_COMM_WORLD, ierr)
        #:endfor

        if (chemistry) then
            #:for VAR in [ 'diffusion', 'reactions' ]
                call MPI_BCAST(chem_params%${VAR}$, 1, MPI_LOGICAL, 0, MPI_COMM_WORLD, ierr)
            #:endfor

            #:for VAR in [ 'gamma_method' ]
                call MPI_BCAST(chem_params%${VAR}$, 1, MPI_INTEGER, 0, MPI_COMM_WORLD, ierr)
            #:endfor
        end if

        if (bubbles_lagrange) then
            #:for VAR in [ 'heatTransfer_model', 'massTransfer_model', 'pressure_corrector', &
                & 'write_bubbles', 'write_bubbles_stats']
                call MPI_BCAST(lag_params%${VAR}$, 1, MPI_LOGICAL, 0, MPI_COMM_WORLD, ierr)
            #:endfor

            #:for VAR in ['solver_approach', 'cluster_type', 'smooth_type', 'nBubs_glb']
                call MPI_BCAST(lag_params%${VAR}$, 1, MPI_INTEGER, 0, MPI_COMM_WORLD, ierr)
            #:endfor

            #:for VAR in [ 'c0', 'rho0', 'T0', 'x0', 'diffcoefvap', 'epsilonb','charwidth', &
                & 'valmaxvoid', 'Thost']
                call MPI_BCAST(lag_params%${VAR}$, 1, mpi_p, 0, MPI_COMM_WORLD, ierr)
            #:endfor
        end if

        #:for VAR in [ 'dt','weno_eps','teno_CT','pref','rhoref','R0ref','Web','Ca', 'sigma', &
            & 'Re_inv', 'poly_sigma', 'palpha_eps', 'ptgalpha_eps', 'pi_fac',    &
            & 'bc_x%vb1','bc_x%vb2','bc_x%vb3','bc_x%ve1','bc_x%ve2','bc_x%ve2', &
            & 'bc_y%vb1','bc_y%vb2','bc_y%vb3','bc_y%ve1','bc_y%ve2','bc_y%ve3', &
            & 'bc_z%vb1','bc_z%vb2','bc_z%vb3','bc_z%ve1','bc_z%ve2','bc_z%ve3', &
            & 'bc_x%pres_in','bc_x%pres_out','bc_y%pres_in','bc_y%pres_out', 'bc_z%pres_in','bc_z%pres_out', &
            & 'x_domain%beg', 'x_domain%end', 'y_domain%beg', 'y_domain%end',    &
            & 'z_domain%beg', 'z_domain%end', 'x_a', 'x_b', 'y_a', 'y_b', 'z_a', &
            & 'z_b', 't_stop', 't_save', 'cfl_target', 'Bx0',  &
            & 'tau_star', 'cont_damage_s', 'alpha_bar', 'adap_dt_tol' ]
            call MPI_BCAST(${VAR}$, 1, mpi_p, 0, MPI_COMM_WORLD, ierr)
        #:endfor

        do i = 1, 3
            #:for VAR in [ 'bc_x%vel_in', 'bc_x%vel_out', 'bc_y%vel_in', 'bc_y%vel_out',  &
                & 'bc_z%vel_in', 'bc_z%vel_out']
                call MPI_BCAST(${VAR}$ (i), 1, mpi_p, 0, MPI_COMM_WORLD, ierr)
            #:endfor
        end do

        #:if not MFC_CASE_OPTIMIZATION
            call MPI_BCAST(mapped_weno, 1, MPI_LOGICAL, 0, MPI_COMM_WORLD, ierr)
            call MPI_BCAST(wenoz, 1, MPI_LOGICAL, 0, MPI_COMM_WORLD, ierr)
            call MPI_BCAST(teno, 1, MPI_LOGICAL, 0, MPI_COMM_WORLD, ierr)
            call MPI_BCAST(weno_order, 1, MPI_INTEGER, 0, MPI_COMM_WORLD, ierr)
            call MPI_BCAST(nb, 1, MPI_INTEGER, 0, MPI_COMM_WORLD, ierr)
            call MPI_BCAST(num_fluids, 1, MPI_INTEGER, 0, MPI_COMM_WORLD, ierr)
            call MPI_BCAST(wenoz_q, 1, mpi_p, 0, MPI_COMM_WORLD, ierr)
            call MPI_BCAST(mhd, 1, MPI_LOGICAL, 0, MPI_COMM_WORLD, ierr)
            call MPI_BCAST(relativity, 1, MPI_LOGICAL, 0, MPI_COMM_WORLD, ierr)
        #:endif

        do i = 1, num_fluids_max
            #:for VAR in [ 'gamma','pi_inf','mul0','ss','pv','gamma_v','M_v',  &
                & 'mu_v','k_v', 'cp_v','G', 'cv', 'qv', 'qvp' ]
                call MPI_BCAST(fluid_pp(i)%${VAR}$, 1, mpi_p, 0, MPI_COMM_WORLD, ierr)
            #:endfor
            call MPI_BCAST(fluid_pp(i)%Re(1), 2, mpi_p, 0, MPI_COMM_WORLD, ierr)
        end do

        do i = 1, num_fluids_max
            #:for VAR in ['bc_x%alpha_rho_in','bc_x%alpha_in','bc_y%alpha_rho_in','bc_y%alpha_in','bc_z%alpha_rho_in','bc_z%alpha_in']
                call MPI_BCAST(${VAR}$ (i), 1, mpi_p, 0, MPI_COMM_WORLD, ierr)
            #:endfor
        end do

        do i = 1, num_ibs
            #:for VAR in [ 'radius', 'length_x', 'length_y', &
                & 'x_centroid', 'y_centroid', 'c', 'm', 'p', 't', 'theta', 'slip' ]
                call MPI_BCAST(patch_ib(i)%${VAR}$, 1, mpi_p, 0, MPI_COMM_WORLD, ierr)
            #:endfor
            call MPI_BCAST(patch_ib(i)%geometry, 2, MPI_INTEGER, 0, MPI_COMM_WORLD, ierr)
        end do

        do j = 1, num_probes_max
            do i = 1, 3
                call MPI_BCAST(acoustic(j)%loc(i), 1, mpi_p, 0, MPI_COMM_WORLD, ierr)
            end do

            call MPI_BCAST(acoustic(j)%dipole, 1, MPI_LOGICAL, 0, MPI_COMM_WORLD, ierr)

            #:for VAR in [ 'pulse', 'support', 'num_elements', 'element_on', 'bb_num_freq' ]
                call MPI_BCAST(acoustic(j)%${VAR}$, 1, MPI_INTEGER, 0, MPI_COMM_WORLD, ierr)
            #:endfor

            #:for VAR in [ 'mag', 'length', 'height', &
                'wavelength', 'frequency', 'gauss_sigma_dist', 'gauss_sigma_time', &
                'npulse', 'dir', 'delay', 'foc_length', 'aperture', &
                'element_spacing_angle', 'element_polygon_ratio', 'rotate_angle', &
                'bb_bandwidth', 'bb_lowest_freq' ]
                call MPI_BCAST(acoustic(j)%${VAR}$, 1, mpi_p, 0, MPI_COMM_WORLD, ierr)
            #:endfor

            #:for VAR in [ 'x','y','z' ]
                call MPI_BCAST(probe(j)%${VAR}$, 1, mpi_p, 0, MPI_COMM_WORLD, ierr)
            #:endfor

            #:for VAR in [ 'xmin', 'xmax', 'ymin', 'ymax', 'zmin', 'zmax' ]
                call MPI_BCAST(integral(j)%${VAR}$, 1, mpi_p, 0, MPI_COMM_WORLD, ierr)
            #:endfor
        end do

#endif

    end subroutine s_mpi_bcast_user_inputs

    subroutine s_mpi_sendrecv_ib_buffers(ib_markers, mpi_dir, pbc_loc)

        type(integer_field), intent(inout) :: ib_markers

        integer, intent(in) :: mpi_dir, pbc_loc

        integer :: i, j, k, l, r, q !< Generic loop iterators

        integer :: buffer_counts(1:3), buffer_count

        type(int_bounds_info) :: boundary_conditions(1:3)
        integer :: beg_end(1:2), grid_dims(1:3)
        integer :: dst_proc, src_proc, recv_tag, send_tag

        logical :: beg_end_geq_0, qbmm_comm

        integer :: pack_offset, unpack_offset

        integer, pointer :: p_i_send, p_i_recv

#ifdef MFC_MPI

        call nvtxStartRange("IB-MARKER-COMM-PACKBUF")

        buffer_counts = (/ &
                        gp_layers*(n + 1)*(p + 1), &
                        gp_layers*(m + 2*gp_layers + 1)*(p + 1), &
                        gp_layers*(m + 2*gp_layers + 1)*(n + 2*gp_layers + 1) &
                        /)

        buffer_count = buffer_counts(mpi_dir)
        boundary_conditions = (/bc_x, bc_y, bc_z/)
        beg_end = (/boundary_conditions(mpi_dir)%beg, boundary_conditions(mpi_dir)%end/)
        beg_end_geq_0 = beg_end(max(pbc_loc, 0) - pbc_loc + 1) >= 0

        ! Implements:
        ! pbc_loc  bc_x >= 0 -> [send/recv]_tag  [dst/src]_proc
        ! -1 (=0)      0            ->     [1,0]       [0,0]      | 0 0 [1,0] [beg,beg]
        ! -1 (=0)      1            ->     [0,0]       [1,0]      | 0 1 [0,0] [end,beg]
        ! +1 (=1)      0            ->     [0,1]       [1,1]      | 1 0 [0,1] [end,end]
        ! +1 (=1)      1            ->     [1,1]       [0,1]      | 1 1 [1,1] [beg,end]

        send_tag = f_logical_to_int(.not. f_xor(beg_end_geq_0, pbc_loc == 1))
        recv_tag = f_logical_to_int(pbc_loc == 1)

        dst_proc = beg_end(1 + f_logical_to_int(f_xor(pbc_loc == 1, beg_end_geq_0)))
        src_proc = beg_end(1 + f_logical_to_int(pbc_loc == 1))

        grid_dims = (/m, n, p/)

        pack_offset = 0
        if (f_xor(pbc_loc == 1, beg_end_geq_0)) then
            pack_offset = grid_dims(mpi_dir) - gp_layers + 1
        end if

        unpack_offset = 0
        if (pbc_loc == 1) then
            unpack_offset = grid_dims(mpi_dir) + gp_layers + 1
        end if

        ! Pack Buffer to Send
        #:for mpi_dir in [1, 2, 3]
            if (mpi_dir == ${mpi_dir}$) then
                #:if mpi_dir == 1
                    !$acc parallel loop collapse(3) gang vector default(present) private(r)
                    do l = 0, p
                        do k = 0, n
                            do j = 0, gp_layers - 1
                                r = (j + gp_layers*(k + (n + 1)*l))
                                ib_buff_send(r) = ib_markers%sf(j + pack_offset, k, l)
                            end do
                        end do
                    end do
                #:elif mpi_dir == 2
                    !$acc parallel loop collapse(3) gang vector default(present) private(r)
                    do l = 0, p
                        do k = 0, gp_layers - 1
                            do j = -gp_layers, m + gp_layers
                                r = ((j + gp_layers) + (m + 2*gp_layers + 1)* &
                                     (k + gp_layers*l))
                                ib_buff_send(r) = ib_markers%sf(j, k + pack_offset, l)
                            end do
                        end do
                    end do
                #:else
                    !$acc parallel loop collapse(3) gang vector default(present) private(r)
                    do l = 0, gp_layers - 1
                        do k = -gp_layers, n + gp_layers
                            do j = -gp_layers, m + gp_layers
                                r = ((j + gp_layers) + (m + 2*gp_layers + 1)* &
                                     ((k + gp_layers) + (n + 2*gp_layers + 1)*l))
                                ib_buff_send(r) = ib_markers%sf(j, k, l + pack_offset)
                            end do
                        end do
                    end do
                #:endif
            end if
        #:endfor
        call nvtxEndRange ! Packbuf

        call nvtxStartRange("IB-MARKER-SENDRECV")
        call MPI_SENDRECV( &
            ib_buff_send, buffer_count, MPI_INTEGER, dst_proc, send_tag, &
            ib_buff_recv, buffer_count, MPI_INTEGER, src_proc, recv_tag, &
            MPI_COMM_WORLD, MPI_STATUS_IGNORE, ierr)
        call nvtxEndRange ! RHS-MPI-SENDRECV-(NO)-RDMA

        ! Unpack Received Buffer
        call nvtxStartRange("IB-MARKER-COMM-UNPACKBUF")
        #:for mpi_dir in [1, 2, 3]
            if (mpi_dir == ${mpi_dir}$) then
                #:if mpi_dir == 1
                    !$acc parallel loop collapse(3) gang vector default(present) private(r)
                    do l = 0, p
                        do k = 0, n
                            do j = -gp_layers, -1
                                r = (j + gp_layers*((k + 1) + (n + 1)*l))
                                ib_markers%sf(j + unpack_offset, k, l) = ib_buff_recv(r)
                            end do
                        end do
                    end do
                #:elif mpi_dir == 2
                    !$acc parallel loop collapse(3) gang vector default(present) private(r)
                    do l = 0, p
                        do k = -gp_layers, -1
                            do j = -gp_layers, m + gp_layers
                                r = ((j + gp_layers) + (m + 2*gp_layers + 1)* &
                                     ((k + gp_layers) + gp_layers*l))
                                ib_markers%sf(j, k + unpack_offset, l) = ib_buff_recv(r)
                            end do
                        end do
                    end do
                #:else
                    ! Unpacking buffer from bc_z%beg
                    !$acc parallel loop collapse(3) gang vector default(present) private(r)
                    do l = -gp_layers, -1
                        do k = -gp_layers, n + gp_layers
                            do j = -gp_layers, m + gp_layers
                                r = ((j + gp_layers) + (m + 2*gp_layers + 1)* &
                                     ((k + gp_layers) + (n + 2*gp_layers + 1)* &
                                      (l + gp_layers)))
                                ib_markers%sf(j, k, l + unpack_offset) = ib_buff_recv(r)
                            end do
                        end do
                    end do
                #:endif
            end if
        #:endfor
        call nvtxEndRange
#endif

    end subroutine s_mpi_sendrecv_ib_buffers

    impure subroutine s_mpi_send_random_number(phi_rn, num_freq)
        integer, intent(in) :: num_freq
        real(wp), intent(inout), dimension(1:num_freq) :: phi_rn

#ifdef MFC_MPI
        call MPI_BCAST(phi_rn, num_freq, mpi_p, 0, MPI_COMM_WORLD, ierr)
#endif

    end subroutine s_mpi_send_random_number

    subroutine s_finalize_mpi_proxy_module()

#ifdef MFC_MPI
        if (ib) then
            @:DEALLOCATE(ib_buff_send, ib_buff_recv)
        end if
#endif

    end subroutine s_finalize_mpi_proxy_module

end module m_mpi_proxy<|MERGE_RESOLUTION|>--- conflicted
+++ resolved
@@ -46,12 +46,9 @@
     !> @{
     integer, private :: ierr
     !> @}
-<<<<<<< HEAD
-=======
 
     integer :: i_halo_size
     !$acc declare create(i_halo_size)
->>>>>>> a1da667a
 
 contains
 
@@ -256,8 +253,6 @@
 
         integer :: pack_offset, unpack_offset
 
-        integer, pointer :: p_i_send, p_i_recv
-
 #ifdef MFC_MPI
 
         call nvtxStartRange("IB-MARKER-COMM-PACKBUF")
