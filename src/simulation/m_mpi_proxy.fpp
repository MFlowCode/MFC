--- conflicted
+++ resolved
@@ -98,14 +98,9 @@
             & 'wave_speeds', 'avg_state', 'precision', 'bc_x%beg', 'bc_x%end', &
             & 'bc_y%beg', 'bc_y%end', 'bc_z%beg', 'bc_z%end',  'fd_order',     &
             & 'num_probes', 'num_integrals', 'bubble_model', 'thermal',        &
-<<<<<<< HEAD
             & 'num_source', 'relax_model', 'num_ibs', 'n_start',    &
             & 'num_bc_patches', 'num_igr_iters', 'num_igr_warm_start_iters', &
-            & 'adap_dt_max_iters' ]
-=======
-            & 'R0_type', 'num_source', 'relax_model', 'num_ibs', 'n_start',    &
-            & 'num_bc_patches', 't_step_stat_start']
->>>>>>> d3142618
+            & 'adap_dt_max_iters', 't_step_stat_start' ]
             call MPI_BCAST(${VAR}$, 1, MPI_INTEGER, 0, MPI_COMM_WORLD, ierr)
         #:endfor
 
@@ -119,18 +114,12 @@
             & 'bc_x%grcbc_in', 'bc_x%grcbc_out', 'bc_x%grcbc_vel_out',          &
             & 'bc_y%grcbc_in', 'bc_y%grcbc_out', 'bc_y%grcbc_vel_out',          &
             & 'bc_z%grcbc_in', 'bc_z%grcbc_out', 'bc_z%grcbc_vel_out',          &
-<<<<<<< HEAD
             & 'cfl_adap_dt', 'cfl_const_dt', 'cfl_dt', 'surface_tension',       &
             & 'shear_stress', 'bulk_stress', 'bubbles_lagrange',                &
-            & 'hyperelasticity', 'down_sample', 'int_comp','fft_wrt' ]
-=======
-            & 'cfl_adap_dt', 'cfl_const_dt', 'cfl_dt', 'surface_tension',        &
-            & 'viscous', 'shear_stress', 'bulk_stress', 'bubbles_lagrange',     &
-            & 'hyperelasticity', 'rkck_adap_dt', 'bc_io', 'powell', 'cont_damage', &
-            & 'periodic_ibs', 'compute_particle_drag', 'periodic_forcing', 'volume_filtering_momentum_eqn', & 
-            & 'store_levelset', 'slab_domain_decomposition', 'compute_autocorrelation', &
-            & 'q_filtered_wrt' ]
->>>>>>> d3142618
+            & 'hyperelasticity', 'down_sample', 'int_comp','fft_wrt',           &
+            & 'periodic_ibs', 'compute_particle_drag', 'periodic_forcing',      &
+            & 'volume_filtering_momentum_eqn', 'store_levelset',                &
+            'slab_domain_decomposition', 'q_filtered_wrt' ]
             call MPI_BCAST(${VAR}$, 1, MPI_LOGICAL, 0, MPI_COMM_WORLD, ierr)
         #:endfor
 
@@ -168,15 +157,10 @@
             & 'bc_x%pres_in','bc_x%pres_out','bc_y%pres_in','bc_y%pres_out', 'bc_z%pres_in','bc_z%pres_out', &
             & 'x_domain%beg', 'x_domain%end', 'y_domain%beg', 'y_domain%end',    &
             & 'z_domain%beg', 'z_domain%end', 'x_a', 'x_b', 'y_a', 'y_b', 'z_a', &
-<<<<<<< HEAD
             & 'z_b', 't_stop', 't_save', 'cfl_target', 'Bx0', 'alf_factor',  &
             & 'tau_star', 'cont_damage_s', 'alpha_bar', 'adap_dt_tol', &
-            & 'ic_eps', 'ic_beta' ]
-=======
-            & 'z_b', 't_stop', 't_save', 'cfl_target', 'rkck_tolerance', 'Bx0',  &
-            & 'tau_star', 'cont_damage_s', 'alpha_bar', 'u_inf_ref',  & 
-            & 'rho_inf_ref', 'P_inf_ref', 'filter_width' ]
->>>>>>> d3142618
+            & 'ic_eps', 'ic_beta', 'u_inf_ref', 'rho_inf_ref', 'P_inf_ref',      &
+            'filter_width' ]
             call MPI_BCAST(${VAR}$, 1, mpi_p, 0, MPI_COMM_WORLD, ierr)
         #:endfor
 
@@ -222,8 +206,8 @@
         end do
 
         do i = 1, num_ibs
-            #:for VAR in [ 'radius', 'length_x', 'length_y', &
-                & 'x_centroid', 'y_centroid', 'c', 'm', 'p', 't', 'theta', 'slip']
+            #:for VAR in [ 'radius', 'length_x', 'length_y', 'length_z', &
+                & 'x_centroid', 'y_centroid', 'z_centroid', 'c', 'm', 'p', 't', 'theta', 'slip']
                 call MPI_BCAST(patch_ib(i)%${VAR}$, 1, mpi_p, 0, MPI_COMM_WORLD, ierr)
             #:endfor
             #:for VAR in ['vel', 'angular_vel', 'angles']
@@ -270,249 +254,7 @@
 
     end subroutine s_mpi_bcast_user_inputs
 
-<<<<<<< HEAD
     subroutine s_mpi_sendrecv_ib_buffers(ib_markers, mpi_dir, pbc_loc)
-=======
-    !>  The purpose of this procedure is to optimally decompose
-        !!      the computational domain among the available processors.
-        !!      This is performed by attempting to award each processor,
-        !!      in each of the coordinate directions, approximately the
-        !!      same number of cells, and then recomputing the affected
-        !!      global parameters.
-    subroutine s_mpi_decompose_computational_domain
-
-#ifdef MFC_MPI
-
-        integer :: num_procs_x, num_procs_y, num_procs_z !<
-            !! Optimal number of processors in the x-, y- and z-directions
-
-        real(wp) :: tmp_num_procs_x, tmp_num_procs_y, tmp_num_procs_z !<
-            !! Non-optimal number of processors in the x-, y- and z-directions
-
-        real(wp) :: fct_min !<
-            !! Processor factorization (fct) minimization parameter
-
-        integer :: MPI_COMM_CART !<
-            !! Cartesian processor topology communicator
-
-        integer :: rem_cells !<
-            !! Remaining number of cells, in a particular coordinate direction,
-            !! after the majority is divided up among the available processors
-
-        integer :: i, j !< Generic loop iterators
-
-        if (num_procs == 1 .and. parallel_io) then
-            do i = 1, num_dims
-                start_idx(i) = 0
-            end do
-            return
-        end if
-
-        ! 3D Cartesian Processor Topology
-        if (n > 0) then
-
-            if (p > 0) then
-
-                if (cyl_coord .and. p > 0) then
-                    ! Implement pencil processor blocking if using cylindrical coordinates so
-                    ! that all cells in azimuthal direction are stored on a single processor.
-                    ! This is necessary for efficient application of Fourier filter near axis.
-
-                    ! Initial values of the processor factorization optimization
-                    num_procs_x = 1
-                    num_procs_y = num_procs
-                    num_procs_z = 1
-                    ierr = -1
-
-                    ! Computing minimization variable for these initial values
-                    tmp_num_procs_x = num_procs_x
-                    tmp_num_procs_y = num_procs_y
-                    tmp_num_procs_z = num_procs_z
-                    fct_min = 10._wp*abs((m + 1)/tmp_num_procs_x &
-                                         - (n + 1)/tmp_num_procs_y)
-
-                    ! Searching for optimal computational domain distribution
-                    do i = 1, num_procs
-
-                        if (mod(num_procs, i) == 0 &
-                            .and. &
-                            (m + 1)/i >= num_stcls_min*weno_order) then
-
-                            tmp_num_procs_x = i
-                            tmp_num_procs_y = num_procs/i
-
-                            if (fct_min >= abs((m + 1)/tmp_num_procs_x &
-                                               - (n + 1)/tmp_num_procs_y) &
-                                .and. &
-                                (n + 1)/tmp_num_procs_y &
-                                >= &
-                                num_stcls_min*weno_order) then
-
-                                num_procs_x = i
-                                num_procs_y = num_procs/i
-                                fct_min = abs((m + 1)/tmp_num_procs_x &
-                                              - (n + 1)/tmp_num_procs_y)
-                                ierr = 0
-
-                            end if
-
-                        end if
-
-                    end do
-
-                else if (slab_domain_decomposition) then 
-                    if (proc_rank == 0) then 
-                        print *, 'slab domain decomposition...'
-                    end if 
-                    
-                    ! continuous x and y direction, block decomposition in z
-                    num_procs_x = 1
-                    num_procs_y = 1
-                    num_procs_z = num_procs
-                    ierr = -1
-                    if (mod((p+1), num_procs_z) == 0) then 
-                        ierr = 0
-                    end if
-                else
-
-                    ! Initial estimate of optimal processor topology
-                    num_procs_x = 1
-                    num_procs_y = 1
-                    num_procs_z = num_procs
-                    ierr = -1
-
-                    ! Benchmarking the quality of this initial guess
-                    tmp_num_procs_x = num_procs_x
-                    tmp_num_procs_y = num_procs_y
-                    tmp_num_procs_z = num_procs_z
-                    fct_min = 10._wp*abs((m + 1)/tmp_num_procs_x &
-                                         - (n + 1)/tmp_num_procs_y) &
-                              + 10._wp*abs((n + 1)/tmp_num_procs_y &
-                                           - (p + 1)/tmp_num_procs_z)
-
-                    ! Optimization of the initial processor topology
-                    do i = 1, num_procs
-
-                        if (mod(num_procs, i) == 0 &
-                            .and. &
-                            (m + 1)/i >= num_stcls_min*weno_order) then
-
-                            do j = 1, num_procs/i
-
-                                if (mod(num_procs/i, j) == 0 &
-                                    .and. &
-                                    (n + 1)/j >= num_stcls_min*weno_order) then
-
-                                    tmp_num_procs_x = i
-                                    tmp_num_procs_y = j
-                                    tmp_num_procs_z = num_procs/(i*j)
-
-                                    if (fct_min >= abs((m + 1)/tmp_num_procs_x &
-                                                       - (n + 1)/tmp_num_procs_y) &
-                                        + abs((n + 1)/tmp_num_procs_y &
-                                              - (p + 1)/tmp_num_procs_z) &
-                                        .and. &
-                                        (p + 1)/tmp_num_procs_z &
-                                        >= &
-                                        num_stcls_min*weno_order) &
-                                        then
-
-                                        num_procs_x = i
-                                        num_procs_y = j
-                                        num_procs_z = num_procs/(i*j)
-                                        fct_min = abs((m + 1)/tmp_num_procs_x &
-                                                      - (n + 1)/tmp_num_procs_y) &
-                                                  + abs((n + 1)/tmp_num_procs_y &
-                                                        - (p + 1)/tmp_num_procs_z)
-                                        ierr = 0
-
-                                    end if
-
-                                end if
-
-                            end do
-
-                        end if
-
-                    end do
-
-                end if
-
-                ! Verifying that a valid decomposition of the computational
-                ! domain has been established. If not, the simulation exits.
-                if (proc_rank == 0 .and. ierr == -1) then
-                    call s_mpi_abort('Unsupported combination of values '// &
-                                     'of num_procs, m, n, p and '// &
-                                     'weno_order. Exiting.')
-                end if
-
-                ! Creating new communicator using the Cartesian topology
-                call MPI_CART_CREATE(MPI_COMM_WORLD, 3, (/num_procs_x, &
-                                                          num_procs_y, num_procs_z/), &
-                                     (/.true., .true., .true./), &
-                                     .false., MPI_COMM_CART, ierr)
-
-                ! Finding the Cartesian coordinates of the local process
-                call MPI_CART_COORDS(MPI_COMM_CART, proc_rank, 3, &
-                                     proc_coords, ierr)
-                ! END: 3D Cartesian Processor Topology
-
-                ! Global Parameters for z-direction
-
-                ! Number of remaining cells
-                rem_cells = mod(p + 1, num_procs_z)
-
-                ! Optimal number of cells per processor
-                p = (p + 1)/num_procs_z - 1
-
-                ! Distributing the remaining cells
-                do i = 1, rem_cells
-                    if (proc_coords(3) == i - 1) then
-                        p = p + 1; exit
-                    end if
-                end do
-
-                ! Boundary condition at the beginning
-                if (proc_coords(3) > 0 .or. (bc_z%beg == BC_PERIODIC .and. num_procs_z > 1)) then
-                    proc_coords(3) = proc_coords(3) - 1
-                    call MPI_CART_RANK(MPI_COMM_CART, proc_coords, &
-                                       bc_z%beg, ierr)
-                    proc_coords(3) = proc_coords(3) + 1
-                end if
-
-                ! Boundary condition at the end
-                if (proc_coords(3) < num_procs_z - 1 .or. (bc_z%end == BC_PERIODIC .and. num_procs_z > 1)) then
-                    proc_coords(3) = proc_coords(3) + 1
-                    call MPI_CART_RANK(MPI_COMM_CART, proc_coords, &
-                                       bc_z%end, ierr)
-                    proc_coords(3) = proc_coords(3) - 1
-                end if
-
-                if (parallel_io) then
-                    if (proc_coords(3) < rem_cells) then
-                        start_idx(3) = (p + 1)*proc_coords(3)
-                    else
-                        start_idx(3) = (p + 1)*proc_coords(3) + rem_cells
-                    end if
-                end if
-
-                ! 2D Cartesian Processor Topology
-            else
-
-                ! Initial estimate of optimal processor topology
-                num_procs_x = 1
-                num_procs_y = num_procs
-                ierr = -1
-
-                ! Benchmarking the quality of this initial guess
-                tmp_num_procs_x = num_procs_x
-                tmp_num_procs_y = num_procs_y
-                fct_min = 10._wp*abs((m + 1)/tmp_num_procs_x &
-                                     - (n + 1)/tmp_num_procs_y)
-
-                ! Optimization of the initial processor topology
-                do i = 1, num_procs
->>>>>>> d3142618
 
         type(integer_field), intent(inout) :: ib_markers
 
