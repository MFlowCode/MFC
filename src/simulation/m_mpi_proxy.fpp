!>
!! @file m_mpi_proxy.f90
!! @brief Contains module m_mpi_proxy

#:include 'case.fpp'
#:include 'macros.fpp'

!> @brief The module serves as a proxy to the parameters and subroutines
!!          available in the MPI implementation's MPI module. Specifically,
!!          the purpose of the proxy is to harness basic MPI commands into
!!          more complicated procedures as to accomplish the communication
!!          goals for the simulation.
module m_mpi_proxy

    ! Dependencies =============================================================
#ifdef MFC_MPI
    use mpi                    !< Message passing interface (MPI) module
#endif

    use m_helper

    use m_derived_types        !< Definitions of the derived types

    use m_global_parameters    !< Definitions of the global parameters

    use m_mpi_common

    use ieee_arithmetic
    ! ==========================================================================

    implicit none

#ifdef CRAY_ACC_WAR
    @:CRAY_DECLARE_GLOBAL(real(kind(0d0)), dimension(:), q_cons_buff_send)
    @:CRAY_DECLARE_GLOBAL(real(kind(0d0)), dimension(:), q_cons_buff_recv)
    @:CRAY_DECLARE_GLOBAL(integer, dimension(:), ib_buff_send)
    @:CRAY_DECLARE_GLOBAL(integer, dimension(:), ib_buff_recv)
    @:CRAY_DECLARE_GLOBAL(real(kind(0d0)), dimension(:), c_divs_buff_send)
    @:CRAY_DECLARE_GLOBAL(real(kind(0d0)), dimension(:), c_divs_buff_recv)
    !$acc declare link(q_cons_buff_recv, q_cons_buff_send)
    !$acc declare link(ib_buff_send, ib_buff_recv)
    !$acc declare link(c_divs_buff_send, c_divs_buff_recv)
#else
    real(kind(0d0)), private, allocatable, dimension(:) :: q_cons_buff_send !<
    !! This variable is utilized to pack and send the buffer of the cell-average
    !! conservative variables, for a single computational domain boundary at the
    !! time, to the relevant neighboring processor.

    real(kind(0d0)), private, allocatable, dimension(:) :: q_cons_buff_recv !<
    !! q_cons_buff_recv is utilized to receive and unpack the buffer of the cell-
    !! average conservative variables, for a single computational domain boundary
    !! at the time, from the relevant neighboring processor.

    real(kind(0d0)), private, allocatable, dimension(:) :: c_divs_buff_send !<
    !! c_divs_buff_send is utilized to send and unpack the buffer of the cell-
    !! centered color function derivatives, for a single computational domain
    !! boundary at the time, to the the relevant neighboring processor

    real(kind(0d0)), private, allocatable, dimension(:) :: c_divs_buff_recv
    !! c_divs_buff_recv is utilized to receiver and unpack the buffer of the cell-
    !! centered color function derivatives, for a single computational domain
    !! boundary at the time, from the relevant neighboring processor

    integer, private, allocatable, dimension(:) :: ib_buff_send !<
    !! This variable is utilized to pack and send the buffer of the immersed
    !! boundary markers, for a single computational domain boundary at the
    !! time, to the relevant neighboring processor.

    integer, private, allocatable, dimension(:) :: ib_buff_recv !<
    !! q_cons_buff_recv is utilized to receive and unpack the buffer of the
    !! immersed boundary markers, for a single computational domain boundary
    !! at the time, from the relevant neighboring processor.

    !$acc declare create(q_cons_buff_send, q_cons_buff_recv)
    !$acc declare create( ib_buff_send, ib_buff_recv)
    !$acc declare create(c_divs_buff_send, c_divs_buff_recv)
#endif
    !> @name Generic flags used to identify and report MPI errors
    !> @{
    integer, private :: err_code, ierr, v_size
    !> @}
    !$acc declare create(v_size)

    !real :: s_time, e_time
    !real :: compress_time, mpi_time, decompress_time
    !integer :: nCalls_time = 0

    integer :: nVars !< nVars for surface tension communication
    !$acc declare create(nVars)

contains

    !> The computation of parameters, the allocation of memory,
        !!      the association of pointers and/or the execution of any
        !!      other procedures that are necessary to setup the module.
    subroutine s_initialize_mpi_proxy_module() ! ---------------------------

#ifdef MFC_MPI

        ! Allocating q_cons_buff_send/recv and ib_buff_send/recv. Please note that
        ! for the sake of simplicity, both variables are provided sufficient
        ! storage to hold the largest buffer in the computational domain.

        if (qbmm .and. .not. polytropic) then
            if (n > 0) then
                if (p > 0) then
                    @:ALLOCATE_GLOBAL(q_cons_buff_send(0:-1 + buff_size*(sys_size + 2*nb*4)* &
                                             & (m + 2*buff_size + 1)* &
                                             & (n + 2*buff_size + 1)* &
                                             & (p + 2*buff_size + 1)/ &
                                             & (min(m, n, p) + 2*buff_size + 1)))
                else
                    @:ALLOCATE_GLOBAL(q_cons_buff_send(0:-1 + buff_size*(sys_size + 2*nb*4)* &
                                             & (max(m, n) + 2*buff_size + 1)))
                end if
            else
                @:ALLOCATE_GLOBAL(q_cons_buff_send(0:-1 + buff_size*(sys_size + 2*nb*4)))
            end if

            @:ALLOCATE_GLOBAL(q_cons_buff_recv(0:ubound(q_cons_buff_send, 1)))

            v_size = sys_size + 2*nb*4
        else
            if (n > 0) then
                if (p > 0) then
                    @:ALLOCATE_GLOBAL(q_cons_buff_send(0:-1 + buff_size*sys_size* &
                                             & (m + 2*buff_size + 1)* &
                                             & (n + 2*buff_size + 1)* &
                                             & (p + 2*buff_size + 1)/ &
                                             & (min(m, n, p) + 2*buff_size + 1)))
                else
                    @:ALLOCATE_GLOBAL(q_cons_buff_send(0:-1 + buff_size*sys_size* &
                                             & (max(m, n) + 2*buff_size + 1)))
                end if
            else
                @:ALLOCATE_GLOBAL(q_cons_buff_send(0:-1 + buff_size*sys_size))
            end if

            @:ALLOCATE_GLOBAL(q_cons_buff_recv(0:ubound(q_cons_buff_send, 1)))

            v_size = sys_size
        end if

        if (sigma /= dflt_real) then
            nVars = num_dims + 1
            if (n > 0) then
                if (p > 0) then
                    @:ALLOCATE_GLOBAL(c_divs_buff_send(0:-1 + buff_size*(num_dims+1)* &
                                             & (m + 2*buff_size + 1)* &
                                             & (n + 2*buff_size + 1)* &
                                             & (p + 2*buff_size + 1)/ &
                                             & (min(m, n, p) + 2*buff_size + 1)))
                else
                    @:ALLOCATE_GLOBAL(c_divs_buff_send(0:-1 + buff_size*(num_dims+1)* &
                                             & (max(m, n) + 2*buff_size + 1)))
                end if
            else
                @:ALLOCATE_GLOBAL(c_divs_buff_send(0:-1 + buff_size*(num_dims+1)))
            end if

            @:ALLOCATE_GLOBAL(c_divs_buff_recv(0:ubound(c_divs_buff_send, 1)))
        end if
        !$acc update device(v_size, nVars)

#endif

    end subroutine s_initialize_mpi_proxy_module ! -------------------------

    !>  Since only the processor with rank 0 reads and verifies
        !!      the consistency of user inputs, these are initially not
        !!      available to the other processors. Then, the purpose of
        !!      this subroutine is to distribute the user inputs to the
        !!      remaining processors in the communicator.

    subroutine s_mpi_gather_data(my_vector, counts, gathered_vector, root)

#ifdef MFC_MPI

        implicit none
        integer, intent(in) :: counts          ! Array of vector lengths for each process
        real(kind(0d0)), intent(in), dimension(counts) :: my_vector   ! Input vector on each process
        integer, intent(in) :: root               ! Rank of the root process
        real(kind(0d0)), allocatable, intent(out) :: gathered_vector(:) ! Gathered vector on the root process

        integer :: i, offset, ierr
        integer, allocatable :: recounts(:), displs(:)

        allocate (recounts(num_procs))

        call MPI_GATHER(counts, 1, MPI_INTEGER, recounts, 1, MPI_INTEGER, root, &
                        MPI_COMM_WORLD, ierr)

        allocate (displs(size(recounts)))

        displs(1) = 0

        do i = 2, size(recounts)
            displs(i) = displs(i - 1) + recounts(i - 1)
        end do

        allocate (gathered_vector(sum(recounts)))
        call MPI_GATHERV(my_vector, counts, MPI_DOUBLE_PRECISION, gathered_vector, recounts, displs, MPI_DOUBLE_PRECISION, &
                         root, MPI_COMM_WORLD, ierr)
#endif
    end subroutine s_mpi_gather_data

    subroutine s_mpi_bcast_user_inputs() ! ---------------------------------

#ifdef MFC_MPI

        integer :: i, j !< Generic loop iterator

        call MPI_BCAST(case_dir, len(case_dir), MPI_CHARACTER, 0, MPI_COMM_WORLD, ierr)

        #:for VAR in ['k_x', 'k_y', 'k_z', 'w_x', 'w_y', 'w_z', 'p_x', 'p_y', &
            & 'p_z', 'g_x', 'g_y', 'g_z']
            call MPI_BCAST(${VAR}$, 1, MPI_DOUBLE_PRECISION, 0, MPI_COMM_WORLD, ierr)
        #:endfor

        #:for VAR in ['t_step_old', 'm', 'n', 'p', 'm_glb', 'n_glb', 'p_glb',  &
            & 't_step_start','t_step_stop','t_step_save','t_step_print',       &
            & 'model_eqns','time_stepper', 'riemann_solver',                   &
            & 'wave_speeds', 'avg_state', 'precision', 'bc_x%beg', 'bc_x%end', &
            & 'bc_y%beg', 'bc_y%end', 'bc_z%beg', 'bc_z%end',  'fd_order',     &
            & 'num_probes', 'num_integrals', 'bubble_model', 'thermal',        &
            & 'R0_type', 'num_mono', 'relax_model', 'num_ibs']
            call MPI_BCAST(${VAR}$, 1, MPI_INTEGER, 0, MPI_COMM_WORLD, ierr)
        #:endfor

<<<<<<< HEAD
        #:for VAR in [ 'run_time_info','cyl_coord', 'adv_alphan', 'mpp_lim',   &
            & 'mapped_weno', 'mp_weno', 'cu_mpi', 'weno_flat', 'riemann_flat', &
            & 'weno_Re_flux', 'alt_soundspeed', 'null_weights', 'mixture_err', &
            & 'parallel_io', 'hypoelasticity', 'bubbles', 'polytropic',        &
            & 'polydisperse', 'qbmm', 'monopole', 'probe_wrt', 'integral_wrt', &
            & 'prim_vars_wrt', 'weno_avg', 'file_per_process', 'relax',        &
            & 'adv_n', 'adap_dt', 'ib', 'num_ibs', 'hyperelasticity' ]
=======
        #:for VAR in [ 'run_time_info','cyl_coord', 'adv_alphan', 'mpp_lim',    &
            & 'mapped_weno', 'mp_weno', 'rdma_mpi', 'weno_flat', 'riemann_flat', &
            & 'weno_Re_flux', 'alt_soundspeed', 'null_weights', 'mixture_err',   &
            & 'parallel_io', 'hypoelasticity', 'bubbles', 'polytropic',          &
            & 'polydisperse', 'qbmm', 'monopole', 'probe_wrt', 'integral_wrt',   &
            & 'prim_vars_wrt', 'weno_avg', 'file_per_process', 'relax',          &
            & 'adv_n', 'adap_dt', 'ib', 'bodyForces', 'bf_x', 'bf_y', 'bf_z' ]
>>>>>>> 6299e112
            call MPI_BCAST(${VAR}$, 1, MPI_LOGICAL, 0, MPI_COMM_WORLD, ierr)
        #:endfor

        #:for VAR in [ 'dt','weno_eps','pref','rhoref','R0ref','Web','Ca', 'sigma', &
            & 'Re_inv', 'poly_sigma', 'palpha_eps', 'ptgalpha_eps', 'pi_fac',    &
            & 'bc_x%vb1','bc_x%vb2','bc_x%vb3','bc_x%ve1','bc_x%ve2','bc_x%ve2', &
            & 'bc_y%vb1','bc_y%vb2','bc_y%vb3','bc_y%ve1','bc_y%ve2','bc_y%ve3', &
            & 'bc_z%vb1','bc_z%vb2','bc_z%vb3','bc_z%ve1','bc_z%ve2','bc_z%ve3', &
            & 'x_domain%beg', 'x_domain%end', 'y_domain%beg', 'y_domain%end',    &
            & 'z_domain%beg', 'z_domain%end', 'x_a', 'x_b', 'y_a', 'y_b', 'z_a', &
            & 'z_b']
            call MPI_BCAST(${VAR}$, 1, MPI_DOUBLE_PRECISION, 0, MPI_COMM_WORLD, ierr)
        #:endfor

        #:if not MFC_CASE_OPTIMIZATION
            call MPI_BCAST(weno_order, 1, MPI_INTEGER, 0, MPI_COMM_WORLD, ierr)
            call MPI_BCAST(nb, 1, MPI_INTEGER, 0, MPI_COMM_WORLD, ierr)
            call MPI_BCAST(num_fluids, 1, MPI_INTEGER, 0, MPI_COMM_WORLD, ierr)
        #:endif

        do i = 1, num_fluids_max
            #:for VAR in [ 'gamma','pi_inf','mul0','ss','pv','gamma_v','M_v',  &
                & 'mu_v','k_v','G', 'cv', 'qv', 'qvp' ]
                call MPI_BCAST(fluid_pp(i)%${VAR}$, 1, MPI_DOUBLE_PRECISION, 0, MPI_COMM_WORLD, ierr)
            #:endfor
            call MPI_BCAST(fluid_pp(i)%Re(1), 2, MPI_DOUBLE_PRECISION, 0, MPI_COMM_WORLD, ierr)
        end do

        do i = 1, num_ibs
            #:for VAR in [ 'radius', 'length_x', 'length_y', &
                & 'x_centroid', 'y_centroid', 'c', 'm', 'p', 't', 'theta', 'slip' ]
                call MPI_BCAST(patch_ib(i)%${VAR}$, 1, MPI_DOUBLE_PRECISION, 0, MPI_COMM_WORLD, ierr)
            #:endfor
            call MPI_BCAST(patch_ib(i)%geometry, 2, MPI_INTEGER, 0, MPI_COMM_WORLD, ierr)
        end do

        do j = 1, num_probes_max
            do i = 1, 3
                call MPI_BCAST(mono(j)%loc(i), 1, MPI_DOUBLE_PRECISION, 0, MPI_COMM_WORLD, ierr)
            end do

            #:for VAR in [ 'mag', 'length', 'delay', 'dir', 'npulse', 'pulse',  &
                'support', 'foc_length', 'aperture', 'support_width' ]
                call MPI_BCAST(mono(j)%${VAR}$, 1, MPI_DOUBLE_PRECISION, 0, MPI_COMM_WORLD, ierr)
            #:endfor

            #:for VAR in [ 'x','y','z' ]
                call MPI_BCAST(probe(j)%${VAR}$, 1, MPI_DOUBLE_PRECISION, 0, MPI_COMM_WORLD, ierr)
            #:endfor

            #:for VAR in [ 'xmin', 'xmax', 'ymin', 'ymax', 'zmin', 'zmax' ]
                call MPI_BCAST(integral(j)%${VAR}$, 1, MPI_DOUBLE_PRECISION, 0, MPI_COMM_WORLD, ierr)
            #:endfor
        end do

#endif

    end subroutine s_mpi_bcast_user_inputs ! -------------------------------

    !>  The purpose of this procedure is to optimally decompose
        !!      the computational domain among the available processors.
        !!      This is performed by attempting to award each processor,
        !!      in each of the coordinate directions, approximately the
        !!      same number of cells, and then recomputing the affected
        !!      global parameters.
    subroutine s_mpi_decompose_computational_domain() ! --------------------

#ifdef MFC_MPI

        integer :: num_procs_x, num_procs_y, num_procs_z !<
            !! Optimal number of processors in the x-, y- and z-directions

        real(kind(0d0)) :: tmp_num_procs_x, tmp_num_procs_y, tmp_num_procs_z !<
            !! Non-optimal number of processors in the x-, y- and z-directions

        real(kind(0d0)) :: fct_min !<
            !! Processor factorization (fct) minimization parameter

        integer :: MPI_COMM_CART !<
            !! Cartesian processor topology communicator

        integer :: rem_cells !<
            !! Remaining number of cells, in a particular coordinate direction,
            !! after the majority is divided up among the available processors

        integer :: i, j !< Generic loop iterators

        if (num_procs == 1 .and. parallel_io) then
            do i = 1, num_dims
                start_idx(i) = 0
            end do
            return
        end if

        ! 3D Cartesian Processor Topology ==================================
        if (n > 0) then

            if (p > 0) then

                if (cyl_coord .and. p > 0) then
                    ! Implement pencil processor blocking if using cylindrical coordinates so
                    ! that all cells in azimuthal direction are stored on a single processor.
                    ! This is necessary for efficient application of Fourier filter near axis.

                    ! Initial values of the processor factorization optimization
                    num_procs_x = 1
                    num_procs_y = num_procs
                    num_procs_z = 1
                    ierr = -1

                    ! Computing minimization variable for these initial values
                    tmp_num_procs_x = num_procs_x
                    tmp_num_procs_y = num_procs_y
                    tmp_num_procs_z = num_procs_z
                    fct_min = 10d0*abs((m + 1)/tmp_num_procs_x &
                                       - (n + 1)/tmp_num_procs_y)

                    ! Searching for optimal computational domain distribution
                    do i = 1, num_procs

                        if (mod(num_procs, i) == 0 &
                            .and. &
                            (m + 1)/i >= num_stcls_min*weno_order) then

                            tmp_num_procs_x = i
                            tmp_num_procs_y = num_procs/i

                            if (fct_min >= abs((m + 1)/tmp_num_procs_x &
                                               - (n + 1)/tmp_num_procs_y) &
                                .and. &
                                (n + 1)/tmp_num_procs_y &
                                >= &
                                num_stcls_min*weno_order) then

                                num_procs_x = i
                                num_procs_y = num_procs/i
                                fct_min = abs((m + 1)/tmp_num_procs_x &
                                              - (n + 1)/tmp_num_procs_y)
                                ierr = 0

                            end if

                        end if

                    end do

                else

                    ! Initial estimate of optimal processor topology
                    num_procs_x = 1
                    num_procs_y = 1
                    num_procs_z = num_procs
                    ierr = -1

                    ! Benchmarking the quality of this initial guess
                    tmp_num_procs_x = num_procs_x
                    tmp_num_procs_y = num_procs_y
                    tmp_num_procs_z = num_procs_z
                    fct_min = 10d0*abs((m + 1)/tmp_num_procs_x &
                                       - (n + 1)/tmp_num_procs_y) &
                              + 10d0*abs((n + 1)/tmp_num_procs_y &
                                         - (p + 1)/tmp_num_procs_z)

                    ! Optimization of the initial processor topology
                    do i = 1, num_procs

                        if (mod(num_procs, i) == 0 &
                            .and. &
                            (m + 1)/i >= num_stcls_min*weno_order) then

                            do j = 1, num_procs/i

                                if (mod(num_procs/i, j) == 0 &
                                    .and. &
                                    (n + 1)/j >= num_stcls_min*weno_order) then

                                    tmp_num_procs_x = i
                                    tmp_num_procs_y = j
                                    tmp_num_procs_z = num_procs/(i*j)

                                    if (fct_min >= abs((m + 1)/tmp_num_procs_x &
                                                       - (n + 1)/tmp_num_procs_y) &
                                        + abs((n + 1)/tmp_num_procs_y &
                                              - (p + 1)/tmp_num_procs_z) &
                                        .and. &
                                        (p + 1)/tmp_num_procs_z &
                                        >= &
                                        num_stcls_min*weno_order) &
                                        then

                                        num_procs_x = i
                                        num_procs_y = j
                                        num_procs_z = num_procs/(i*j)
                                        fct_min = abs((m + 1)/tmp_num_procs_x &
                                                      - (n + 1)/tmp_num_procs_y) &
                                                  + abs((n + 1)/tmp_num_procs_y &
                                                        - (p + 1)/tmp_num_procs_z)
                                        ierr = 0

                                    end if

                                end if

                            end do

                        end if

                    end do

                end if

                ! Verifying that a valid decomposition of the computational
                ! domain has been established. If not, the simulation exits.
                if (proc_rank == 0 .and. ierr == -1) then
                    call s_mpi_abort('Unsupported combination of values '// &
                                     'of num_procs, m, n, p and '// &
                                     'weno_order. Exiting ...')
                end if

                ! Creating new communicator using the Cartesian topology
                call MPI_CART_CREATE(MPI_COMM_WORLD, 3, (/num_procs_x, &
                                                          num_procs_y, num_procs_z/), &
                                     (/.true., .true., .true./), &
                                     .false., MPI_COMM_CART, ierr)

                ! Finding the Cartesian coordinates of the local process
                call MPI_CART_COORDS(MPI_COMM_CART, proc_rank, 3, &
                                     proc_coords, ierr)
                ! END: 3D Cartesian Processor Topology =============================

                ! Global Parameters for z-direction ================================

                ! Number of remaining cells
                rem_cells = mod(p + 1, num_procs_z)

                ! Optimal number of cells per processor
                p = (p + 1)/num_procs_z - 1

                ! Distributing the remaining cells
                do i = 1, rem_cells
                    if (proc_coords(3) == i - 1) then
                        p = p + 1; exit
                    end if
                end do

                ! Boundary condition at the beginning
                if (proc_coords(3) > 0 .or. bc_z%beg == -1) then
                    proc_coords(3) = proc_coords(3) - 1
                    call MPI_CART_RANK(MPI_COMM_CART, proc_coords, &
                                       bc_z%beg, ierr)
                    proc_coords(3) = proc_coords(3) + 1
                end if

                ! Boundary condition at the end
                if (proc_coords(3) < num_procs_z - 1 .or. bc_z%end == -1) then
                    proc_coords(3) = proc_coords(3) + 1
                    call MPI_CART_RANK(MPI_COMM_CART, proc_coords, &
                                       bc_z%end, ierr)
                    proc_coords(3) = proc_coords(3) - 1
                end if

                if (parallel_io) then
                    if (proc_coords(3) < rem_cells) then
                        start_idx(3) = (p + 1)*proc_coords(3)
                    else
                        start_idx(3) = (p + 1)*proc_coords(3) + rem_cells
                    end if
                end if
                ! ==================================================================

                ! 2D Cartesian Processor Topology ==================================
            else

                ! Initial estimate of optimal processor topology
                num_procs_x = 1
                num_procs_y = num_procs
                ierr = -1

                ! Benchmarking the quality of this initial guess
                tmp_num_procs_x = num_procs_x
                tmp_num_procs_y = num_procs_y
                fct_min = 10d0*abs((m + 1)/tmp_num_procs_x &
                                   - (n + 1)/tmp_num_procs_y)

                ! Optimization of the initial processor topology
                do i = 1, num_procs

                    if (mod(num_procs, i) == 0 &
                        .and. &
                        (m + 1)/i >= num_stcls_min*weno_order) then

                        tmp_num_procs_x = i
                        tmp_num_procs_y = num_procs/i

                        if (fct_min >= abs((m + 1)/tmp_num_procs_x &
                                           - (n + 1)/tmp_num_procs_y) &
                            .and. &
                            (n + 1)/tmp_num_procs_y &
                            >= &
                            num_stcls_min*weno_order) then

                            num_procs_x = i
                            num_procs_y = num_procs/i
                            fct_min = abs((m + 1)/tmp_num_procs_x &
                                          - (n + 1)/tmp_num_procs_y)
                            ierr = 0

                        end if

                    end if

                end do

                ! Verifying that a valid decomposition of the computational
                ! domain has been established. If not, the simulation exits.
                if (proc_rank == 0 .and. ierr == -1) then
                    call s_mpi_abort('Unsupported combination of values '// &
                                     'of num_procs, m, n and '// &
                                     'weno_order. Exiting ...')
                end if

                ! Creating new communicator using the Cartesian topology
                call MPI_CART_CREATE(MPI_COMM_WORLD, 2, (/num_procs_x, &
                                                          num_procs_y/), (/.true., &
                                                                           .true./), .false., MPI_COMM_CART, &
                                     ierr)

                ! Finding the Cartesian coordinates of the local process
                call MPI_CART_COORDS(MPI_COMM_CART, proc_rank, 2, &
                                     proc_coords, ierr)

            end if
            ! END: 2D Cartesian Processor Topology =============================

            ! Global Parameters for y-direction ================================

            ! Number of remaining cells
            rem_cells = mod(n + 1, num_procs_y)

            ! Optimal number of cells per processor
            n = (n + 1)/num_procs_y - 1

            ! Distributing the remaining cells
            do i = 1, rem_cells
                if (proc_coords(2) == i - 1) then
                    n = n + 1; exit
                end if
            end do

            ! Boundary condition at the beginning
            if (proc_coords(2) > 0 .or. bc_y%beg == -1) then
                proc_coords(2) = proc_coords(2) - 1
                call MPI_CART_RANK(MPI_COMM_CART, proc_coords, &
                                   bc_y%beg, ierr)
                proc_coords(2) = proc_coords(2) + 1
            end if

            ! Boundary condition at the end
            if (proc_coords(2) < num_procs_y - 1 .or. bc_y%end == -1) then
                proc_coords(2) = proc_coords(2) + 1
                call MPI_CART_RANK(MPI_COMM_CART, proc_coords, &
                                   bc_y%end, ierr)
                proc_coords(2) = proc_coords(2) - 1
            end if

            if (parallel_io) then
                if (proc_coords(2) < rem_cells) then
                    start_idx(2) = (n + 1)*proc_coords(2)
                else
                    start_idx(2) = (n + 1)*proc_coords(2) + rem_cells
                end if
            end if

            ! ==================================================================

            ! 1D Cartesian Processor Topology ==================================
        else

            ! Optimal processor topology
            num_procs_x = num_procs

            ! Creating new communicator using the Cartesian topology
            call MPI_CART_CREATE(MPI_COMM_WORLD, 1, (/num_procs_x/), &
                                 (/.true./), .false., MPI_COMM_CART, &
                                 ierr)

            ! Finding the Cartesian coordinates of the local process
            call MPI_CART_COORDS(MPI_COMM_CART, proc_rank, 1, &
                                 proc_coords, ierr)

        end if
        ! ==================================================================

        ! Global Parameters for x-direction ================================

        ! Number of remaining cells
        rem_cells = mod(m + 1, num_procs_x)

        ! Optimal number of cells per processor
        m = (m + 1)/num_procs_x - 1

        ! Distributing the remaining cells
        do i = 1, rem_cells
            if (proc_coords(1) == i - 1) then
                m = m + 1; exit
            end if
        end do

        ! Boundary condition at the beginning
        if (proc_coords(1) > 0 .or. bc_x%beg == -1) then
            proc_coords(1) = proc_coords(1) - 1
            call MPI_CART_RANK(MPI_COMM_CART, proc_coords, bc_x%beg, ierr)
            proc_coords(1) = proc_coords(1) + 1
        end if

        ! Boundary condition at the end
        if (proc_coords(1) < num_procs_x - 1 .or. bc_x%end == -1) then
            proc_coords(1) = proc_coords(1) + 1
            call MPI_CART_RANK(MPI_COMM_CART, proc_coords, bc_x%end, ierr)
            proc_coords(1) = proc_coords(1) - 1
        end if

        if (parallel_io) then
            if (proc_coords(1) < rem_cells) then
                start_idx(1) = (m + 1)*proc_coords(1)
            else
                start_idx(1) = (m + 1)*proc_coords(1) + rem_cells
            end if
        end if
        ! ==================================================================

#endif

    end subroutine s_mpi_decompose_computational_domain ! ------------------

    !>  The goal of this procedure is to populate the buffers of
        !!      the grid variables by communicating with the neighboring
        !!      processors. Note that only the buffers of the cell-width
        !!      distributions are handled in such a way. This is because
        !!      the buffers of cell-boundary locations may be calculated
        !!      directly from those of the cell-width distributions.
        !!  @param mpi_dir MPI communication coordinate direction
        !!  @param pbc_loc Processor boundary condition (PBC) location
    subroutine s_mpi_sendrecv_grid_variables_buffers(mpi_dir, pbc_loc) ! ---

        integer, intent(IN) :: mpi_dir
        integer, intent(IN) :: pbc_loc

        integer :: dst_proc(1:3)

#ifdef MFC_MPI

        ! MPI Communication in x-direction =================================
        if (mpi_dir == 1) then

            if (pbc_loc == -1) then      ! PBC at the beginning

                if (bc_x%end >= 0) then      ! PBC at the beginning and end

                    ! Send/receive buffer to/from bc_x%end/bc_x%beg
                    call MPI_SENDRECV( &
                        dx(m - buff_size + 1), buff_size, &
                        MPI_DOUBLE_PRECISION, bc_x%end, 0, &
                        dx(-buff_size), buff_size, &
                        MPI_DOUBLE_PRECISION, bc_x%beg, 0, &
                        MPI_COMM_WORLD, MPI_STATUS_IGNORE, ierr)

                else                        ! PBC at the beginning only

                    ! Send/receive buffer to/from bc_x%beg/bc_x%beg
                    call MPI_SENDRECV( &
                        dx(0), buff_size, &
                        MPI_DOUBLE_PRECISION, bc_x%beg, 1, &
                        dx(-buff_size), buff_size, &
                        MPI_DOUBLE_PRECISION, bc_x%beg, 0, &
                        MPI_COMM_WORLD, MPI_STATUS_IGNORE, ierr)

                end if

            else                        ! PBC at the end

                if (bc_x%beg >= 0) then      ! PBC at the end and beginning

                    ! Send/receive buffer to/from bc_x%beg/bc_x%end
                    call MPI_SENDRECV( &
                        dx(0), buff_size, &
                        MPI_DOUBLE_PRECISION, bc_x%beg, 1, &
                        dx(m + 1), buff_size, &
                        MPI_DOUBLE_PRECISION, bc_x%end, 1, &
                        MPI_COMM_WORLD, MPI_STATUS_IGNORE, ierr)

                else                        ! PBC at the end only

                    ! Send/receive buffer to/from bc_x%end/bc_x%end
                    call MPI_SENDRECV( &
                        dx(m - buff_size + 1), buff_size, &
                        MPI_DOUBLE_PRECISION, bc_x%end, 0, &
                        dx(m + 1), buff_size, &
                        MPI_DOUBLE_PRECISION, bc_x%end, 1, &
                        MPI_COMM_WORLD, MPI_STATUS_IGNORE, ierr)

                end if

            end if
            ! END: MPI Communication in x-direction ============================

            ! MPI Communication in y-direction =================================
        elseif (mpi_dir == 2) then

            if (pbc_loc == -1) then      ! PBC at the beginning

                if (bc_y%end >= 0) then      ! PBC at the beginning and end

                    ! Send/receive buffer to/from bc_y%end/bc_y%beg
                    call MPI_SENDRECV( &
                        dy(n - buff_size + 1), buff_size, &
                        MPI_DOUBLE_PRECISION, bc_y%end, 0, &
                        dy(-buff_size), buff_size, &
                        MPI_DOUBLE_PRECISION, bc_y%beg, 0, &
                        MPI_COMM_WORLD, MPI_STATUS_IGNORE, ierr)

                else                        ! PBC at the beginning only

                    ! Send/receive buffer to/from bc_y%beg/bc_y%beg
                    call MPI_SENDRECV( &
                        dy(0), buff_size, &
                        MPI_DOUBLE_PRECISION, bc_y%beg, 1, &
                        dy(-buff_size), buff_size, &
                        MPI_DOUBLE_PRECISION, bc_y%beg, 0, &
                        MPI_COMM_WORLD, MPI_STATUS_IGNORE, ierr)

                end if

            else                        ! PBC at the end

                if (bc_y%beg >= 0) then      ! PBC at the end and beginning

                    ! Send/receive buffer to/from bc_y%beg/bc_y%end
                    call MPI_SENDRECV( &
                        dy(0), buff_size, &
                        MPI_DOUBLE_PRECISION, bc_y%beg, 1, &
                        dy(n + 1), buff_size, &
                        MPI_DOUBLE_PRECISION, bc_y%end, 1, &
                        MPI_COMM_WORLD, MPI_STATUS_IGNORE, ierr)

                else                        ! PBC at the end only

                    ! Send/receive buffer to/from bc_y%end/bc_y%end
                    call MPI_SENDRECV( &
                        dy(n - buff_size + 1), buff_size, &
                        MPI_DOUBLE_PRECISION, bc_y%end, 0, &
                        dy(n + 1), buff_size, &
                        MPI_DOUBLE_PRECISION, bc_y%end, 1, &
                        MPI_COMM_WORLD, MPI_STATUS_IGNORE, ierr)

                end if

            end if
            ! END: MPI Communication in y-direction ============================

            ! MPI Communication in z-direction =================================
        else

            if (pbc_loc == -1) then      ! PBC at the beginning

                if (bc_z%end >= 0) then      ! PBC at the beginning and end

                    ! Send/receive buffer to/from bc_z%end/bc_z%beg
                    call MPI_SENDRECV( &
                        dz(p - buff_size + 1), buff_size, &
                        MPI_DOUBLE_PRECISION, bc_z%end, 0, &
                        dz(-buff_size), buff_size, &
                        MPI_DOUBLE_PRECISION, bc_z%beg, 0, &
                        MPI_COMM_WORLD, MPI_STATUS_IGNORE, ierr)

                else                        ! PBC at the beginning only

                    ! Send/receive buffer to/from bc_z%beg/bc_z%beg
                    call MPI_SENDRECV( &
                        dz(0), buff_size, &
                        MPI_DOUBLE_PRECISION, bc_z%beg, 1, &
                        dz(-buff_size), buff_size, &
                        MPI_DOUBLE_PRECISION, bc_z%beg, 0, &
                        MPI_COMM_WORLD, MPI_STATUS_IGNORE, ierr)

                end if

            else                        ! PBC at the end

                if (bc_z%beg >= 0) then      ! PBC at the end and beginning

                    ! Send/receive buffer to/from bc_z%beg/bc_z%end
                    call MPI_SENDRECV( &
                        dz(0), buff_size, &
                        MPI_DOUBLE_PRECISION, bc_z%beg, 1, &
                        dz(p + 1), buff_size, &
                        MPI_DOUBLE_PRECISION, bc_z%end, 1, &
                        MPI_COMM_WORLD, MPI_STATUS_IGNORE, ierr)

                else                        ! PBC at the end only

                    ! Send/receive buffer to/from bc_z%end/bc_z%end
                    call MPI_SENDRECV( &
                        dz(p - buff_size + 1), buff_size, &
                        MPI_DOUBLE_PRECISION, bc_z%end, 0, &
                        dz(p + 1), buff_size, &
                        MPI_DOUBLE_PRECISION, bc_z%end, 1, &
                        MPI_COMM_WORLD, MPI_STATUS_IGNORE, ierr)

                end if

            end if

        end if
        ! END: MPI Communication in z-direction ============================

#endif

    end subroutine s_mpi_sendrecv_grid_variables_buffers ! -----------------

    !>  The goal of this procedure is to populate the buffers of
        !!      the cell-average conservative variables by communicating
        !!      with the neighboring processors.
        !!  @param q_cons_vf Cell-average conservative variables
        !!  @param mpi_dir MPI communication coordinate direction
        !!  @param pbc_loc Processor boundary condition (PBC) location
    subroutine s_mpi_sendrecv_variables_buffers(q_cons_vf, &
                                                pb, mv, &
                                                mpi_dir, &
                                                pbc_loc)

        type(scalar_field), dimension(sys_size), intent(INOUT) :: q_cons_vf
        real(kind(0d0)), dimension(startx:, starty:, startz:, 1:, 1:), intent(INOUT) :: pb, mv

        integer, intent(IN) :: mpi_dir, pbc_loc

        integer :: i, j, k, l, r, q !< Generic loop iterators

        integer :: buffer_counts(1:3), buffer_count

        type(int_bounds_info) :: boundary_conditions(1:3)
        integer :: beg_end(1:2), grid_dims(1:3)
        integer :: dst_proc, src_proc, recv_tag, send_tag

        logical :: beg_end_geq_0

        integer :: pack_offsets(1:3), unpack_offsets(1:3)
        integer :: pack_offset, unpack_offset

#ifdef MFC_MPI

        !$acc update device(v_size)

        if (qbmm .and. .not. polytropic) then
            buffer_counts = (/ &
                            buff_size*(sys_size + 2*nb*4)*(n + 1)*(p + 1), &
                            buff_size*(sys_size + 2*nb*4)*(m + 2*buff_size + 1)*(p + 1), &
                            buff_size*v_size*(m + 2*buff_size + 1)*(n + 2*buff_size + 1) &
                            /)
        else
            buffer_counts = (/ &
                            buff_size*sys_size*(n + 1)*(p + 1), &
                            buff_size*sys_size*(m + 2*buff_size + 1)*(p + 1), &
                            buff_size*v_size*(m + 2*buff_size + 1)*(n + 2*buff_size + 1) &
                            /)
        end if

        buffer_count = buffer_counts(mpi_dir)
        boundary_conditions = (/bc_x, bc_y, bc_z/)
        beg_end = (/boundary_conditions(mpi_dir)%beg, boundary_conditions(mpi_dir)%end/)
        beg_end_geq_0 = beg_end(max(pbc_loc, 0) - pbc_loc + 1) >= 0

        ! Implements:
        ! pbc_loc  bc_x >= 0 -> [send/recv]_tag  [dst/src]_proc
        ! -1 (=0)      0            ->     [1,0]       [0,0]      | 0 0 [1,0] [beg,beg]
        ! -1 (=0)      1            ->     [0,0]       [1,0]      | 0 1 [0,0] [end,beg]
        ! +1 (=1)      0            ->     [0,1]       [1,1]      | 1 0 [0,1] [end,end]
        ! +1 (=1)      1            ->     [1,1]       [0,1]      | 1 1 [1,1] [beg,end]

        send_tag = f_logical_to_int(.not. f_xor(beg_end_geq_0, pbc_loc == 1))
        recv_tag = f_logical_to_int(pbc_loc == 1)

        dst_proc = beg_end(1 + f_logical_to_int(f_xor(pbc_loc == 1, beg_end_geq_0)))
        src_proc = beg_end(1 + f_logical_to_int(pbc_loc == 1))

        grid_dims = (/m, n, p/)

        pack_offset = 0
        if (f_xor(pbc_loc == 1, beg_end_geq_0)) then
            pack_offset = grid_dims(mpi_dir) - buff_size + 1
        end if

        unpack_offset = 0
        if (pbc_loc == 1) then
            unpack_offset = grid_dims(mpi_dir) + buff_size + 1
        end if

        ! Pack Buffer to Send
        #:for mpi_dir in [1, 2, 3]
            if (mpi_dir == ${mpi_dir}$) then
                #:if mpi_dir == 1
                    !$acc parallel loop collapse(4) gang vector default(present) private(r)
                    do l = 0, p
                        do k = 0, n
                            do j = 0, buff_size - 1
                                do i = 1, sys_size
                                    r = (i - 1) + v_size*(j + buff_size*(k + (n + 1)*l))
                                    q_cons_buff_send(r) = q_cons_vf(i)%sf(j + pack_offset, k, l)
                                end do
                            end do
                        end do
                    end do

                    if (qbmm .and. .not. polytropic) then
                        !$acc parallel loop collapse(4) gang vector default(present) private(r)
                        do l = 0, p
                            do k = 0, n
                                do j = 0, buff_size - 1
                                    do i = sys_size + 1, sys_size + 4
                                        do q = 1, nb
                                            r = (i - 1) + (q - 1)*4 + v_size* &
                                                (j + buff_size*(k + (n + 1)*l))
                                            q_cons_buff_send(r) = pb(j + pack_offset, k, l, i - sys_size, q)
                                        end do
                                    end do
                                end do
                            end do
                        end do

                        !$acc parallel loop collapse(5) gang vector default(present) private(r)
                        do l = 0, p
                            do k = 0, n
                                do j = 0, buff_size - 1
                                    do i = sys_size + 1, sys_size + 4
                                        do q = 1, nb
                                            r = (i - 1) + (q - 1)*4 + nb*4 + v_size* &
                                                (j + buff_size*(k + (n + 1)*l))
                                            q_cons_buff_send(r) = mv(j + pack_offset, k, l, i - sys_size, q)
                                        end do
                                    end do
                                end do
                            end do
                        end do
                    end if
                #:elif mpi_dir == 2
                    !$acc parallel loop collapse(4) gang vector default(present) private(r)
                    do i = 1, sys_size
                        do l = 0, p
                            do k = 0, buff_size - 1
                                do j = -buff_size, m + buff_size
                                    r = (i - 1) + v_size* &
                                        ((j + buff_size) + (m + 2*buff_size + 1)* &
                                         (k + buff_size*l))
                                    q_cons_buff_send(r) = q_cons_vf(i)%sf(j, k + pack_offset, l)
                                end do
                            end do
                        end do
                    end do

                    if (qbmm .and. .not. polytropic) then
                        !$acc parallel loop collapse(5) gang vector default(present) private(r)
                        do i = sys_size + 1, sys_size + 4
                            do l = 0, p
                                do k = 0, buff_size - 1
                                    do j = -buff_size, m + buff_size
                                        do q = 1, nb
                                            r = (i - 1) + (q - 1)*4 + v_size* &
                                                ((j + buff_size) + (m + 2*buff_size + 1)* &
                                                 (k + buff_size*l))
                                            q_cons_buff_send(r) = pb(j, k + pack_offset, l, i - sys_size, q)
                                        end do
                                    end do
                                end do
                            end do
                        end do

                        !$acc parallel loop collapse(5) gang vector default(present) private(r)
                        do i = sys_size + 1, sys_size + 4
                            do l = 0, p
                                do k = 0, buff_size - 1
                                    do j = -buff_size, m + buff_size
                                        do q = 1, nb
                                            r = (i - 1) + (q - 1)*4 + nb*4 + v_size* &
                                                ((j + buff_size) + (m + 2*buff_size + 1)* &
                                                 (k + buff_size*l))
                                            q_cons_buff_send(r) = mv(j, k + pack_offset, l, i - sys_size, q)
                                        end do
                                    end do
                                end do
                            end do
                        end do
                    end if
                #:else
                    !$acc parallel loop collapse(4) gang vector default(present) private(r)
                    do i = 1, sys_size
                        do l = 0, buff_size - 1
                            do k = -buff_size, n + buff_size
                                do j = -buff_size, m + buff_size
                                    r = (i - 1) + v_size* &
                                        ((j + buff_size) + (m + 2*buff_size + 1)* &
                                         ((k + buff_size) + (n + 2*buff_size + 1)*l))
                                    q_cons_buff_send(r) = q_cons_vf(i)%sf(j, k, l + pack_offset)
                                end do
                            end do
                        end do
                    end do

                    if (qbmm .and. .not. polytropic) then
                        !$acc parallel loop collapse(5) gang vector default(present) private(r)
                        do i = sys_size + 1, sys_size + 4
                            do l = 0, buff_size - 1
                                do k = -buff_size, n + buff_size
                                    do j = -buff_size, m + buff_size
                                        do q = 1, nb
                                            r = (i - 1) + (q - 1)*4 + v_size* &
                                                ((j + buff_size) + (m + 2*buff_size + 1)* &
                                                 ((k + buff_size) + (n + 2*buff_size + 1)*l))
                                            q_cons_buff_send(r) = pb(j, k, l + pack_offset, i - sys_size, q)
                                        end do
                                    end do
                                end do
                            end do
                        end do

                        !$acc parallel loop collapse(5) gang vector default(present) private(r)
                        do i = sys_size + 1, sys_size + 4
                            do l = 0, buff_size - 1
                                do k = -buff_size, n + buff_size
                                    do j = -buff_size, m + buff_size
                                        do q = 1, nb
                                            r = (i - 1) + (q - 1)*4 + nb*4 + v_size* &
                                                ((j + buff_size) + (m + 2*buff_size + 1)* &
                                                 ((k + buff_size) + (n + 2*buff_size + 1)*l))
                                            q_cons_buff_send(r) = mv(j, k, l + pack_offset, i - sys_size, q)
                                        end do
                                    end do
                                end do
                            end do
                        end do
                    end if
                #:endif
            end if
        #:endfor

        ! Send/Recv
        #:for rdma_mpi in [False, True]
            if (rdma_mpi .eqv. ${'.true.' if rdma_mpi else '.false.'}$) then
                #:if rdma_mpi
                    !$acc host_data use_device(q_cons_buff_recv, q_cons_buff_send, ib_buff_recv, ib_buff_send)
                #:else
                    !$acc update host(q_cons_buff_send, ib_buff_send)
                #:endif

                call MPI_SENDRECV( &
                    q_cons_buff_send(0), buffer_count, MPI_DOUBLE_PRECISION, dst_proc, send_tag, &
                    q_cons_buff_recv(0), buffer_count, MPI_DOUBLE_PRECISION, src_proc, recv_tag, &
                    MPI_COMM_WORLD, MPI_STATUS_IGNORE, ierr)

                #:if rdma_mpi
                    !$acc end host_data
                    !$acc wait
                #:else
                    !$acc update device(q_cons_buff_recv)
                #:endif
            end if
        #:endfor

        ! Unpack Received Buffer
        #:for mpi_dir in [1, 2, 3]
            if (mpi_dir == ${mpi_dir}$) then
                #:if mpi_dir == 1
                    !$acc parallel loop collapse(4) gang vector default(present) private(r)
                    do l = 0, p
                        do k = 0, n
                            do j = -buff_size, -1
                                do i = 1, sys_size
                                    r = (i - 1) + v_size* &
                                        (j + buff_size*((k + 1) + (n + 1)*l))
                                    q_cons_vf(i)%sf(j + unpack_offset, k, l) = q_cons_buff_recv(r)
#if defined(__INTEL_COMPILER)
                                    if (ieee_is_nan(q_cons_vf(i)%sf(j, k, l))) then
                                        print *, "Error", j, k, l, i
                                        error stop "NaN(s) in recv"
                                    end if
#endif
                                end do
                            end do
                        end do
                    end do

                    if (qbmm .and. .not. polytropic) then
                        !$acc parallel loop collapse(5) gang vector default(present) private(r)
                        do l = 0, p
                            do k = 0, n
                                do j = -buff_size, -1
                                    do i = sys_size + 1, sys_size + 4
                                        do q = 1, nb
                                            r = (i - 1) + (q - 1)*4 + v_size* &
                                                (j + buff_size*((k + 1) + (n + 1)*l))
                                            pb(j + unpack_offset, k, l, i - sys_size, q) = q_cons_buff_recv(r)
                                        end do
                                    end do
                                end do
                            end do
                        end do

                        !$acc parallel loop collapse(5) gang vector default(present) private(r)
                        do l = 0, p
                            do k = 0, n
                                do j = -buff_size, -1
                                    do i = sys_size + 1, sys_size + 4
                                        do q = 1, nb
                                            r = (i - 1) + (q - 1)*4 + nb*4 + v_size* &
                                                (j + buff_size*((k + 1) + (n + 1)*l))
                                            mv(j + unpack_offset, k, l, i - sys_size, q) = q_cons_buff_recv(r)
                                        end do
                                    end do
                                end do
                            end do
                        end do
                    end if
                #:elif mpi_dir == 2
                    !$acc parallel loop collapse(4) gang vector default(present) private(r)
                    do i = 1, sys_size
                        do l = 0, p
                            do k = -buff_size, -1
                                do j = -buff_size, m + buff_size
                                    r = (i - 1) + v_size* &
                                        ((j + buff_size) + (m + 2*buff_size + 1)* &
                                         ((k + buff_size) + buff_size*l))
                                    q_cons_vf(i)%sf(j, k + unpack_offset, l) = q_cons_buff_recv(r)
#if defined(__INTEL_COMPILER)
                                    if (ieee_is_nan(q_cons_vf(i)%sf(j, k, l))) then
                                        print *, "Error", j, k, l, i
                                        error stop "NaN(s) in recv"
                                    end if
#endif
                                end do
                            end do
                        end do
                    end do

                    if (qbmm .and. .not. polytropic) then
                        !$acc parallel loop collapse(5) gang vector default(present) private(r)
                        do i = sys_size + 1, sys_size + 4
                            do l = 0, p
                                do k = -buff_size, -1
                                    do j = -buff_size, m + buff_size
                                        do q = 1, nb
                                            r = (i - 1) + (q - 1)*4 + v_size* &
                                                ((j + buff_size) + (m + 2*buff_size + 1)* &
                                                 ((k + buff_size) + buff_size*l))
                                            pb(j, k + unpack_offset, l, i - sys_size, q) = q_cons_buff_recv(r)
                                        end do
                                    end do
                                end do
                            end do
                        end do

                        !$acc parallel loop collapse(5) gang vector default(present) private(r)
                        do i = sys_size + 1, sys_size + 4
                            do l = 0, p
                                do k = -buff_size, -1
                                    do j = -buff_size, m + buff_size
                                        do q = 1, nb
                                            r = (i - 1) + (q - 1)*4 + nb*4 + v_size* &
                                                ((j + buff_size) + (m + 2*buff_size + 1)* &
                                                 ((k + buff_size) + buff_size*l))
                                            mv(j, k + unpack_offset, l, i - sys_size, q) = q_cons_buff_recv(r)
                                        end do
                                    end do
                                end do
                            end do
                        end do
                    end if
                #:else
                    ! Unpacking buffer from bc_z%beg
                    !$acc parallel loop collapse(4) gang vector default(present) private(r)
                    do i = 1, sys_size
                        do l = -buff_size, -1
                            do k = -buff_size, n + buff_size
                                do j = -buff_size, m + buff_size
                                    r = (i - 1) + v_size* &
                                        ((j + buff_size) + (m + 2*buff_size + 1)* &
                                         ((k + buff_size) + (n + 2*buff_size + 1)* &
                                          (l + buff_size)))
                                    q_cons_vf(i)%sf(j, k, l + unpack_offset) = q_cons_buff_recv(r)
#if defined(__INTEL_COMPILER)
                                    if (ieee_is_nan(q_cons_vf(i)%sf(j, k, l))) then
                                        print *, "Error", j, k, l, i
                                        error stop "NaN(s) in recv"
                                    end if
#endif
                                end do
                            end do
                        end do
                    end do

                    if (qbmm .and. .not. polytropic) then
                        !$acc parallel loop collapse(5) gang vector default(present) private(r)
                        do i = sys_size + 1, sys_size + 4
                            do l = -buff_size, -1
                                do k = -buff_size, n + buff_size
                                    do j = -buff_size, m + buff_size
                                        do q = 1, nb
                                            r = (i - 1) + (q - 1)*4 + v_size* &
                                                ((j + buff_size) + (m + 2*buff_size + 1)* &
                                                 ((k + buff_size) + (n + 2*buff_size + 1)* &
                                                  (l + buff_size)))
                                            pb(j, k, l + unpack_offset, i - sys_size, q) = q_cons_buff_recv(r)
                                        end do
                                    end do
                                end do
                            end do
                        end do

                        !$acc parallel loop collapse(5) gang vector default(present) private(r)
                        do i = sys_size + 1, sys_size + 4
                            do l = -buff_size, -1
                                do k = -buff_size, n + buff_size
                                    do j = -buff_size, m + buff_size
                                        do q = 1, nb
                                            r = (i - 1) + (q - 1)*4 + nb*4 + v_size* &
                                                ((j + buff_size) + (m + 2*buff_size + 1)* &
                                                 ((k + buff_size) + (n + 2*buff_size + 1)* &
                                                  (l + buff_size)))
                                            mv(j, k, l + unpack_offset, i - sys_size, q) = q_cons_buff_recv(r)
                                        end do
                                    end do
                                end do
                            end do
                        end do
                    end if
                #:endif
            end if
        #:endfor

#endif

    end subroutine s_mpi_sendrecv_variables_buffers ! ---------

    !>  The goal of this procedure is to populate the buffers of
        !!      the cell-average conservative variables by communicating
        !!      with the neighboring processors.
        !!  @param q_cons_vf Cell-average conservative variables
        !!  @param mpi_dir MPI communication coordinate direction
        !!  @param pbc_loc Processor boundary condition (PBC) location
    subroutine s_mpi_sendrecv_ib_buffers(ib_markers, gp_layers)

        type(integer_field), intent(INOUT) :: ib_markers

        integer, intent(IN) :: gp_layers

        integer :: i, j, k, l, r !< Generic loop iterators

#ifdef MFC_MPI

        if (n > 0) then
            if (p > 0) then
                @:ALLOCATE_GLOBAL(ib_buff_send(0:-1 + gp_layers * &
                                        & (m + 2*gp_layers + 1)* &
                                        & (n + 2*gp_layers + 1)* &
                                        & (p + 2*gp_layers + 1)/ &
                                        & (min(m, n, p) + 2*gp_layers + 1)))
            else
                @:ALLOCATE_GLOBAL(ib_buff_send(0:-1 + gp_layers* &
                                        & (max(m, n) + 2*gp_layers + 1)))
            end if
        else
            @:ALLOCATE_GLOBAL(ib_buff_send(0:-1 + gp_layers))
        end if
        @:ALLOCATE_GLOBAL(ib_buff_recv(0:ubound(ib_buff_send, 1)))

        !nCalls_time = nCalls_time + 1

        ! MPI Communication in x-direction =================================
        if (bc_x%beg >= 0) then      ! PBC at the beginning

            if (bc_x%end >= 0) then      ! PBC at the beginning and end

                ! Packing buffer to be sent to bc_x%end
                !$acc parallel loop collapse(3) gang vector default(present) private(r)
                do l = 0, p
                    do k = 0, n
                        do j = m - gp_layers + 1, m
                            r = ((j - m - 1) + gp_layers*((k + 1) + (n + 1)*l))
                            ib_buff_send(r) = ib_markers%sf(j, k, l)
                        end do
                    end do
                end do

                !call MPI_Barrier(MPI_COMM_WORLD, ierr)

#if defined(MFC_OpenACC)
                if (rdma_mpi) then
                    !$acc host_data use_device( ib_buff_recv, ib_buff_send, ib_buff_recv, ib_buff_send)

                    ! Send/receive buffer to/from bc_x%end/bc_x%beg
                    call MPI_SENDRECV( &
                        ib_buff_send(0), &
                        gp_layers*(n + 1)*(p + 1), &
                        MPI_INTEGER, bc_x%end, 0, &
                        ib_buff_recv(0), &
                        gp_layers*(n + 1)*(p + 1), &
                        MPI_INTEGER, bc_x%beg, 0, &
                        MPI_COMM_WORLD, MPI_STATUS_IGNORE, ierr)

                    !$acc end host_data
                    !$acc wait
                else
#endif

                    !$acc update host(ib_buff_send, ib_buff_send)

                    ! Send/receive buffer to/from bc_x%end/bc_x%beg
                    call MPI_SENDRECV( &
                        ib_buff_send(0), &
                        gp_layers*(n + 1)*(p + 1), &
                        MPI_INTEGER, bc_x%end, 0, &
                        ib_buff_recv(0), &
                        gp_layers*(n + 1)*(p + 1), &
                        MPI_INTEGER, bc_x%beg, 0, &
                        MPI_COMM_WORLD, MPI_STATUS_IGNORE, ierr)

#if defined(MFC_OpenACC)
                end if
#endif

            else                        ! PBC at the beginning only

                ! Packing buffer to be sent to bc_x%beg
                !$acc parallel loop collapse(3) gang vector default(present) private(r)
                do l = 0, p
                    do k = 0, n
                        do j = 0, gp_layers - 1
                            r = (j + gp_layers*(k + (n + 1)*l))
                            ib_buff_send(r) = ib_markers%sf(j, k, l)
                        end do
                    end do
                end do

                !call MPI_Barrier(MPI_COMM_WORLD, ierr)

#if defined(MFC_OpenACC)
                if (rdma_mpi) then
                    !$acc host_data use_device( ib_buff_recv, ib_buff_send )

                    ! Send/receive buffer to/from bc_x%end/bc_x%beg
                    call MPI_SENDRECV( &
                        ib_buff_send(0), &
                        gp_layers*(n + 1)*(p + 1), &
                        MPI_INTEGER, bc_x%beg, 1, &
                        ib_buff_recv(0), &
                        gp_layers*(n + 1)*(p + 1), &
                        MPI_INTEGER, bc_x%beg, 0, &
                        MPI_COMM_WORLD, MPI_STATUS_IGNORE, ierr)

                    !$acc end host_data
                    !$acc wait
                else
#endif
                    !$acc update host(ib_buff_send)

                    ! Send/receive buffer to/from bc_x%end/bc_x%beg
                    call MPI_SENDRECV( &
                        ib_buff_send(0), &
                        gp_layers*(n + 1)*(p + 1), &
                        MPI_INTEGER, bc_x%beg, 1, &
                        ib_buff_recv(0), &
                        gp_layers*(n + 1)*(p + 1), &
                        MPI_INTEGER, bc_x%beg, 0, &
                        MPI_COMM_WORLD, MPI_STATUS_IGNORE, ierr)

#if defined(MFC_OpenACC)
                end if
#endif

            end if

#if defined(MFC_OpenACC)
            if (rdma_mpi .eqv. .false.) then
                !$acc update device(ib_buff_recv)
            end if
#endif

            ! Unpacking buffer received from bc_x%beg
            !$acc parallel loop collapse(3) gang vector default(present) private(r)
            do l = 0, p
                do k = 0, n
                    do j = -gp_layers, -1
                        r = (j + gp_layers*((k + 1) + (n + 1)*l))
                        ib_markers%sf(j, k, l) = ib_buff_recv(r)
                    end do
                end do
            end do

        end if

        if (bc_x%end >= 0) then                ! PBC at the end

            if (bc_x%beg >= 0) then      ! PBC at the end and beginning

                !$acc parallel loop collapse(3) gang vector default(present) private(r)
                ! Packing buffer to be sent to bc_x%beg
                do l = 0, p
                    do k = 0, n
                        do j = 0, gp_layers - 1
                            r = (j + gp_layers*(k + (n + 1)*l))
                            ib_buff_send(r) = ib_markers%sf(j, k, l)
                        end do
                    end do
                end do

                !call MPI_Barrier(MPI_COMM_WORLD, ierr)

#if defined(MFC_OpenACC)
                if (rdma_mpi) then
                    !$acc host_data use_device( ib_buff_recv, ib_buff_send )

                    ! Send/receive buffer to/from bc_x%end/bc_x%beg
                    call MPI_SENDRECV( &
                        ib_buff_send(0), &
                        gp_layers*(n + 1)*(p + 1), &
                        MPI_INTEGER, bc_x%beg, 1, &
                        ib_buff_recv(0), &
                        gp_layers*(n + 1)*(p + 1), &
                        MPI_INTEGER, bc_x%end, 1, &
                        MPI_COMM_WORLD, MPI_STATUS_IGNORE, ierr)

                    !$acc end host_data
                    !$acc wait
                else
#endif

                    !$acc update host(ib_buff_send)
                    call MPI_SENDRECV( &
                        ib_buff_send(0), &
                        gp_layers*(n + 1)*(p + 1), &
                        MPI_INTEGER, bc_x%beg, 1, &
                        ib_buff_recv(0), &
                        gp_layers*(n + 1)*(p + 1), &
                        MPI_INTEGER, bc_x%end, 1, &
                        MPI_COMM_WORLD, MPI_STATUS_IGNORE, ierr)

#if defined(MFC_OpenACC)
                end if
#endif

            else                        ! PBC at the end only

                ! Packing buffer to be sent to bc_x%end
                !$acc parallel loop collapse(3) gang vector default(present) private(r)
                do l = 0, p
                    do k = 0, n
                        do j = m - gp_layers + 1, m
                            r = ((j - m - 1) + gp_layers*((k + 1) + (n + 1)*l))
                            ib_buff_send(r) = ib_markers%sf(j, k, l)
                        end do
                    end do
                end do

                !call MPI_Barrier(MPI_COMM_WORLD, ierr)

#if defined(MFC_OpenACC)
                if (rdma_mpi) then
                    !$acc host_data use_device( ib_buff_recv, ib_buff_send )

                    ! Send/receive buffer to/from bc_x%end/bc_x%beg
                    call MPI_SENDRECV( &
                        ib_buff_send(0), &
                        gp_layers*(n + 1)*(p + 1), &
                        MPI_INTEGER, bc_x%end, 0, &
                        ib_buff_recv(0), &
                        gp_layers*(n + 1)*(p + 1), &
                        MPI_INTEGER, bc_x%end, 1, &
                        MPI_COMM_WORLD, MPI_STATUS_IGNORE, ierr)

                    !$acc end host_data
                    !$acc wait
                else
#endif

                    !$acc update host(ib_buff_send)

                    call MPI_SENDRECV( &
                        ib_buff_send(0), &
                        gp_layers*(n + 1)*(p + 1), &
                        MPI_INTEGER, bc_x%end, 0, &
                        ib_buff_recv(0), &
                        gp_layers*(n + 1)*(p + 1), &
                        MPI_INTEGER, bc_x%end, 1, &
                        MPI_COMM_WORLD, MPI_STATUS_IGNORE, ierr)

#if defined(MFC_OpenACC)
                end if
#endif

            end if

            if (rdma_mpi .eqv. .false.) then
                !$acc update device(ib_buff_recv)
            end if

            ! Unpacking buffer received from bc_x%end
            !$acc parallel loop collapse(3) gang vector default(present) private(r)
            do l = 0, p
                do k = 0, n
                    do j = m + 1, m + gp_layers
                        r = ((j - m - 1) + gp_layers*(k + (n + 1)*l))
                        ib_markers%sf(j, k, l) = ib_buff_recv(r)
                    end do
                end do
            end do

        end if
        ! END: MPI Communication in x-direction ============================

        ! MPI Communication in y-direction =================================

        if (bc_y%beg >= 0) then      ! PBC at the beginning

            if (bc_y%end >= 0) then      ! PBC at the beginning and end

                ! Packing buffer to be sent to bc_y%end
                !$acc parallel loop collapse(3) gang vector default(present) private(r)
                do l = 0, p
                    do k = n - gp_layers + 1, n
                        do j = -gp_layers, m + gp_layers
                            r = ((j + gp_layers) + (m + 2*gp_layers + 1)* &
                                 ((k - n + gp_layers - 1) + gp_layers*l))
                            ib_buff_send(r) = ib_markers%sf(j, k, l)
                        end do
                    end do
                end do

                !call MPI_Barrier(MPI_COMM_WORLD, ierr)

#if defined(MFC_OpenACC)
                if (rdma_mpi) then
                    !$acc host_data use_device( ib_buff_recv, ib_buff_send )

                    ! Send/receive buffer to/from bc_x%end/bc_x%beg
                    call MPI_SENDRECV( &
                        ib_buff_send(0), &
                        gp_layers*(m + 2*gp_layers + 1)*(p + 1), &
                        MPI_INTEGER, bc_y%end, 0, &
                        ib_buff_recv(0), &
                        gp_layers*(m + 2*gp_layers + 1)*(p + 1), &
                        MPI_INTEGER, bc_y%beg, 0, &
                        MPI_COMM_WORLD, MPI_STATUS_IGNORE, ierr)

                    !$acc end host_data
                    !$acc wait
                else
#endif

                    !$acc update host(ib_buff_send)

                    ! Send/receive buffer to/from bc_x%end/bc_x%beg
                    call MPI_SENDRECV( &
                        ib_buff_send(0), &
                        gp_layers*(m + 2*gp_layers + 1)*(p + 1), &
                        MPI_INTEGER, bc_y%end, 0, &
                        ib_buff_recv(0), &
                        gp_layers*(m + 2*gp_layers + 1)*(p + 1), &
                        MPI_INTEGER, bc_y%beg, 0, &
                        MPI_COMM_WORLD, MPI_STATUS_IGNORE, ierr)

#if defined(MFC_OpenACC)
                end if
#endif

            else                        ! PBC at the beginning only

                ! Packing buffer to be sent to bc_y%beg
                !$acc parallel loop collapse(3) gang vector default(present) private(r)
                do l = 0, p
                    do k = 0, gp_layers - 1
                        do j = -gp_layers, m + gp_layers
                            r = ((j + gp_layers) + (m + 2*gp_layers + 1)* &
                                 (k + gp_layers*l))
                            ib_buff_send(r) = ib_markers%sf(j, k, l)
                        end do
                    end do
                end do

                !call MPI_Barrier(MPI_COMM_WORLD, ierr)

#if defined(MFC_OpenACC)
                if (rdma_mpi) then
                    !$acc host_data use_device( ib_buff_recv, ib_buff_send )

                    ! Send/receive buffer to/from bc_x%end/bc_x%beg
                    call MPI_SENDRECV( &
                        ib_buff_send(0), &
                        gp_layers*(m + 2*gp_layers + 1)*(p + 1), &
                        MPI_INTEGER, bc_y%beg, 1, &
                        ib_buff_recv(0), &
                        gp_layers*(m + 2*gp_layers + 1)*(p + 1), &
                        MPI_INTEGER, bc_y%beg, 0, &
                        MPI_COMM_WORLD, MPI_STATUS_IGNORE, ierr)

                    !$acc end host_data
                    !$acc wait
                else
#endif

                    !$acc update host(ib_buff_send)

                    ! Send/receive buffer to/from bc_x%end/bc_x%beg
                    call MPI_SENDRECV( &
                        ib_buff_send(0), &
                        gp_layers*(m + 2*gp_layers + 1)*(p + 1), &
                        MPI_INTEGER, bc_y%beg, 1, &
                        ib_buff_recv(0), &
                        gp_layers*(m + 2*gp_layers + 1)*(p + 1), &
                        MPI_INTEGER, bc_y%beg, 0, &
                        MPI_COMM_WORLD, MPI_STATUS_IGNORE, ierr)

#if defined(MFC_OpenACC)
                end if
#endif

            end if

#if defined(MFC_OpenACC)
            if (rdma_mpi .eqv. .false.) then
                !$acc update device(ib_buff_recv)
            end if
#endif

            ! Unpacking buffer received from bc_y%beg
            !$acc parallel loop collapse(3) gang vector default(present) private(r)
            do l = 0, p
                do k = -gp_layers, -1
                    do j = -gp_layers, m + gp_layers
                        r = ((j + gp_layers) + (m + 2*gp_layers + 1)* &
                             ((k + gp_layers) + gp_layers*l))
                        ib_markers%sf(j, k, l) = ib_buff_recv(r)
                    end do
                end do
            end do

        end if

        if (bc_y%end >= 0) then                   ! PBC at the end

            if (bc_y%beg >= 0) then      ! PBC at the end and beginning

                ! Packing buffer to be sent to bc_y%beg
                !$acc parallel loop collapse(3) gang vector default(present) private(r)
                do l = 0, p
                    do k = 0, gp_layers - 1
                        do j = -gp_layers, m + gp_layers
                            r = ((j + gp_layers) + (m + 2*gp_layers + 1)* &
                                 (k + gp_layers*l))
                            ib_buff_send(r) = ib_markers%sf(j, k, l)
                        end do
                    end do
                end do

                !call MPI_Barrier(MPI_COMM_WORLD, ierr)

#if defined(MFC_OpenACC)
                if (rdma_mpi) then
                    !$acc host_data use_device( ib_buff_recv, ib_buff_send )

                    ! Send/receive buffer to/from bc_x%end/bc_x%beg
                    call MPI_SENDRECV( &
                        ib_buff_send(0), &
                        gp_layers*(m + 2*gp_layers + 1)*(p + 1), &
                        MPI_INTEGER, bc_y%beg, 1, &
                        ib_buff_recv(0), &
                        gp_layers*(m + 2*gp_layers + 1)*(p + 1), &
                        MPI_INTEGER, bc_y%end, 1, &
                        MPI_COMM_WORLD, MPI_STATUS_IGNORE, ierr)

                    !$acc end host_data
                    !$acc wait
                else
#endif

                    !$acc update host(ib_buff_send)

                    ! Send/receive buffer to/from bc_x%end/bc_x%beg
                    call MPI_SENDRECV( &
                        ib_buff_send(0), &
                        gp_layers*(m + 2*gp_layers + 1)*(p + 1), &
                        MPI_INTEGER, bc_y%beg, 1, &
                        ib_buff_recv(0), &
                        gp_layers*(m + 2*gp_layers + 1)*(p + 1), &
                        MPI_INTEGER, bc_y%end, 1, &
                        MPI_COMM_WORLD, MPI_STATUS_IGNORE, ierr)

#if defined(MFC_OpenACC)
                end if
#endif

            else                        ! PBC at the end only

                ! Packing buffer to be sent to bc_y%end
                !$acc parallel loop collapse(3) gang vector default(present) private(r)
                do l = 0, p
                    do k = n - gp_layers + 1, n
                        do j = -gp_layers, m + gp_layers
                            r = ((j + gp_layers) + (m + 2*gp_layers + 1)* &
                                 ((k - n + gp_layers - 1) + gp_layers*l))
                            ib_buff_send(r) = ib_markers%sf(j, k, l)
                        end do
                    end do
                end do

                !call MPI_Barrier(MPI_COMM_WORLD, ierr)

#if defined(MFC_OpenACC)
                if (rdma_mpi) then
                    !$acc host_data use_device( ib_buff_recv, ib_buff_send )

                    ! Send/receive buffer to/from bc_x%end/bc_x%beg
                    call MPI_SENDRECV( &
                        ib_buff_send(0), &
                        gp_layers*(m + 2*gp_layers + 1)*(p + 1), &
                        MPI_INTEGER, bc_y%end, 0, &
                        ib_buff_recv(0), &
                        gp_layers*(m + 2*gp_layers + 1)*(p + 1), &
                        MPI_INTEGER, bc_y%end, 1, &
                        MPI_COMM_WORLD, MPI_STATUS_IGNORE, ierr)

                    !$acc end host_data
                    !$acc wait
                else
#endif

                    !$acc update host(ib_buff_send)

                    ! Send/receive buffer to/from bc_x%end/bc_x%beg
                    call MPI_SENDRECV( &
                        ib_buff_send(0), &
                        gp_layers*(m + 2*gp_layers + 1)*(p + 1), &
                        MPI_INTEGER, bc_y%end, 0, &
                        ib_buff_recv(0), &
                        gp_layers*(m + 2*gp_layers + 1)*(p + 1), &
                        MPI_INTEGER, bc_y%end, 1, &
                        MPI_COMM_WORLD, MPI_STATUS_IGNORE, ierr)

#if defined(MFC_OpenACC)
                end if
#endif

            end if

#if defined(MFC_OpenACC)
            if (rdma_mpi .eqv. .false.) then
                !$acc update device(ib_buff_recv)
            end if
#endif

            ! Unpacking buffer received form bc_y%end
            !$acc parallel loop collapse(3) gang vector default(present) private(r)
            do l = 0, p
                do k = n + 1, n + gp_layers
                    do j = -gp_layers, m + gp_layers
                        r = ((j + gp_layers) + (m + 2*gp_layers + 1)* &
                             ((k - n - 1) + gp_layers*l))
                        ib_markers%sf(j, k, l) = ib_buff_recv(r)
                    end do
                end do
            end do

        end if
        ! END: MPI Communication in y-direction ============================

        ! MPI Communication in z-direction =================================
        if (bc_z%beg >= 0) then      ! PBC at the beginning

            if (bc_z%end >= 0) then      ! PBC at the beginning and end

                ! Packing buffer to be sent to bc_z%end
                !$acc parallel loop collapse(3) gang vector default(present) private(r)
                do l = p - gp_layers + 1, p
                    do k = -gp_layers, n + gp_layers
                        do j = -gp_layers, m + gp_layers
                            r = ((j + gp_layers) + (m + 2*gp_layers + 1)* &
                                 ((k + gp_layers) + (n + 2*gp_layers + 1)* &
                                  (l - p + gp_layers - 1)))
                            ib_buff_send(r) = ib_markers%sf(j, k, l)
                        end do
                    end do
                end do

                !call MPI_Barrier(MPI_COMM_WORLD, ierr)

#if defined(MFC_OpenACC)
                if (rdma_mpi) then
                    !$acc host_data use_device( ib_buff_recv, ib_buff_send )

                    ! Send/receive buffer to/from bc_x%end/bc_x%beg
                    call MPI_SENDRECV( &
                        ib_buff_send(0), &
                        gp_layers*(m + 2*gp_layers + 1)*(n + 2*gp_layers + 1), &
                        MPI_INTEGER, bc_z%end, 0, &
                        ib_buff_recv(0), &
                        gp_layers*(m + 2*gp_layers + 1)*(n + 2*gp_layers + 1), &
                        MPI_INTEGER, bc_z%beg, 0, &
                        MPI_COMM_WORLD, MPI_STATUS_IGNORE, ierr)

                    !$acc end host_data
                    !$acc wait
                else
#endif

                    !$acc update host(ib_buff_send)

                    ! Send/receive buffer to/from bc_x%end/bc_x%beg
                    call MPI_SENDRECV( &
                        ib_buff_send(0), &
                        gp_layers*(m + 2*gp_layers + 1)*(n + 2*gp_layers + 1), &
                        MPI_INTEGER, bc_z%end, 0, &
                        ib_buff_recv(0), &
                        gp_layers*(m + 2*gp_layers + 1)*(n + 2*gp_layers + 1), &
                        MPI_INTEGER, bc_z%beg, 0, &
                        MPI_COMM_WORLD, MPI_STATUS_IGNORE, ierr)

#if defined(MFC_OpenACC)
                end if
#endif

            else                        ! PBC at the beginning only

                ! Packing buffer to be sent to bc_z%beg
                !$acc parallel loop collapse(3) gang vector default(present) private(r)
                do l = 0, gp_layers - 1
                    do k = -gp_layers, n + gp_layers
                        do j = -gp_layers, m + gp_layers
                            r = ((j + gp_layers) + (m + 2*gp_layers + 1)* &
                                 ((k + gp_layers) + (n + 2*gp_layers + 1)*l))
                            ib_buff_send(r) = ib_markers%sf(j, k, l)
                        end do
                    end do
                end do

                !call MPI_Barrier(MPI_COMM_WORLD, ierr)

#if defined(MFC_OpenACC)
                if (rdma_mpi) then
                    !$acc host_data use_device( ib_buff_recv, ib_buff_send )

                    ! Send/receive buffer to/from bc_x%end/bc_x%beg
                    call MPI_SENDRECV( &
                        ib_buff_send(0), &
                        gp_layers*(m + 2*gp_layers + 1)*(n + 2*gp_layers + 1), &
                        MPI_INTEGER, bc_z%beg, 1, &
                        ib_buff_recv(0), &
                        gp_layers*(m + 2*gp_layers + 1)*(n + 2*gp_layers + 1), &
                        MPI_INTEGER, bc_z%beg, 0, &
                        MPI_COMM_WORLD, MPI_STATUS_IGNORE, ierr)

                    !$acc end host_data
                    !$acc wait
                else
#endif

                    !$acc update host(ib_buff_send)

                    ! Send/receive buffer to/from bc_x%end/bc_x%beg
                    call MPI_SENDRECV( &
                        ib_buff_send(0), &
                        gp_layers*(m + 2*gp_layers + 1)*(n + 2*gp_layers + 1), &
                        MPI_INTEGER, bc_z%beg, 1, &
                        ib_buff_recv(0), &
                        gp_layers*(m + 2*gp_layers + 1)*(n + 2*gp_layers + 1), &
                        MPI_INTEGER, bc_z%beg, 0, &
                        MPI_COMM_WORLD, MPI_STATUS_IGNORE, ierr)

#if defined(MFC_OpenACC)
                end if
#endif

            end if

#if defined(MFC_OpenACC)
            if (rdma_mpi .eqv. .false.) then
                !$acc update device(ib_buff_recv)
            end if
#endif

            ! Unpacking buffer from bc_z%beg
            !$acc parallel loop collapse(3) gang vector default(present) private(r)
            do l = -gp_layers, -1
                do k = -gp_layers, n + gp_layers
                    do j = -gp_layers, m + gp_layers
                        r = ((j + gp_layers) + (m + 2*gp_layers + 1)* &
                             ((k + gp_layers) + (n + 2*gp_layers + 1)* &
                              (l + gp_layers)))
                        ib_markers%sf(j, k, l) = ib_buff_recv(r)
                    end do
                end do
            end do

        end if

        if (bc_z%end >= 0) then                       ! PBC at the end

            if (bc_z%beg >= 0) then      ! PBC at the end and beginning

                ! Packing buffer to be sent to bc_z%beg
                !$acc parallel loop collapse(3) gang vector default(present) private(r)
                do l = 0, gp_layers - 1
                    do k = -gp_layers, n + gp_layers
                        do j = -gp_layers, m + gp_layers
                            r = ((j + gp_layers) + (m + 2*gp_layers + 1)* &
                                 ((k + gp_layers) + (n + 2*gp_layers + 1)*l))
                            ib_buff_send(r) = ib_markers%sf(j, k, l)
                        end do
                    end do
                end do

                !call MPI_Barrier(MPI_COMM_WORLD, ierr)

#if defined(MFC_OpenACC)
                if (rdma_mpi) then
                    !$acc host_data use_device( ib_buff_recv, ib_buff_send )

                    ! Send/receive buffer to/from bc_x%end/bc_x%beg
                    call MPI_SENDRECV( &
                        ib_buff_send(0), &
                        gp_layers*(m + 2*gp_layers + 1)*(n + 2*gp_layers + 1), &
                        MPI_INTEGER, bc_z%beg, 1, &
                        ib_buff_recv(0), &
                        gp_layers*(m + 2*gp_layers + 1)*(n + 2*gp_layers + 1), &
                        MPI_INTEGER, bc_z%end, 1, &
                        MPI_COMM_WORLD, MPI_STATUS_IGNORE, ierr)

                    !$acc end host_data
                    !$acc wait
                else
#endif
                    !$acc update host(ib_buff_send)

                    ! Send/receive buffer to/from bc_x%end/bc_x%beg
                    call MPI_SENDRECV( &
                        ib_buff_send(0), &
                        gp_layers*(m + 2*gp_layers + 1)*(n + 2*gp_layers + 1), &
                        MPI_INTEGER, bc_z%beg, 1, &
                        ib_buff_recv(0), &
                        gp_layers*(m + 2*gp_layers + 1)*(n + 2*gp_layers + 1), &
                        MPI_INTEGER, bc_z%end, 1, &
                        MPI_COMM_WORLD, MPI_STATUS_IGNORE, ierr)

#if defined(MFC_OpenACC)
                end if
#endif

            else                        ! PBC at the end only

                ! Packing buffer to be sent to bc_z%end
                !$acc parallel loop collapse(3) gang vector default(present) private(r)
                do l = p - gp_layers + 1, p
                    do k = -gp_layers, n + gp_layers
                        do j = -gp_layers, m + gp_layers
                            r = ((j + gp_layers) + (m + 2*gp_layers + 1)* &
                                 ((k + gp_layers) + (n + 2*gp_layers + 1)* &
                                  (l - p + gp_layers - 1)))
                            ib_buff_send(r) = ib_markers%sf(j, k, l)
                        end do
                    end do
                end do

                !call MPI_Barrier(MPI_COMM_WORLD, ierr)

#if defined(MFC_OpenACC)
                if (rdma_mpi) then
                    !$acc host_data use_device( ib_buff_recv, ib_buff_send )

                    ! Send/receive buffer to/from bc_x%end/bc_x%beg
                    call MPI_SENDRECV( &
                        ib_buff_send(0), &
                        gp_layers*(m + 2*gp_layers + 1)*(n + 2*gp_layers + 1), &
                        MPI_INTEGER, bc_z%end, 0, &
                        ib_buff_recv(0), &
                        gp_layers*(m + 2*gp_layers + 1)*(n + 2*gp_layers + 1), &
                        MPI_INTEGER, bc_z%end, 1, &
                        MPI_COMM_WORLD, MPI_STATUS_IGNORE, ierr)

                    !$acc end host_data
                    !$acc wait
                else
#endif
                    !$acc update host(ib_buff_send)

                    ! Send/receive buffer to/from bc_x%end/bc_x%beg
                    call MPI_SENDRECV( &
                        ib_buff_send(0), &
                        gp_layers*(m + 2*gp_layers + 1)*(n + 2*gp_layers + 1), &
                        MPI_INTEGER, bc_z%end, 0, &
                        ib_buff_recv(0), &
                        gp_layers*(m + 2*gp_layers + 1)*(n + 2*gp_layers + 1), &
                        MPI_INTEGER, bc_z%end, 1, &
                        MPI_COMM_WORLD, MPI_STATUS_IGNORE, ierr)

#if defined(MFC_OpenACC)
                end if
#endif

            end if

#if defined(MFC_OpenACC)
            if (rdma_mpi .eqv. .false.) then
                !$acc update device(ib_buff_recv)
            end if
#endif

            ! Unpacking buffer received from bc_z%end
            !$acc parallel loop collapse(3) gang vector default(present) private(r)
            do l = p + 1, p + gp_layers
                do k = -gp_layers, n + gp_layers
                    do j = -gp_layers, m + gp_layers
                        r = ((j + gp_layers) + (m + 2*gp_layers + 1)* &
                             ((k + gp_layers) + (n + 2*gp_layers + 1)* &
                              (l - p - 1)))
                        ib_markers%sf(j, k, l) = ib_buff_recv(r)
                    end do
                end do
            end do

        end if

        ! END: MPI Communication in z-direction ============================

#endif

    end subroutine s_mpi_sendrecv_ib_buffers ! ---------

    subroutine s_mpi_sendrecv_capilary_variables_buffers(c_divs_vf, mpi_dir, pbc_loc)

        type(scalar_field), dimension(num_dims + 1), intent(INOUT) :: c_divs_vf

        integer, intent(IN) :: mpi_dir, pbc_loc

        integer :: i, j, k, l, r, q !< Generic loop iterators

        integer :: buffer_counts(1:3), buffer_count

        type(int_bounds_info) :: boundary_conditions(1:3)
        integer :: beg_end(1:2), grid_dims(1:3)
        integer :: dst_proc, src_proc, recv_tag, send_tag

        logical :: beg_end_geq_0

        integer :: pack_offsets(1:3), unpack_offsets(1:3)
        integer :: pack_offset, unpack_offset

#ifdef MFC_MPI

        nVars = num_dims + 1
        !$acc update device(nVars)

        buffer_counts = (/ &
                        buff_size*nVars*(n + 1)*(p + 1), &
                        buff_size*nVars*(m + 2*buff_size + 1)*(p + 1), &
                        buff_size*nVars*(m + 2*buff_size + 1)*(n + 2*buff_size + 1) &
                        /)

        buffer_count = buffer_counts(mpi_dir)
        boundary_conditions = (/bc_x, bc_y, bc_z/)
        beg_end = (/boundary_conditions(mpi_dir)%beg, boundary_conditions(mpi_dir)%end/)
        beg_end_geq_0 = beg_end(max(pbc_loc, 0) - pbc_loc + 1) >= 0

        ! Implements:
        ! pbc_loc  bc_x >= 0 -> [send/recv]_tag  [dst/src]_proc
        ! -1 (=0)      0            ->     [1,0]       [0,0]      | 0 0 [1,0] [beg,beg]
        ! -1 (=0)      1            ->     [0,0]       [1,0]      | 0 1 [0,0] [end,beg]
        ! +1 (=1)      0            ->     [0,1]       [1,1]      | 1 0 [0,1] [end,end]
        ! +1 (=1)      1            ->     [1,1]       [0,1]      | 1 1 [1,1] [beg,end]

        send_tag = f_logical_to_int(.not. f_xor(beg_end_geq_0, pbc_loc == 1))
        recv_tag = f_logical_to_int(pbc_loc == 1)

        dst_proc = beg_end(1 + f_logical_to_int(f_xor(pbc_loc == 1, beg_end_geq_0)))
        src_proc = beg_end(1 + f_logical_to_int(pbc_loc == 1))

        grid_dims = (/m, n, p/)

        pack_offset = 0
        if (f_xor(pbc_loc == 1, beg_end_geq_0)) then
            pack_offset = grid_dims(mpi_dir) - buff_size + 1
        end if

        unpack_offset = 0
        if (pbc_loc == 1) then
            unpack_offset = grid_dims(mpi_dir) + buff_size + 1
        end if

        ! Pack Buffer to Send
        #:for mpi_dir in [1, 2, 3]
            if (mpi_dir == ${mpi_dir}$) then
                #:if mpi_dir == 1
                    !$acc parallel loop collapse(4) gang vector default(present) private(r)
                    do l = 0, p
                        do k = 0, n
                            do j = 0, buff_size - 1
                                do i = 1, nVars
                                    r = (i - 1) + nVars*(j + buff_size*(k + (n + 1)*l))
                                    c_divs_buff_send(r) = c_divs_vf(i)%sf(j + pack_offset, k, l)
                                end do
                            end do
                        end do
                    end do

                #:elif mpi_dir == 2
                    !$acc parallel loop collapse(4) gang vector default(present) private(r)
                    do i = 1, nVars
                        do l = 0, p
                            do k = 0, buff_size - 1
                                do j = -buff_size, m + buff_size
                                    r = (i - 1) + nVars* &
                                        ((j + buff_size) + (m + 2*buff_size + 1)* &
                                         (k + buff_size*l))
                                    c_divs_buff_send(r) = c_divs_vf(i)%sf(j, k + pack_offset, l)
                                end do
                            end do
                        end do
                    end do

                #:else
                    !$acc parallel loop collapse(4) gang vector default(present) private(r)
                    do i = 1, nVars
                        do l = 0, buff_size - 1
                            do k = -buff_size, n + buff_size
                                do j = -buff_size, m + buff_size
                                    r = (i - 1) + nVars* &
                                        ((j + buff_size) + (m + 2*buff_size + 1)* &
                                         ((k + buff_size) + (n + 2*buff_size + 1)*l))
                                    c_divs_buff_send(r) = c_divs_vf(i)%sf(j, k, l + pack_offset)
                                end do
                            end do
                        end do
                    end do
                #:endif
            end if
        #:endfor

        ! Send/Recv
        #:for rdma_mpi in [False, True]
            if (rdma_mpi .eqv. ${'.true.' if rdma_mpi else '.false.'}$) then
                #:if rdma_mpi
                    !$acc host_data use_device(c_divs_buff_recv, c_divs_buff_send)
                #:else
                    !$acc update host(c_divs_buff_send)
                #:endif

                call MPI_SENDRECV( &
                    c_divs_buff_send(0), buffer_count, MPI_DOUBLE_PRECISION, dst_proc, send_tag, &
                    c_divs_buff_recv(0), buffer_count, MPI_DOUBLE_PRECISION, src_proc, recv_tag, &
                    MPI_COMM_WORLD, MPI_STATUS_IGNORE, ierr)

                #:if rdma_mpi
                    !$acc end host_data
                    !$acc wait
                #:else
                    !$acc update device(c_divs_buff_recv)
                #:endif
            end if
        #:endfor

        ! Unpack Received Buffer
        #:for mpi_dir in [1, 2, 3]
            if (mpi_dir == ${mpi_dir}$) then
                #:if mpi_dir == 1
                    !$acc parallel loop collapse(4) gang vector default(present) private(r)
                    do l = 0, p
                        do k = 0, n
                            do j = -buff_size, -1
                                do i = 1, nVars
                                    r = (i - 1) + nVars* &
                                        (j + buff_size*((k + 1) + (n + 1)*l))
                                    c_divs_vf(i)%sf(j + unpack_offset, k, l) = c_divs_buff_recv(r)
#if defined(__INTEL_COMPILER)
                                    if (ieee_is_nan(c_divs_vf(i)%sf(j, k, l))) then
                                        print *, "Error", j, k, l, i
                                        error stop "NaN(s) in recv"
                                    end if
#endif
                                end do
                            end do
                        end do
                    end do

                #:elif mpi_dir == 2
                    !$acc parallel loop collapse(4) gang vector default(present) private(r)
                    do i = 1, nVars
                        do l = 0, p
                            do k = -buff_size, -1
                                do j = -buff_size, m + buff_size
                                    r = (i - 1) + nVars* &
                                        ((j + buff_size) + (m + 2*buff_size + 1)* &
                                         ((k + buff_size) + buff_size*l))
                                    c_divs_vf(i)%sf(j, k + unpack_offset, l) = c_divs_buff_recv(r)
#if defined(__INTEL_COMPILER)
                                    if (ieee_is_nan(c_divs_vf(i)%sf(j, k, l))) then
                                        print *, "Error", j, k, l, i
                                        error stop "NaN(s) in recv"
                                    end if
#endif
                                end do
                            end do
                        end do
                    end do

                #:else
                    ! Unpacking buffer from bc_z%beg
                    !$acc parallel loop collapse(4) gang vector default(present) private(r)
                    do i = 1, nVars
                        do l = -buff_size, -1
                            do k = -buff_size, n + buff_size
                                do j = -buff_size, m + buff_size
                                    r = (i - 1) + nVars* &
                                        ((j + buff_size) + (m + 2*buff_size + 1)* &
                                         ((k + buff_size) + (n + 2*buff_size + 1)* &
                                          (l + buff_size)))
                                    c_divs_vf(i)%sf(j, k, l + unpack_offset) = c_divs_buff_recv(r)
#if defined(__INTEL_COMPILER)
                                    if (ieee_is_nan(c_divs_vf(i)%sf(j, k, l))) then
                                        print *, "Error", j, k, l, i
                                        error stop "NaN(s) in recv"
                                    end if
#endif
                                end do
                            end do
                        end do
                    end do

                #:endif
            end if
        #:endfor

#endif

    end subroutine s_mpi_sendrecv_capilary_variables_buffers

    !> Module deallocation and/or disassociation procedures
    subroutine s_finalize_mpi_proxy_module() ! -----------------------------

#ifdef MFC_MPI

        ! Deallocating q_cons_buff_send and q_cons_buff_recv
        @:DEALLOCATE_GLOBAL(q_cons_buff_send, q_cons_buff_recv)
        if (ib) then
            @:DEALLOCATE_GLOBAL(ib_buff_send, ib_buff_recv)
        end if

        if (sigma /= dflt_real) then
            @:DEALLOCATE_GLOBAL(c_divs_buff_send, c_divs_buff_recv)
        end if

#endif

    end subroutine s_finalize_mpi_proxy_module ! ---------------------------

end module m_mpi_proxy<|MERGE_RESOLUTION|>--- conflicted
+++ resolved
@@ -227,23 +227,14 @@
             call MPI_BCAST(${VAR}$, 1, MPI_INTEGER, 0, MPI_COMM_WORLD, ierr)
         #:endfor
 
-<<<<<<< HEAD
         #:for VAR in [ 'run_time_info','cyl_coord', 'adv_alphan', 'mpp_lim',   &
             & 'mapped_weno', 'mp_weno', 'cu_mpi', 'weno_flat', 'riemann_flat', &
             & 'weno_Re_flux', 'alt_soundspeed', 'null_weights', 'mixture_err', &
             & 'parallel_io', 'hypoelasticity', 'bubbles', 'polytropic',        &
             & 'polydisperse', 'qbmm', 'monopole', 'probe_wrt', 'integral_wrt', &
             & 'prim_vars_wrt', 'weno_avg', 'file_per_process', 'relax',        &
-            & 'adv_n', 'adap_dt', 'ib', 'num_ibs', 'hyperelasticity' ]
-=======
-        #:for VAR in [ 'run_time_info','cyl_coord', 'adv_alphan', 'mpp_lim',    &
-            & 'mapped_weno', 'mp_weno', 'rdma_mpi', 'weno_flat', 'riemann_flat', &
-            & 'weno_Re_flux', 'alt_soundspeed', 'null_weights', 'mixture_err',   &
-            & 'parallel_io', 'hypoelasticity', 'bubbles', 'polytropic',          &
-            & 'polydisperse', 'qbmm', 'monopole', 'probe_wrt', 'integral_wrt',   &
-            & 'prim_vars_wrt', 'weno_avg', 'file_per_process', 'relax',          &
-            & 'adv_n', 'adap_dt', 'ib', 'bodyForces', 'bf_x', 'bf_y', 'bf_z' ]
->>>>>>> 6299e112
+            & 'adv_n', 'adap_dt', 'ib', 'hyperelasticity',                     &
+            & 'bodyForces', 'bf_x', 'bf_y', 'bf_z' ]
             call MPI_BCAST(${VAR}$, 1, MPI_LOGICAL, 0, MPI_COMM_WORLD, ierr)
         #:endfor
 
