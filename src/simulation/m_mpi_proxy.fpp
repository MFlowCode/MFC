!>
!! @file m_mpi_proxy.f90
!! @brief Contains module m_mpi_proxy

#:include 'case.fpp'
#:include 'macros.fpp'

!> @brief The module serves as a proxy to the parameters and subroutines
!!          available in the MPI implementation's MPI module. Specifically,
!!          the purpose of the proxy is to harness basic MPI commands into
!!          more complicated procedures as to accomplish the communication
!!          goals for the simulation.
module m_mpi_proxy

    ! Dependencies =============================================================
#ifdef MFC_MPI
    use mpi                    !< Message passing interface (MPI) module
#endif

    use m_helper_basic         !< Functions to compare floating point numbers

    use m_helper

    use m_derived_types        !< Definitions of the derived types

    use m_global_parameters    !< Definitions of the global parameters

    use m_mpi_common

    use m_nvtx

    use ieee_arithmetic
    ! ==========================================================================

    implicit none

    real(kind(0d0)), private, allocatable, dimension(:), target :: q_cons_buff_send !<
    !! This variable is utilized to pack and send the buffer of the cell-average
    !! conservative variables, for a single computational domain boundary at the
    !! time, to the relevant neighboring processor.

    real(kind(0d0)), private, allocatable, dimension(:), target :: q_cons_buff_recv !<
    !! q_cons_buff_recv is utilized to receive and unpack the buffer of the cell-
    !! average conservative variables, for a single computational domain boundary
    !! at the time, from the relevant neighboring processor.

    real(kind(0d0)), private, allocatable, dimension(:), target :: c_divs_buff_send !<
    !! c_divs_buff_send is utilized to send and unpack the buffer of the cell-
    !! centered color function derivatives, for a single computational domain
    !! boundary at the time, to the the relevant neighboring processor

    real(kind(0d0)), private, allocatable, dimension(:), target :: c_divs_buff_recv
    !! c_divs_buff_recv is utilized to receiver and unpack the buffer of the cell-
    !! centered color function derivatives, for a single computational domain
    !! boundary at the time, from the relevant neighboring processor

    integer, private, allocatable, dimension(:), target :: ib_buff_send !<
    !! This variable is utilized to pack and send the buffer of the immersed
    !! boundary markers, for a single computational domain boundary at the
    !! time, to the relevant neighboring processor.

    integer, private, allocatable, dimension(:), target :: ib_buff_recv !<
    !! q_cons_buff_recv is utilized to receive and unpack the buffer of the
    !! immersed boundary markers, for a single computational domain boundary
    !! at the time, from the relevant neighboring processor.

    !$acc declare create(q_cons_buff_send, q_cons_buff_recv)
    !$acc declare create( ib_buff_send, ib_buff_recv)
    !$acc declare create(c_divs_buff_send, c_divs_buff_recv)

    !> @name Generic flags used to identify and report MPI errors
    !> @{
    integer, private :: err_code, ierr, v_size
    !> @}
    !$acc declare create(v_size)

    !real :: s_time, e_time
    !real :: compress_time, mpi_time, decompress_time
    !integer :: nCalls_time = 0

    integer :: nVars !< nVars for surface tension communication
    !$acc declare create(nVars)

contains

    !> The computation of parameters, the allocation of memory,
        !!      the association of pointers and/or the execution of any
        !!      other procedures that are necessary to setup the module.
    subroutine s_initialize_mpi_proxy_module

#ifdef MFC_MPI

        ! Allocating q_cons_buff_send/recv and ib_buff_send/recv. Please note that
        ! for the sake of simplicity, both variables are provided sufficient
        ! storage to hold the largest buffer in the computational domain.

        if (qbmm .and. .not. polytropic) then
            if (n > 0) then
                if (p > 0) then
                    @:ALLOCATE(q_cons_buff_send(0:-1 + buff_size*(sys_size + 2*nb*4)* &
                                             & (m + 2*buff_size + 1)* &
                                             & (n + 2*buff_size + 1)* &
                                             & (p + 2*buff_size + 1)/ &
                                             & (min(m, n, p) + 2*buff_size + 1)))
                else
                    @:ALLOCATE(q_cons_buff_send(0:-1 + buff_size*(sys_size + 2*nb*4)* &
                                             & (max(m, n) + 2*buff_size + 1)))
                end if
            else
                @:ALLOCATE(q_cons_buff_send(0:-1 + buff_size*(sys_size + 2*nb*4)))
            end if

            @:ALLOCATE(q_cons_buff_recv(0:ubound(q_cons_buff_send, 1)))

            v_size = sys_size + 2*nb*4
        else

            if (lag_bubbles) then
                v_size = adv_idx%end + 2
            else
                v_size = sys_size
            end if

            if (n > 0) then
                if (p > 0) then
<<<<<<< HEAD
                    @:ALLOCATE_GLOBAL(q_cons_buff_send(0:-1 + buff_size*v_size* &
=======
                    @:ALLOCATE(q_cons_buff_send(0:-1 + buff_size*sys_size* &
>>>>>>> cf249d30
                                             & (m + 2*buff_size + 1)* &
                                             & (n + 2*buff_size + 1)* &
                                             & (p + 2*buff_size + 1)/ &
                                             & (min(m, n, p) + 2*buff_size + 1)))
                else
<<<<<<< HEAD
                    @:ALLOCATE_GLOBAL(q_cons_buff_send(0:-1 + buff_size*v_size* &
                                             & (max(m, n) + 2*buff_size + 1)))
                end if
            else
                @:ALLOCATE_GLOBAL(q_cons_buff_send(0:-1 + buff_size*v_size))
=======
                    @:ALLOCATE(q_cons_buff_send(0:-1 + buff_size*sys_size* &
                                             & (max(m, n) + 2*buff_size + 1)))
                end if
            else
                @:ALLOCATE(q_cons_buff_send(0:-1 + buff_size*sys_size))
>>>>>>> cf249d30
            end if

            @:ALLOCATE(q_cons_buff_recv(0:ubound(q_cons_buff_send, 1)))

        end if

        if (surface_tension) then
            nVars = num_dims + 1
            if (n > 0) then
                if (p > 0) then
                    @:ALLOCATE(c_divs_buff_send(0:-1 + buff_size*(num_dims+1)* &
                                             & (m + 2*buff_size + 1)* &
                                             & (n + 2*buff_size + 1)* &
                                             & (p + 2*buff_size + 1)/ &
                                             & (min(m, n, p) + 2*buff_size + 1)))
                else
                    @:ALLOCATE(c_divs_buff_send(0:-1 + buff_size*(num_dims+1)* &
                                             & (max(m, n) + 2*buff_size + 1)))
                end if
            else
                @:ALLOCATE(c_divs_buff_send(0:-1 + buff_size*(num_dims+1)))
            end if

            @:ALLOCATE(c_divs_buff_recv(0:ubound(c_divs_buff_send, 1)))
        end if
        !$acc update device(v_size, nVars)

#endif

    end subroutine s_initialize_mpi_proxy_module

    !>  Since only the processor with rank 0 reads and verifies
        !!      the consistency of user inputs, these are initially not
        !!      available to the other processors. Then, the purpose of
        !!      this subroutine is to distribute the user inputs to the
        !!      remaining processors in the communicator.
    subroutine s_mpi_bcast_user_inputs

#ifdef MFC_MPI

        integer :: i, j !< Generic loop iterator

        call MPI_BCAST(case_dir, len(case_dir), MPI_CHARACTER, 0, MPI_COMM_WORLD, ierr)

        #:for VAR in ['k_x', 'k_y', 'k_z', 'w_x', 'w_y', 'w_z', 'p_x', 'p_y', &
            & 'p_z', 'g_x', 'g_y', 'g_z']
            call MPI_BCAST(${VAR}$, 1, MPI_DOUBLE_PRECISION, 0, MPI_COMM_WORLD, ierr)
        #:endfor

        #:for VAR in ['t_step_old', 'm', 'n', 'p', 'm_glb', 'n_glb', 'p_glb',  &
            & 't_step_start','t_step_stop','t_step_save','t_step_print',       &
            & 'model_eqns','time_stepper', 'riemann_solver', 'low_Mach',       &
            & 'wave_speeds', 'avg_state', 'precision', 'bc_x%beg', 'bc_x%end', &
            & 'bc_y%beg', 'bc_y%end', 'bc_z%beg', 'bc_z%end',  'fd_order',     &
            & 'num_probes', 'num_integrals', 'bubble_model', 'thermal',        &
            & 'R0_type', 'num_source', 'relax_model', 'num_ibs', 'n_start'       ]
            call MPI_BCAST(${VAR}$, 1, MPI_INTEGER, 0, MPI_COMM_WORLD, ierr)
        #:endfor

        #:for VAR in [ 'run_time_info','cyl_coord', 'mpp_lim',     &
            &  'mp_weno', 'rdma_mpi', 'weno_flat', 'riemann_flat', &
            & 'weno_Re_flux', 'alt_soundspeed', 'null_weights', 'mixture_err',   &
            & 'parallel_io', 'hypoelasticity', 'bubbles', 'polytropic',          &
            & 'polydisperse', 'qbmm', 'acoustic_source', 'probe_wrt', 'integral_wrt',   &
            & 'prim_vars_wrt', 'weno_avg', 'file_per_process', 'relax',          &
            & 'adv_n', 'adap_dt', 'ib', 'bodyForces', 'bf_x', 'bf_y', 'bf_z',    &
<<<<<<< HEAD
            & 'cfl_adap_dt', 'cfl_const_dt', 'cfl_dt', 'lag_bubbles' ]
=======
            & 'bc_x%grcbc_in', 'bc_x%grcbc_out', 'bc_x%grcbc_vel_out',          &
            & 'bc_y%grcbc_in', 'bc_y%grcbc_out', 'bc_y%grcbc_vel_out',          &
            & 'bc_z%grcbc_in', 'bc_z%grcbc_out', 'bc_z%grcbc_vel_out',          &
            & 'cfl_adap_dt', 'cfl_const_dt', 'cfl_dt', 'surface_tension',        &
            & 'viscous', 'shear_stress', 'bulk_stress' ]
>>>>>>> cf249d30
            call MPI_BCAST(${VAR}$, 1, MPI_LOGICAL, 0, MPI_COMM_WORLD, ierr)
        #:endfor

        if (chemistry) then
            #:for VAR in [ 'diffusion', 'reactions' ]
                call MPI_BCAST(chem_params%${VAR}$, 1, MPI_LOGICAL, 0, MPI_COMM_WORLD, ierr)
            #:endfor

            #:for VAR in [ 'gamma_method' ]
                call MPI_BCAST(chem_params%${VAR}$, 1, MPI_INTEGER, 0, MPI_COMM_WORLD, ierr)
            #:endfor
        end if

        if (lag_bubbles) then
            #:for VAR in [ 'lag_write_bubbles', 'lag_write_bubble_stats', 'lag_pressure_corrector', &
                & 'lag_heatTransfer_model', 'lag_massTransfer_model', 'lag_adap_dt']
                call MPI_BCAST(${VAR}$, 1, MPI_LOGICAL, 0, MPI_COMM_WORLD, ierr)
            #:endfor

            #:for VAR in ['lag_bubble_model', 'lag_cluster_type', 'lag_smooth_type',     &
                & 'lag_solver_approach', 'lag_nBubs_glb']
                call MPI_BCAST(${VAR}$, 1, MPI_INTEGER, 0, MPI_COMM_WORLD, ierr)
            #:endfor

            #:for VAR in [ 'csonhost', 'vischost', 'Thost', 'gammagas', 'gammavapor',&
                & 'pvap', 'cpgas', 'cpvapor', 'kgas', 'kvapor', 'Rgas', 'Rvap',    &
                & 'diffcoefvap', 'sigmabubble', 'lag_rkck_tolerance', 'lag_epsilonb',    &
                & 'lag_charwidth', 'lag_valmaxvoid']
                call MPI_BCAST(${VAR}$, 1, MPI_DOUBLE_PRECISION, 0, MPI_COMM_WORLD, ierr)
            #:endfor
        end if

        #:for VAR in [ 'dt','weno_eps','teno_CT','pref','rhoref','R0ref','Web','Ca', 'sigma', &
            & 'Re_inv', 'poly_sigma', 'palpha_eps', 'ptgalpha_eps', 'pi_fac',    &
            & 'bc_x%vb1','bc_x%vb2','bc_x%vb3','bc_x%ve1','bc_x%ve2','bc_x%ve2', &
            & 'bc_y%vb1','bc_y%vb2','bc_y%vb3','bc_y%ve1','bc_y%ve2','bc_y%ve3', &
            & 'bc_z%vb1','bc_z%vb2','bc_z%vb3','bc_z%ve1','bc_z%ve2','bc_z%ve3', &
            & 'bc_x%pres_in','bc_x%pres_out','bc_y%pres_in','bc_y%pres_out', 'bc_z%pres_in','bc_z%pres_out', &
            & 'x_domain%beg', 'x_domain%end', 'y_domain%beg', 'y_domain%end',    &
            & 'z_domain%beg', 'z_domain%end', 't_stop',  't_save', 'cfl_target']
            call MPI_BCAST(${VAR}$, 1, MPI_DOUBLE_PRECISION, 0, MPI_COMM_WORLD, ierr)
        #:endfor

        do i = 1, 3
            #:for VAR in [ 'bc_x%vel_in', 'bc_x%vel_out', 'bc_y%vel_in', 'bc_y%vel_out',  &
                & 'bc_z%vel_in', 'bc_z%vel_out']
                call MPI_BCAST(${VAR}$ (i), 1, MPI_DOUBLE_PRECISION, 0, MPI_COMM_WORLD, ierr)
            #:endfor
        end do

        #:if not MFC_CASE_OPTIMIZATION
            call MPI_BCAST(mapped_weno, 1, MPI_LOGICAL, 0, MPI_COMM_WORLD, ierr)
            call MPI_BCAST(wenoz, 1, MPI_LOGICAL, 0, MPI_COMM_WORLD, ierr)
            call MPI_BCAST(teno, 1, MPI_LOGICAL, 0, MPI_COMM_WORLD, ierr)
            call MPI_BCAST(weno_order, 1, MPI_INTEGER, 0, MPI_COMM_WORLD, ierr)
            call MPI_BCAST(nb, 1, MPI_INTEGER, 0, MPI_COMM_WORLD, ierr)
            call MPI_BCAST(num_fluids, 1, MPI_INTEGER, 0, MPI_COMM_WORLD, ierr)
            call MPI_BCAST(wenoz_q, 1, MPI_DOUBLE_PRECISION, 0, MPI_COMM_WORLD, ierr)
        #:endif

        do i = 1, num_fluids_max
            #:for VAR in [ 'gamma','pi_inf','mul0','ss','pv','gamma_v','M_v',  &
                & 'mu_v','k_v','G', 'cv', 'qv', 'qvp' ]
                call MPI_BCAST(fluid_pp(i)%${VAR}$, 1, MPI_DOUBLE_PRECISION, 0, MPI_COMM_WORLD, ierr)
            #:endfor
            call MPI_BCAST(fluid_pp(i)%Re(1), 2, MPI_DOUBLE_PRECISION, 0, MPI_COMM_WORLD, ierr)
        end do

        do i = 1, num_fluids_max
            #:for VAR in ['bc_x%alpha_rho_in','bc_x%alpha_in','bc_y%alpha_rho_in','bc_y%alpha_in','bc_z%alpha_rho_in','bc_z%alpha_in']
                call MPI_BCAST(${VAR}$ (i), 1, MPI_DOUBLE_PRECISION, 0, MPI_COMM_WORLD, ierr)
            #:endfor
        end do

        do i = 1, num_ibs
            #:for VAR in [ 'radius', 'length_x', 'length_y', &
                & 'x_centroid', 'y_centroid', 'c', 'm', 'p', 't', 'theta', 'slip' ]
                call MPI_BCAST(patch_ib(i)%${VAR}$, 1, MPI_DOUBLE_PRECISION, 0, MPI_COMM_WORLD, ierr)
            #:endfor
            call MPI_BCAST(patch_ib(i)%geometry, 2, MPI_INTEGER, 0, MPI_COMM_WORLD, ierr)
        end do

        do j = 1, num_probes_max
            do i = 1, 3
                call MPI_BCAST(acoustic(j)%loc(i), 1, MPI_DOUBLE_PRECISION, 0, MPI_COMM_WORLD, ierr)
            end do

            call MPI_BCAST(acoustic(j)%dipole, 1, MPI_LOGICAL, 0, MPI_COMM_WORLD, ierr)

            #:for VAR in [ 'pulse', 'support', 'num_elements', 'element_on', 'bb_num_freq' ]
                call MPI_BCAST(acoustic(j)%${VAR}$, 1, MPI_INTEGER, 0, MPI_COMM_WORLD, ierr)
            #:endfor

            #:for VAR in [ 'mag', 'length', 'height', &
                'wavelength', 'frequency', 'gauss_sigma_dist', 'gauss_sigma_time', &
                'npulse', 'dir', 'delay', 'foc_length', 'aperture', &
                'element_spacing_angle', 'element_polygon_ratio', 'rotate_angle', &
                'bb_bandwidth', 'bb_lowest_freq' ]
                call MPI_BCAST(acoustic(j)%${VAR}$, 1, MPI_DOUBLE_PRECISION, 0, MPI_COMM_WORLD, ierr)
            #:endfor

            #:for VAR in [ 'x','y','z' ]
                call MPI_BCAST(probe(j)%${VAR}$, 1, MPI_DOUBLE_PRECISION, 0, MPI_COMM_WORLD, ierr)
            #:endfor

            #:for VAR in [ 'xmin', 'xmax', 'ymin', 'ymax', 'zmin', 'zmax' ]
                call MPI_BCAST(integral(j)%${VAR}$, 1, MPI_DOUBLE_PRECISION, 0, MPI_COMM_WORLD, ierr)
            #:endfor
        end do

#endif

    end subroutine s_mpi_bcast_user_inputs

    !>  The purpose of this procedure is to optimally decompose
        !!      the computational domain among the available processors.
        !!      This is performed by attempting to award each processor,
        !!      in each of the coordinate directions, approximately the
        !!      same number of cells, and then recomputing the affected
        !!      global parameters.
    subroutine s_mpi_decompose_computational_domain

#ifdef MFC_MPI

        integer :: num_procs_x, num_procs_y, num_procs_z !<
            !! Optimal number of processors in the x-, y- and z-directions

        real(kind(0d0)) :: tmp_num_procs_x, tmp_num_procs_y, tmp_num_procs_z !<
            !! Non-optimal number of processors in the x-, y- and z-directions

        real(kind(0d0)) :: fct_min !<
            !! Processor factorization (fct) minimization parameter

        integer :: MPI_COMM_CART !<
            !! Cartesian processor topology communicator

        integer :: rem_cells !<
            !! Remaining number of cells, in a particular coordinate direction,
            !! after the majority is divided up among the available processors

        integer :: i, j !< Generic loop iterators

        if (num_procs == 1 .and. parallel_io) then
            do i = 1, num_dims
                start_idx(i) = 0
            end do
            return
        end if

        ! 3D Cartesian Processor Topology ==================================
        if (n > 0) then

            if (p > 0) then

                if (cyl_coord .and. p > 0) then
                    ! Implement pencil processor blocking if using cylindrical coordinates so
                    ! that all cells in azimuthal direction are stored on a single processor.
                    ! This is necessary for efficient application of Fourier filter near axis.

                    ! Initial values of the processor factorization optimization
                    num_procs_x = 1
                    num_procs_y = num_procs
                    num_procs_z = 1
                    ierr = -1

                    ! Computing minimization variable for these initial values
                    tmp_num_procs_x = num_procs_x
                    tmp_num_procs_y = num_procs_y
                    tmp_num_procs_z = num_procs_z
                    fct_min = 10d0*abs((m + 1)/tmp_num_procs_x &
                                       - (n + 1)/tmp_num_procs_y)

                    ! Searching for optimal computational domain distribution
                    do i = 1, num_procs

                        if (mod(num_procs, i) == 0 &
                            .and. &
                            (m + 1)/i >= num_stcls_min*weno_order) then

                            tmp_num_procs_x = i
                            tmp_num_procs_y = num_procs/i

                            if (fct_min >= abs((m + 1)/tmp_num_procs_x &
                                               - (n + 1)/tmp_num_procs_y) &
                                .and. &
                                (n + 1)/tmp_num_procs_y &
                                >= &
                                num_stcls_min*weno_order) then

                                num_procs_x = i
                                num_procs_y = num_procs/i
                                fct_min = abs((m + 1)/tmp_num_procs_x &
                                              - (n + 1)/tmp_num_procs_y)
                                ierr = 0

                            end if

                        end if

                    end do

                else

                    ! Initial estimate of optimal processor topology
                    num_procs_x = 1
                    num_procs_y = 1
                    num_procs_z = num_procs
                    ierr = -1

                    ! Benchmarking the quality of this initial guess
                    tmp_num_procs_x = num_procs_x
                    tmp_num_procs_y = num_procs_y
                    tmp_num_procs_z = num_procs_z
                    fct_min = 10d0*abs((m + 1)/tmp_num_procs_x &
                                       - (n + 1)/tmp_num_procs_y) &
                              + 10d0*abs((n + 1)/tmp_num_procs_y &
                                         - (p + 1)/tmp_num_procs_z)

                    ! Optimization of the initial processor topology
                    do i = 1, num_procs

                        if (mod(num_procs, i) == 0 &
                            .and. &
                            (m + 1)/i >= num_stcls_min*weno_order) then

                            do j = 1, num_procs/i

                                if (mod(num_procs/i, j) == 0 &
                                    .and. &
                                    (n + 1)/j >= num_stcls_min*weno_order) then

                                    tmp_num_procs_x = i
                                    tmp_num_procs_y = j
                                    tmp_num_procs_z = num_procs/(i*j)

                                    if (fct_min >= abs((m + 1)/tmp_num_procs_x &
                                                       - (n + 1)/tmp_num_procs_y) &
                                        + abs((n + 1)/tmp_num_procs_y &
                                              - (p + 1)/tmp_num_procs_z) &
                                        .and. &
                                        (p + 1)/tmp_num_procs_z &
                                        >= &
                                        num_stcls_min*weno_order) &
                                        then

                                        num_procs_x = i
                                        num_procs_y = j
                                        num_procs_z = num_procs/(i*j)
                                        fct_min = abs((m + 1)/tmp_num_procs_x &
                                                      - (n + 1)/tmp_num_procs_y) &
                                                  + abs((n + 1)/tmp_num_procs_y &
                                                        - (p + 1)/tmp_num_procs_z)
                                        ierr = 0

                                    end if

                                end if

                            end do

                        end if

                    end do

                end if

                ! Verifying that a valid decomposition of the computational
                ! domain has been established. If not, the simulation exits.
                if (proc_rank == 0 .and. ierr == -1) then
                    call s_mpi_abort('Unsupported combination of values '// &
                                     'of num_procs, m, n, p and '// &
                                     'weno_order. Exiting ...')
                end if

                ! Creating new communicator using the Cartesian topology
                call MPI_CART_CREATE(MPI_COMM_WORLD, 3, (/num_procs_x, &
                                                          num_procs_y, num_procs_z/), &
                                     (/.true., .true., .true./), &
                                     .false., MPI_COMM_CART, ierr)

                ! Finding the Cartesian coordinates of the local process
                call MPI_CART_COORDS(MPI_COMM_CART, proc_rank, 3, &
                                     proc_coords, ierr)
                ! END: 3D Cartesian Processor Topology =============================

                ! Global Parameters for z-direction ================================

                ! Number of remaining cells
                rem_cells = mod(p + 1, num_procs_z)

                ! Optimal number of cells per processor
                p = (p + 1)/num_procs_z - 1

                ! Distributing the remaining cells
                do i = 1, rem_cells
                    if (proc_coords(3) == i - 1) then
                        p = p + 1; exit
                    end if
                end do

                ! Boundary condition at the beginning
                if (proc_coords(3) > 0 .or. bc_z%beg == -1) then
                    proc_coords(3) = proc_coords(3) - 1
                    call MPI_CART_RANK(MPI_COMM_CART, proc_coords, &
                                       bc_z%beg, ierr)
                    proc_coords(3) = proc_coords(3) + 1
                end if

                ! Boundary condition at the end
                if (proc_coords(3) < num_procs_z - 1 .or. bc_z%end == -1) then
                    proc_coords(3) = proc_coords(3) + 1
                    call MPI_CART_RANK(MPI_COMM_CART, proc_coords, &
                                       bc_z%end, ierr)
                    proc_coords(3) = proc_coords(3) - 1
                end if

                if (parallel_io) then
                    if (proc_coords(3) < rem_cells) then
                        start_idx(3) = (p + 1)*proc_coords(3)
                    else
                        start_idx(3) = (p + 1)*proc_coords(3) + rem_cells
                    end if
                end if
                ! ==================================================================

                ! 2D Cartesian Processor Topology ==================================
            else

                ! Initial estimate of optimal processor topology
                num_procs_x = 1
                num_procs_y = num_procs
                ierr = -1

                ! Benchmarking the quality of this initial guess
                tmp_num_procs_x = num_procs_x
                tmp_num_procs_y = num_procs_y
                fct_min = 10d0*abs((m + 1)/tmp_num_procs_x &
                                   - (n + 1)/tmp_num_procs_y)

                ! Optimization of the initial processor topology
                do i = 1, num_procs

                    if (mod(num_procs, i) == 0 &
                        .and. &
                        (m + 1)/i >= num_stcls_min*weno_order) then

                        tmp_num_procs_x = i
                        tmp_num_procs_y = num_procs/i

                        if (fct_min >= abs((m + 1)/tmp_num_procs_x &
                                           - (n + 1)/tmp_num_procs_y) &
                            .and. &
                            (n + 1)/tmp_num_procs_y &
                            >= &
                            num_stcls_min*weno_order) then

                            num_procs_x = i
                            num_procs_y = num_procs/i
                            fct_min = abs((m + 1)/tmp_num_procs_x &
                                          - (n + 1)/tmp_num_procs_y)
                            ierr = 0

                        end if

                    end if

                end do

                ! Verifying that a valid decomposition of the computational
                ! domain has been established. If not, the simulation exits.
                if (proc_rank == 0 .and. ierr == -1) then
                    call s_mpi_abort('Unsupported combination of values '// &
                                     'of num_procs, m, n and '// &
                                     'weno_order. Exiting ...')
                end if

                ! Creating new communicator using the Cartesian topology
                call MPI_CART_CREATE(MPI_COMM_WORLD, 2, (/num_procs_x, &
                                                          num_procs_y/), (/.true., &
                                                                           .true./), .false., MPI_COMM_CART, &
                                     ierr)

                ! Finding the Cartesian coordinates of the local process
                call MPI_CART_COORDS(MPI_COMM_CART, proc_rank, 2, &
                                     proc_coords, ierr)

            end if
            ! END: 2D Cartesian Processor Topology =============================

            ! Global Parameters for y-direction ================================

            ! Number of remaining cells
            rem_cells = mod(n + 1, num_procs_y)

            ! Optimal number of cells per processor
            n = (n + 1)/num_procs_y - 1

            ! Distributing the remaining cells
            do i = 1, rem_cells
                if (proc_coords(2) == i - 1) then
                    n = n + 1; exit
                end if
            end do

            ! Boundary condition at the beginning
            if (proc_coords(2) > 0 .or. bc_y%beg == -1) then
                proc_coords(2) = proc_coords(2) - 1
                call MPI_CART_RANK(MPI_COMM_CART, proc_coords, &
                                   bc_y%beg, ierr)
                proc_coords(2) = proc_coords(2) + 1
            end if

            ! Boundary condition at the end
            if (proc_coords(2) < num_procs_y - 1 .or. bc_y%end == -1) then
                proc_coords(2) = proc_coords(2) + 1
                call MPI_CART_RANK(MPI_COMM_CART, proc_coords, &
                                   bc_y%end, ierr)
                proc_coords(2) = proc_coords(2) - 1
            end if

            if (parallel_io) then
                if (proc_coords(2) < rem_cells) then
                    start_idx(2) = (n + 1)*proc_coords(2)
                else
                    start_idx(2) = (n + 1)*proc_coords(2) + rem_cells
                end if
            end if

            ! ==================================================================

            ! 1D Cartesian Processor Topology ==================================
        else

            ! Optimal processor topology
            num_procs_x = num_procs

            ! Creating new communicator using the Cartesian topology
            call MPI_CART_CREATE(MPI_COMM_WORLD, 1, (/num_procs_x/), &
                                 (/.true./), .false., MPI_COMM_CART, &
                                 ierr)

            ! Finding the Cartesian coordinates of the local process
            call MPI_CART_COORDS(MPI_COMM_CART, proc_rank, 1, &
                                 proc_coords, ierr)

        end if
        ! ==================================================================

        ! Global Parameters for x-direction ================================

        ! Number of remaining cells
        rem_cells = mod(m + 1, num_procs_x)

        ! Optimal number of cells per processor
        m = (m + 1)/num_procs_x - 1

        ! Distributing the remaining cells
        do i = 1, rem_cells
            if (proc_coords(1) == i - 1) then
                m = m + 1; exit
            end if
        end do

        ! Boundary condition at the beginning
        if (proc_coords(1) > 0 .or. bc_x%beg == -1) then
            proc_coords(1) = proc_coords(1) - 1
            call MPI_CART_RANK(MPI_COMM_CART, proc_coords, bc_x%beg, ierr)
            proc_coords(1) = proc_coords(1) + 1
        end if

        ! Boundary condition at the end
        if (proc_coords(1) < num_procs_x - 1 .or. bc_x%end == -1) then
            proc_coords(1) = proc_coords(1) + 1
            call MPI_CART_RANK(MPI_COMM_CART, proc_coords, bc_x%end, ierr)
            proc_coords(1) = proc_coords(1) - 1
        end if

        if (parallel_io) then
            if (proc_coords(1) < rem_cells) then
                start_idx(1) = (m + 1)*proc_coords(1)
            else
                start_idx(1) = (m + 1)*proc_coords(1) + rem_cells
            end if
        end if
        ! ==================================================================

#endif

    end subroutine s_mpi_decompose_computational_domain

    !>  The goal of this procedure is to populate the buffers of
        !!      the grid variables by communicating with the neighboring
        !!      processors. Note that only the buffers of the cell-width
        !!      distributions are handled in such a way. This is because
        !!      the buffers of cell-boundary locations may be calculated
        !!      directly from those of the cell-width distributions.
        !!  @param mpi_dir MPI communication coordinate direction
        !!  @param pbc_loc Processor boundary condition (PBC) location
    subroutine s_mpi_sendrecv_grid_variables_buffers(mpi_dir, pbc_loc)

        integer, intent(in) :: mpi_dir
        integer, intent(in) :: pbc_loc

        integer :: dst_proc(1:3)

#ifdef MFC_MPI

        ! MPI Communication in x-direction =================================
        if (mpi_dir == 1) then

            if (pbc_loc == -1) then      ! PBC at the beginning

                if (bc_x%end >= 0) then      ! PBC at the beginning and end

                    ! Send/receive buffer to/from bc_x%end/bc_x%beg
                    call MPI_SENDRECV( &
                        dx(m - buff_size + 1), buff_size, &
                        MPI_DOUBLE_PRECISION, bc_x%end, 0, &
                        dx(-buff_size), buff_size, &
                        MPI_DOUBLE_PRECISION, bc_x%beg, 0, &
                        MPI_COMM_WORLD, MPI_STATUS_IGNORE, ierr)

                else                        ! PBC at the beginning only

                    ! Send/receive buffer to/from bc_x%beg/bc_x%beg
                    call MPI_SENDRECV( &
                        dx(0), buff_size, &
                        MPI_DOUBLE_PRECISION, bc_x%beg, 1, &
                        dx(-buff_size), buff_size, &
                        MPI_DOUBLE_PRECISION, bc_x%beg, 0, &
                        MPI_COMM_WORLD, MPI_STATUS_IGNORE, ierr)

                end if

            else                        ! PBC at the end

                if (bc_x%beg >= 0) then      ! PBC at the end and beginning

                    ! Send/receive buffer to/from bc_x%beg/bc_x%end
                    call MPI_SENDRECV( &
                        dx(0), buff_size, &
                        MPI_DOUBLE_PRECISION, bc_x%beg, 1, &
                        dx(m + 1), buff_size, &
                        MPI_DOUBLE_PRECISION, bc_x%end, 1, &
                        MPI_COMM_WORLD, MPI_STATUS_IGNORE, ierr)

                else                        ! PBC at the end only

                    ! Send/receive buffer to/from bc_x%end/bc_x%end
                    call MPI_SENDRECV( &
                        dx(m - buff_size + 1), buff_size, &
                        MPI_DOUBLE_PRECISION, bc_x%end, 0, &
                        dx(m + 1), buff_size, &
                        MPI_DOUBLE_PRECISION, bc_x%end, 1, &
                        MPI_COMM_WORLD, MPI_STATUS_IGNORE, ierr)

                end if

            end if
            ! END: MPI Communication in x-direction ============================

            ! MPI Communication in y-direction =================================
        elseif (mpi_dir == 2) then

            if (pbc_loc == -1) then      ! PBC at the beginning

                if (bc_y%end >= 0) then      ! PBC at the beginning and end

                    ! Send/receive buffer to/from bc_y%end/bc_y%beg
                    call MPI_SENDRECV( &
                        dy(n - buff_size + 1), buff_size, &
                        MPI_DOUBLE_PRECISION, bc_y%end, 0, &
                        dy(-buff_size), buff_size, &
                        MPI_DOUBLE_PRECISION, bc_y%beg, 0, &
                        MPI_COMM_WORLD, MPI_STATUS_IGNORE, ierr)

                else                        ! PBC at the beginning only

                    ! Send/receive buffer to/from bc_y%beg/bc_y%beg
                    call MPI_SENDRECV( &
                        dy(0), buff_size, &
                        MPI_DOUBLE_PRECISION, bc_y%beg, 1, &
                        dy(-buff_size), buff_size, &
                        MPI_DOUBLE_PRECISION, bc_y%beg, 0, &
                        MPI_COMM_WORLD, MPI_STATUS_IGNORE, ierr)

                end if

            else                        ! PBC at the end

                if (bc_y%beg >= 0) then      ! PBC at the end and beginning

                    ! Send/receive buffer to/from bc_y%beg/bc_y%end
                    call MPI_SENDRECV( &
                        dy(0), buff_size, &
                        MPI_DOUBLE_PRECISION, bc_y%beg, 1, &
                        dy(n + 1), buff_size, &
                        MPI_DOUBLE_PRECISION, bc_y%end, 1, &
                        MPI_COMM_WORLD, MPI_STATUS_IGNORE, ierr)

                else                        ! PBC at the end only

                    ! Send/receive buffer to/from bc_y%end/bc_y%end
                    call MPI_SENDRECV( &
                        dy(n - buff_size + 1), buff_size, &
                        MPI_DOUBLE_PRECISION, bc_y%end, 0, &
                        dy(n + 1), buff_size, &
                        MPI_DOUBLE_PRECISION, bc_y%end, 1, &
                        MPI_COMM_WORLD, MPI_STATUS_IGNORE, ierr)

                end if

            end if
            ! END: MPI Communication in y-direction ============================

            ! MPI Communication in z-direction =================================
        else

            if (pbc_loc == -1) then      ! PBC at the beginning

                if (bc_z%end >= 0) then      ! PBC at the beginning and end

                    ! Send/receive buffer to/from bc_z%end/bc_z%beg
                    call MPI_SENDRECV( &
                        dz(p - buff_size + 1), buff_size, &
                        MPI_DOUBLE_PRECISION, bc_z%end, 0, &
                        dz(-buff_size), buff_size, &
                        MPI_DOUBLE_PRECISION, bc_z%beg, 0, &
                        MPI_COMM_WORLD, MPI_STATUS_IGNORE, ierr)

                else                        ! PBC at the beginning only

                    ! Send/receive buffer to/from bc_z%beg/bc_z%beg
                    call MPI_SENDRECV( &
                        dz(0), buff_size, &
                        MPI_DOUBLE_PRECISION, bc_z%beg, 1, &
                        dz(-buff_size), buff_size, &
                        MPI_DOUBLE_PRECISION, bc_z%beg, 0, &
                        MPI_COMM_WORLD, MPI_STATUS_IGNORE, ierr)

                end if

            else                        ! PBC at the end

                if (bc_z%beg >= 0) then      ! PBC at the end and beginning

                    ! Send/receive buffer to/from bc_z%beg/bc_z%end
                    call MPI_SENDRECV( &
                        dz(0), buff_size, &
                        MPI_DOUBLE_PRECISION, bc_z%beg, 1, &
                        dz(p + 1), buff_size, &
                        MPI_DOUBLE_PRECISION, bc_z%end, 1, &
                        MPI_COMM_WORLD, MPI_STATUS_IGNORE, ierr)

                else                        ! PBC at the end only

                    ! Send/receive buffer to/from bc_z%end/bc_z%end
                    call MPI_SENDRECV( &
                        dz(p - buff_size + 1), buff_size, &
                        MPI_DOUBLE_PRECISION, bc_z%end, 0, &
                        dz(p + 1), buff_size, &
                        MPI_DOUBLE_PRECISION, bc_z%end, 1, &
                        MPI_COMM_WORLD, MPI_STATUS_IGNORE, ierr)

                end if

            end if

        end if
        ! END: MPI Communication in z-direction ============================

#endif

    end subroutine s_mpi_sendrecv_grid_variables_buffers

    !>  The goal of this procedure is to populate the buffers of
        !!      the cell-average conservative variables by communicating
        !!      with the neighboring processors.
        !!  @param q_cons_vf Cell-average conservative variables
        !!  @param mpi_dir MPI communication coordinate direction
        !!  @param pbc_loc Processor boundary condition (PBC) location
    subroutine s_mpi_sendrecv_variables_buffers(q_cons_vf, &
                                                pb, mv, &
                                                mpi_dir, &
                                                pbc_loc)

        type(scalar_field), dimension(sys_size), intent(inout) :: q_cons_vf
        real(kind(0d0)), dimension(startx:, starty:, startz:, 1:, 1:), intent(inout) :: pb, mv
        integer, intent(in) :: mpi_dir, pbc_loc

        integer :: i, j, k, l, r, q !< Generic loop iterators

        integer :: buffer_counts(1:3), buffer_count

        type(int_bounds_info) :: boundary_conditions(1:3)
        integer :: beg_end(1:2), grid_dims(1:3)
        integer :: dst_proc, src_proc, recv_tag, send_tag

        logical :: beg_end_geq_0

        integer :: pack_offset, unpack_offset
        real(kind(0d0)), pointer :: p_send, p_recv

#ifdef MFC_MPI

        call nvtxStartRange("RHS-COMM-PACKBUF")
        !$acc update device(v_size)

        if (qbmm .and. .not. polytropic) then
            buffer_counts = (/ &
                            buff_size*(sys_size + 2*nb*4)*(n + 1)*(p + 1), &
                            buff_size*(sys_size + 2*nb*4)*(m + 2*buff_size + 1)*(p + 1), &
                            buff_size*v_size*(m + 2*buff_size + 1)*(n + 2*buff_size + 1) &
                            /)
        else
            buffer_counts = (/ &
                            buff_size*sys_size*(n + 1)*(p + 1), &
                            buff_size*sys_size*(m + 2*buff_size + 1)*(p + 1), &
                            buff_size*v_size*(m + 2*buff_size + 1)*(n + 2*buff_size + 1) &
                            /)
        end if

        buffer_count = buffer_counts(mpi_dir)
        boundary_conditions = (/bc_x, bc_y, bc_z/)
        beg_end = (/boundary_conditions(mpi_dir)%beg, boundary_conditions(mpi_dir)%end/)
        beg_end_geq_0 = beg_end(max(pbc_loc, 0) - pbc_loc + 1) >= 0

        ! Implements:
        ! pbc_loc  bc_x >= 0 -> [send/recv]_tag  [dst/src]_proc
        ! -1 (=0)      0            ->     [1,0]       [0,0]      | 0 0 [1,0] [beg,beg]
        ! -1 (=0)      1            ->     [0,0]       [1,0]      | 0 1 [0,0] [end,beg]
        ! +1 (=1)      0            ->     [0,1]       [1,1]      | 1 0 [0,1] [end,end]
        ! +1 (=1)      1            ->     [1,1]       [0,1]      | 1 1 [1,1] [beg,end]

        send_tag = f_logical_to_int(.not. f_xor(beg_end_geq_0, pbc_loc == 1))
        recv_tag = f_logical_to_int(pbc_loc == 1)

        dst_proc = beg_end(1 + f_logical_to_int(f_xor(pbc_loc == 1, beg_end_geq_0)))
        src_proc = beg_end(1 + f_logical_to_int(pbc_loc == 1))

        grid_dims = (/m, n, p/)

        pack_offset = 0
        if (f_xor(pbc_loc == 1, beg_end_geq_0)) then
            pack_offset = grid_dims(mpi_dir) - buff_size + 1
        end if

        unpack_offset = 0
        if (pbc_loc == 1) then
            unpack_offset = grid_dims(mpi_dir) + buff_size + 1
        end if

        ! Pack Buffer to Send
        #:for mpi_dir in [1, 2, 3]
            if (mpi_dir == ${mpi_dir}$) then
                #:if mpi_dir == 1
                    !$acc parallel loop collapse(4) gang vector default(present) private(r)
                    do l = 0, p
                        do k = 0, n
                            do j = 0, buff_size - 1
                                do i = 1, sys_size
                                    r = (i - 1) + v_size*(j + buff_size*(k + (n + 1)*l))
                                    q_cons_buff_send(r) = q_cons_vf(i)%sf(j + pack_offset, k, l)
                                end do
                            end do
                        end do
                    end do

                    if (qbmm .and. .not. polytropic) then
                        !$acc parallel loop collapse(4) gang vector default(present) private(r)
                        do l = 0, p
                            do k = 0, n
                                do j = 0, buff_size - 1
                                    do i = sys_size + 1, sys_size + 4
                                        do q = 1, nb
                                            r = (i - 1) + (q - 1)*4 + v_size* &
                                                (j + buff_size*(k + (n + 1)*l))
                                            q_cons_buff_send(r) = pb(j + pack_offset, k, l, i - sys_size, q)
                                        end do
                                    end do
                                end do
                            end do
                        end do

                        !$acc parallel loop collapse(5) gang vector default(present) private(r)
                        do l = 0, p
                            do k = 0, n
                                do j = 0, buff_size - 1
                                    do i = sys_size + 1, sys_size + 4
                                        do q = 1, nb
                                            r = (i - 1) + (q - 1)*4 + nb*4 + v_size* &
                                                (j + buff_size*(k + (n + 1)*l))
                                            q_cons_buff_send(r) = mv(j + pack_offset, k, l, i - sys_size, q)
                                        end do
                                    end do
                                end do
                            end do
                        end do
                    end if
                #:elif mpi_dir == 2
                    !$acc parallel loop collapse(4) gang vector default(present) private(r)
                    do i = 1, sys_size
                        do l = 0, p
                            do k = 0, buff_size - 1
                                do j = -buff_size, m + buff_size
                                    r = (i - 1) + v_size* &
                                        ((j + buff_size) + (m + 2*buff_size + 1)* &
                                         (k + buff_size*l))
                                    q_cons_buff_send(r) = q_cons_vf(i)%sf(j, k + pack_offset, l)
                                end do
                            end do
                        end do
                    end do

                    if (qbmm .and. .not. polytropic) then
                        !$acc parallel loop collapse(5) gang vector default(present) private(r)
                        do i = sys_size + 1, sys_size + 4
                            do l = 0, p
                                do k = 0, buff_size - 1
                                    do j = -buff_size, m + buff_size
                                        do q = 1, nb
                                            r = (i - 1) + (q - 1)*4 + v_size* &
                                                ((j + buff_size) + (m + 2*buff_size + 1)* &
                                                 (k + buff_size*l))
                                            q_cons_buff_send(r) = pb(j, k + pack_offset, l, i - sys_size, q)
                                        end do
                                    end do
                                end do
                            end do
                        end do

                        !$acc parallel loop collapse(5) gang vector default(present) private(r)
                        do i = sys_size + 1, sys_size + 4
                            do l = 0, p
                                do k = 0, buff_size - 1
                                    do j = -buff_size, m + buff_size
                                        do q = 1, nb
                                            r = (i - 1) + (q - 1)*4 + nb*4 + v_size* &
                                                ((j + buff_size) + (m + 2*buff_size + 1)* &
                                                 (k + buff_size*l))
                                            q_cons_buff_send(r) = mv(j, k + pack_offset, l, i - sys_size, q)
                                        end do
                                    end do
                                end do
                            end do
                        end do
                    end if
                #:else
                    !$acc parallel loop collapse(4) gang vector default(present) private(r)
                    do i = 1, sys_size
                        do l = 0, buff_size - 1
                            do k = -buff_size, n + buff_size
                                do j = -buff_size, m + buff_size
                                    r = (i - 1) + v_size* &
                                        ((j + buff_size) + (m + 2*buff_size + 1)* &
                                         ((k + buff_size) + (n + 2*buff_size + 1)*l))
                                    q_cons_buff_send(r) = q_cons_vf(i)%sf(j, k, l + pack_offset)
                                end do
                            end do
                        end do
                    end do

                    if (qbmm .and. .not. polytropic) then
                        !$acc parallel loop collapse(5) gang vector default(present) private(r)
                        do i = sys_size + 1, sys_size + 4
                            do l = 0, buff_size - 1
                                do k = -buff_size, n + buff_size
                                    do j = -buff_size, m + buff_size
                                        do q = 1, nb
                                            r = (i - 1) + (q - 1)*4 + v_size* &
                                                ((j + buff_size) + (m + 2*buff_size + 1)* &
                                                 ((k + buff_size) + (n + 2*buff_size + 1)*l))
                                            q_cons_buff_send(r) = pb(j, k, l + pack_offset, i - sys_size, q)
                                        end do
                                    end do
                                end do
                            end do
                        end do

                        !$acc parallel loop collapse(5) gang vector default(present) private(r)
                        do i = sys_size + 1, sys_size + 4
                            do l = 0, buff_size - 1
                                do k = -buff_size, n + buff_size
                                    do j = -buff_size, m + buff_size
                                        do q = 1, nb
                                            r = (i - 1) + (q - 1)*4 + nb*4 + v_size* &
                                                ((j + buff_size) + (m + 2*buff_size + 1)* &
                                                 ((k + buff_size) + (n + 2*buff_size + 1)*l))
                                            q_cons_buff_send(r) = mv(j, k, l + pack_offset, i - sys_size, q)
                                        end do
                                    end do
                                end do
                            end do
                        end do
                    end if
                #:endif
            end if
        #:endfor
        call nvtxEndRange ! Packbuf

        ! Send/Recv
        #:for rdma_mpi in [False, True]
            if (rdma_mpi .eqv. ${'.true.' if rdma_mpi else '.false.'}$) then
                p_send => q_cons_buff_send(0)
                p_recv => q_cons_buff_recv(0)
                #:if rdma_mpi
                    !$acc data attach(p_send, p_recv)
                    !$acc host_data use_device(p_send, p_recv)
                    call nvtxStartRange("RHS-COMM-SENDRECV-RDMA")
                #:else
                    call nvtxStartRange("RHS-COMM-DEV2HOST")
                    !$acc update host(q_cons_buff_send, ib_buff_send)
                    call nvtxEndRange
                    call nvtxStartRange("RHS-COMM-SENDRECV-NO-RMDA")
                #:endif

                call MPI_SENDRECV( &
                    p_send, buffer_count, MPI_DOUBLE_PRECISION, dst_proc, send_tag, &
                    p_recv, buffer_count, MPI_DOUBLE_PRECISION, src_proc, recv_tag, &
                    MPI_COMM_WORLD, MPI_STATUS_IGNORE, ierr)
                call nvtxEndRange ! RHS-MPI-SENDRECV-(NO)-RDMA

                #:if rdma_mpi
                    !$acc end host_data
                    !$acc end data
                    !$acc wait
                #:else
                    call nvtxStartRange("RHS-COMM-HOST2DEV")
                    !$acc update device(q_cons_buff_recv)
                    call nvtxEndRange
                #:endif
            end if
        #:endfor

        ! Unpack Received Buffer
        call nvtxStartRange("RHS-COMM-UNPACKBUF")
        #:for mpi_dir in [1, 2, 3]
            if (mpi_dir == ${mpi_dir}$) then
                #:if mpi_dir == 1
                    !$acc parallel loop collapse(4) gang vector default(present) private(r)
                    do l = 0, p
                        do k = 0, n
                            do j = -buff_size, -1
                                do i = 1, sys_size
                                    r = (i - 1) + v_size* &
                                        (j + buff_size*((k + 1) + (n + 1)*l))
                                    q_cons_vf(i)%sf(j + unpack_offset, k, l) = q_cons_buff_recv(r)
#if defined(__INTEL_COMPILER)
                                    if (ieee_is_nan(q_cons_vf(i)%sf(j, k, l))) then
                                        print *, "Error", j, k, l, i
                                        error stop "NaN(s) in recv"
                                    end if
#endif
                                end do
                            end do
                        end do
                    end do

                    if (qbmm .and. .not. polytropic) then
                        !$acc parallel loop collapse(5) gang vector default(present) private(r)
                        do l = 0, p
                            do k = 0, n
                                do j = -buff_size, -1
                                    do i = sys_size + 1, sys_size + 4
                                        do q = 1, nb
                                            r = (i - 1) + (q - 1)*4 + v_size* &
                                                (j + buff_size*((k + 1) + (n + 1)*l))
                                            pb(j + unpack_offset, k, l, i - sys_size, q) = q_cons_buff_recv(r)
                                        end do
                                    end do
                                end do
                            end do
                        end do

                        !$acc parallel loop collapse(5) gang vector default(present) private(r)
                        do l = 0, p
                            do k = 0, n
                                do j = -buff_size, -1
                                    do i = sys_size + 1, sys_size + 4
                                        do q = 1, nb
                                            r = (i - 1) + (q - 1)*4 + nb*4 + v_size* &
                                                (j + buff_size*((k + 1) + (n + 1)*l))
                                            mv(j + unpack_offset, k, l, i - sys_size, q) = q_cons_buff_recv(r)
                                        end do
                                    end do
                                end do
                            end do
                        end do
                    end if
                #:elif mpi_dir == 2
                    !$acc parallel loop collapse(4) gang vector default(present) private(r)
                    do i = 1, sys_size
                        do l = 0, p
                            do k = -buff_size, -1
                                do j = -buff_size, m + buff_size
                                    r = (i - 1) + v_size* &
                                        ((j + buff_size) + (m + 2*buff_size + 1)* &
                                         ((k + buff_size) + buff_size*l))
                                    q_cons_vf(i)%sf(j, k + unpack_offset, l) = q_cons_buff_recv(r)
#if defined(__INTEL_COMPILER)
                                    if (ieee_is_nan(q_cons_vf(i)%sf(j, k, l))) then
                                        print *, "Error", j, k, l, i
                                        error stop "NaN(s) in recv"
                                    end if
#endif
                                end do
                            end do
                        end do
                    end do

                    if (qbmm .and. .not. polytropic) then
                        !$acc parallel loop collapse(5) gang vector default(present) private(r)
                        do i = sys_size + 1, sys_size + 4
                            do l = 0, p
                                do k = -buff_size, -1
                                    do j = -buff_size, m + buff_size
                                        do q = 1, nb
                                            r = (i - 1) + (q - 1)*4 + v_size* &
                                                ((j + buff_size) + (m + 2*buff_size + 1)* &
                                                 ((k + buff_size) + buff_size*l))
                                            pb(j, k + unpack_offset, l, i - sys_size, q) = q_cons_buff_recv(r)
                                        end do
                                    end do
                                end do
                            end do
                        end do

                        !$acc parallel loop collapse(5) gang vector default(present) private(r)
                        do i = sys_size + 1, sys_size + 4
                            do l = 0, p
                                do k = -buff_size, -1
                                    do j = -buff_size, m + buff_size
                                        do q = 1, nb
                                            r = (i - 1) + (q - 1)*4 + nb*4 + v_size* &
                                                ((j + buff_size) + (m + 2*buff_size + 1)* &
                                                 ((k + buff_size) + buff_size*l))
                                            mv(j, k + unpack_offset, l, i - sys_size, q) = q_cons_buff_recv(r)
                                        end do
                                    end do
                                end do
                            end do
                        end do
                    end if
                #:else
                    ! Unpacking buffer from bc_z%beg
                    !$acc parallel loop collapse(4) gang vector default(present) private(r)
                    do i = 1, sys_size
                        do l = -buff_size, -1
                            do k = -buff_size, n + buff_size
                                do j = -buff_size, m + buff_size
                                    r = (i - 1) + v_size* &
                                        ((j + buff_size) + (m + 2*buff_size + 1)* &
                                         ((k + buff_size) + (n + 2*buff_size + 1)* &
                                          (l + buff_size)))
                                    q_cons_vf(i)%sf(j, k, l + unpack_offset) = q_cons_buff_recv(r)
#if defined(__INTEL_COMPILER)
                                    if (ieee_is_nan(q_cons_vf(i)%sf(j, k, l))) then
                                        print *, "Error", j, k, l, i
                                        error stop "NaN(s) in recv"
                                    end if
#endif
                                end do
                            end do
                        end do
                    end do

                    if (qbmm .and. .not. polytropic) then
                        !$acc parallel loop collapse(5) gang vector default(present) private(r)
                        do i = sys_size + 1, sys_size + 4
                            do l = -buff_size, -1
                                do k = -buff_size, n + buff_size
                                    do j = -buff_size, m + buff_size
                                        do q = 1, nb
                                            r = (i - 1) + (q - 1)*4 + v_size* &
                                                ((j + buff_size) + (m + 2*buff_size + 1)* &
                                                 ((k + buff_size) + (n + 2*buff_size + 1)* &
                                                  (l + buff_size)))
                                            pb(j, k, l + unpack_offset, i - sys_size, q) = q_cons_buff_recv(r)
                                        end do
                                    end do
                                end do
                            end do
                        end do

                        !$acc parallel loop collapse(5) gang vector default(present) private(r)
                        do i = sys_size + 1, sys_size + 4
                            do l = -buff_size, -1
                                do k = -buff_size, n + buff_size
                                    do j = -buff_size, m + buff_size
                                        do q = 1, nb
                                            r = (i - 1) + (q - 1)*4 + nb*4 + v_size* &
                                                ((j + buff_size) + (m + 2*buff_size + 1)* &
                                                 ((k + buff_size) + (n + 2*buff_size + 1)* &
                                                  (l + buff_size)))
                                            mv(j, k, l + unpack_offset, i - sys_size, q) = q_cons_buff_recv(r)
                                        end do
                                    end do
                                end do
                            end do
                        end do
                    end if
                #:endif
            end if
        #:endfor
        call nvtxEndRange

#endif

    end subroutine s_mpi_sendrecv_variables_buffers

    !>  The goal of this procedure is to populate the buffers of
        !!      the cell-average conservative variables by communicating
        !!      with the neighboring processors.
    subroutine s_mpi_sendrecv_ib_buffers(ib_markers, gp_layers)

        type(integer_field), intent(inout) :: ib_markers
        integer, intent(in) :: gp_layers

        integer :: i, j, k, l, r !< Generic loop iterators
        integer, pointer, dimension(:) :: p_i_send, p_i_recv

#ifdef MFC_MPI

        if (n > 0) then
            if (p > 0) then
                @:ALLOCATE(ib_buff_send(0:-1 + gp_layers * &
                                        & (m + 2*gp_layers + 1)* &
                                        & (n + 2*gp_layers + 1)* &
                                        & (p + 2*gp_layers + 1)/ &
                                        & (min(m, n, p) + 2*gp_layers + 1)))
            else
                @:ALLOCATE(ib_buff_send(0:-1 + gp_layers* &
                                        & (max(m, n) + 2*gp_layers + 1)))
            end if
        else
            @:ALLOCATE(ib_buff_send(0:-1 + gp_layers))
        end if
        @:ALLOCATE(ib_buff_recv(0:ubound(ib_buff_send, 1)))

        !nCalls_time = nCalls_time + 1

        ! MPI Communication in x-direction =================================
        if (bc_x%beg >= 0) then      ! PBC at the beginning

            if (bc_x%end >= 0) then      ! PBC at the beginning and end

                ! Packing buffer to be sent to bc_x%end
                !$acc parallel loop collapse(3) gang vector default(present) private(r)
                do l = 0, p
                    do k = 0, n
                        do j = m - gp_layers + 1, m
                            r = ((j - m - 1) + gp_layers*((k + 1) + (n + 1)*l))
                            ib_buff_send(r) = ib_markers%sf(j, k, l)
                        end do
                    end do
                end do

                !call MPI_Barrier(MPI_COMM_WORLD, ierr)

#if defined(MFC_OpenACC)
                if (rdma_mpi) then
                    p_i_send => ib_buff_send
                    p_i_recv => ib_buff_recv

                    !$acc data attach(p_i_send, p_i_recv)
                    !$acc host_data use_device(p_i_send, p_i_recv)

                    ! Send/receive buffer to/from bc_x%end/bc_x%beg
                    call MPI_SENDRECV( &
                        p_i_send(0), &
                        gp_layers*(n + 1)*(p + 1), &
                        MPI_INTEGER, bc_x%end, 0, &
                        p_i_recv(0), &
                        gp_layers*(n + 1)*(p + 1), &
                        MPI_INTEGER, bc_x%beg, 0, &
                        MPI_COMM_WORLD, MPI_STATUS_IGNORE, ierr)

                    !$acc end host_data
                    !$acc end data
                    !$acc wait
                else
#endif

                    !$acc update host(ib_buff_send, ib_buff_send)

                    ! Send/receive buffer to/from bc_x%end/bc_x%beg
                    call MPI_SENDRECV( &
                        ib_buff_send(0), &
                        gp_layers*(n + 1)*(p + 1), &
                        MPI_INTEGER, bc_x%end, 0, &
                        ib_buff_recv(0), &
                        gp_layers*(n + 1)*(p + 1), &
                        MPI_INTEGER, bc_x%beg, 0, &
                        MPI_COMM_WORLD, MPI_STATUS_IGNORE, ierr)

#if defined(MFC_OpenACC)
                end if
#endif

            else                        ! PBC at the beginning only

                ! Packing buffer to be sent to bc_x%beg
                !$acc parallel loop collapse(3) gang vector default(present) private(r)
                do l = 0, p
                    do k = 0, n
                        do j = 0, gp_layers - 1
                            r = (j + gp_layers*(k + (n + 1)*l))
                            ib_buff_send(r) = ib_markers%sf(j, k, l)
                        end do
                    end do
                end do

                !call MPI_Barrier(MPI_COMM_WORLD, ierr)

#if defined(MFC_OpenACC)
                if (rdma_mpi) then
                    p_i_send => ib_buff_send
                    p_i_recv => ib_buff_recv

                    !$acc data attach(p_i_send, p_i_recv)
                    !$acc host_data use_device(p_i_send, p_i_recv)

                    ! Send/receive buffer to/from bc_x%end/bc_x%beg
                    call MPI_SENDRECV( &
                        p_i_send(0), &
                        gp_layers*(n + 1)*(p + 1), &
                        MPI_INTEGER, bc_x%beg, 1, &
                        p_i_recv(0), &
                        gp_layers*(n + 1)*(p + 1), &
                        MPI_INTEGER, bc_x%beg, 0, &
                        MPI_COMM_WORLD, MPI_STATUS_IGNORE, ierr)

                    !$acc end host_data
                    !$acc end data
                    !$acc wait
                else
#endif
                    !$acc update host(ib_buff_send)

                    ! Send/receive buffer to/from bc_x%end/bc_x%beg
                    call MPI_SENDRECV( &
                        ib_buff_send(0), &
                        gp_layers*(n + 1)*(p + 1), &
                        MPI_INTEGER, bc_x%beg, 1, &
                        ib_buff_recv(0), &
                        gp_layers*(n + 1)*(p + 1), &
                        MPI_INTEGER, bc_x%beg, 0, &
                        MPI_COMM_WORLD, MPI_STATUS_IGNORE, ierr)

#if defined(MFC_OpenACC)
                end if
#endif

            end if

#if defined(MFC_OpenACC)
            if (rdma_mpi .eqv. .false.) then
                !$acc update device(ib_buff_recv)
            end if
#endif

            ! Unpacking buffer received from bc_x%beg
            !$acc parallel loop collapse(3) gang vector default(present) private(r)
            do l = 0, p
                do k = 0, n
                    do j = -gp_layers, -1
                        r = (j + gp_layers*((k + 1) + (n + 1)*l))
                        ib_markers%sf(j, k, l) = ib_buff_recv(r)
                    end do
                end do
            end do

        end if

        if (bc_x%end >= 0) then                ! PBC at the end

            if (bc_x%beg >= 0) then      ! PBC at the end and beginning

                !$acc parallel loop collapse(3) gang vector default(present) private(r)
                ! Packing buffer to be sent to bc_x%beg
                do l = 0, p
                    do k = 0, n
                        do j = 0, gp_layers - 1
                            r = (j + gp_layers*(k + (n + 1)*l))
                            ib_buff_send(r) = ib_markers%sf(j, k, l)
                        end do
                    end do
                end do

                !call MPI_Barrier(MPI_COMM_WORLD, ierr)

#if defined(MFC_OpenACC)
                if (rdma_mpi) then
                    p_i_send => ib_buff_send
                    p_i_recv => ib_buff_recv

                    !$acc data attach(p_i_send, p_i_recv)
                    !$acc host_data use_device(p_i_send, p_i_recv)

                    ! Send/receive buffer to/from bc_x%end/bc_x%beg
                    call MPI_SENDRECV( &
                        p_i_send(0), &
                        gp_layers*(n + 1)*(p + 1), &
                        MPI_INTEGER, bc_x%beg, 1, &
                        p_i_recv(0), &
                        gp_layers*(n + 1)*(p + 1), &
                        MPI_INTEGER, bc_x%end, 1, &
                        MPI_COMM_WORLD, MPI_STATUS_IGNORE, ierr)

                    !$acc end host_data
                    !$acc end data
                    !$acc wait
                else
#endif

                    !$acc update host(ib_buff_send)
                    call MPI_SENDRECV( &
                        ib_buff_send(0), &
                        gp_layers*(n + 1)*(p + 1), &
                        MPI_INTEGER, bc_x%beg, 1, &
                        ib_buff_recv(0), &
                        gp_layers*(n + 1)*(p + 1), &
                        MPI_INTEGER, bc_x%end, 1, &
                        MPI_COMM_WORLD, MPI_STATUS_IGNORE, ierr)

#if defined(MFC_OpenACC)
                end if
#endif

            else                        ! PBC at the end only

                ! Packing buffer to be sent to bc_x%end
                !$acc parallel loop collapse(3) gang vector default(present) private(r)
                do l = 0, p
                    do k = 0, n
                        do j = m - gp_layers + 1, m
                            r = ((j - m - 1) + gp_layers*((k + 1) + (n + 1)*l))
                            ib_buff_send(r) = ib_markers%sf(j, k, l)
                        end do
                    end do
                end do

                !call MPI_Barrier(MPI_COMM_WORLD, ierr)

#if defined(MFC_OpenACC)
                if (rdma_mpi) then
                    p_i_send => ib_buff_send
                    p_i_recv => ib_buff_recv

                    !$acc data attach(p_i_send, p_i_recv)
                    !$acc host_data use_device(p_i_send, p_i_recv)

                    ! Send/receive buffer to/from bc_x%end/bc_x%beg
                    call MPI_SENDRECV( &
                        p_i_send(0), &
                        gp_layers*(n + 1)*(p + 1), &
                        MPI_INTEGER, bc_x%end, 0, &
                        p_i_recv(0), &
                        gp_layers*(n + 1)*(p + 1), &
                        MPI_INTEGER, bc_x%end, 1, &
                        MPI_COMM_WORLD, MPI_STATUS_IGNORE, ierr)

                    !$acc end host_data
                    !$acc end data
                    !$acc wait
                else
#endif

                    !$acc update host(ib_buff_send)

                    call MPI_SENDRECV( &
                        ib_buff_send(0), &
                        gp_layers*(n + 1)*(p + 1), &
                        MPI_INTEGER, bc_x%end, 0, &
                        ib_buff_recv(0), &
                        gp_layers*(n + 1)*(p + 1), &
                        MPI_INTEGER, bc_x%end, 1, &
                        MPI_COMM_WORLD, MPI_STATUS_IGNORE, ierr)

#if defined(MFC_OpenACC)
                end if
#endif

            end if

            if (rdma_mpi .eqv. .false.) then
                !$acc update device(ib_buff_recv)
            end if

            ! Unpacking buffer received from bc_x%end
            !$acc parallel loop collapse(3) gang vector default(present) private(r)
            do l = 0, p
                do k = 0, n
                    do j = m + 1, m + gp_layers
                        r = ((j - m - 1) + gp_layers*(k + (n + 1)*l))
                        ib_markers%sf(j, k, l) = ib_buff_recv(r)
                    end do
                end do
            end do

        end if
        ! END: MPI Communication in x-direction ============================

        ! MPI Communication in y-direction =================================

        if (bc_y%beg >= 0) then      ! PBC at the beginning

            if (bc_y%end >= 0) then      ! PBC at the beginning and end

                ! Packing buffer to be sent to bc_y%end
                !$acc parallel loop collapse(3) gang vector default(present) private(r)
                do l = 0, p
                    do k = n - gp_layers + 1, n
                        do j = -gp_layers, m + gp_layers
                            r = ((j + gp_layers) + (m + 2*gp_layers + 1)* &
                                 ((k - n + gp_layers - 1) + gp_layers*l))
                            ib_buff_send(r) = ib_markers%sf(j, k, l)
                        end do
                    end do
                end do

                !call MPI_Barrier(MPI_COMM_WORLD, ierr)

#if defined(MFC_OpenACC)
                if (rdma_mpi) then
                    p_i_send => ib_buff_send
                    p_i_recv => ib_buff_recv

                    !$acc data attach(p_i_send, p_i_recv)
                    !$acc host_data use_device(p_i_send, p_i_recv)

                    ! Send/receive buffer to/from bc_x%end/bc_x%beg
                    call MPI_SENDRECV( &
                        p_i_send(0), &
                        gp_layers*(m + 2*gp_layers + 1)*(p + 1), &
                        MPI_INTEGER, bc_y%end, 0, &
                        p_i_recv(0), &
                        gp_layers*(m + 2*gp_layers + 1)*(p + 1), &
                        MPI_INTEGER, bc_y%beg, 0, &
                        MPI_COMM_WORLD, MPI_STATUS_IGNORE, ierr)

                    !$acc end host_data
                    !$acc end data
                    !$acc wait
                else
#endif

                    !$acc update host(ib_buff_send)

                    ! Send/receive buffer to/from bc_x%end/bc_x%beg
                    call MPI_SENDRECV( &
                        ib_buff_send(0), &
                        gp_layers*(m + 2*gp_layers + 1)*(p + 1), &
                        MPI_INTEGER, bc_y%end, 0, &
                        ib_buff_recv(0), &
                        gp_layers*(m + 2*gp_layers + 1)*(p + 1), &
                        MPI_INTEGER, bc_y%beg, 0, &
                        MPI_COMM_WORLD, MPI_STATUS_IGNORE, ierr)

#if defined(MFC_OpenACC)
                end if
#endif

            else                        ! PBC at the beginning only

                ! Packing buffer to be sent to bc_y%beg
                !$acc parallel loop collapse(3) gang vector default(present) private(r)
                do l = 0, p
                    do k = 0, gp_layers - 1
                        do j = -gp_layers, m + gp_layers
                            r = ((j + gp_layers) + (m + 2*gp_layers + 1)* &
                                 (k + gp_layers*l))
                            ib_buff_send(r) = ib_markers%sf(j, k, l)
                        end do
                    end do
                end do

                !call MPI_Barrier(MPI_COMM_WORLD, ierr)

#if defined(MFC_OpenACC)
                if (rdma_mpi) then
                    p_i_send => ib_buff_send
                    p_i_recv => ib_buff_recv

                    !$acc data attach(p_i_send, p_i_recv)
                    !$acc host_data use_device(p_i_send, p_i_recv)

                    ! Send/receive buffer to/from bc_x%end/bc_x%beg
                    call MPI_SENDRECV( &
                        p_i_send(0), &
                        gp_layers*(m + 2*gp_layers + 1)*(p + 1), &
                        MPI_INTEGER, bc_y%beg, 1, &
                        p_i_recv(0), &
                        gp_layers*(m + 2*gp_layers + 1)*(p + 1), &
                        MPI_INTEGER, bc_y%beg, 0, &
                        MPI_COMM_WORLD, MPI_STATUS_IGNORE, ierr)

                    !$acc end host_data
                    !$acc end data
                    !$acc wait
                else
#endif

                    !$acc update host(ib_buff_send)

                    ! Send/receive buffer to/from bc_x%end/bc_x%beg
                    call MPI_SENDRECV( &
                        ib_buff_send(0), &
                        gp_layers*(m + 2*gp_layers + 1)*(p + 1), &
                        MPI_INTEGER, bc_y%beg, 1, &
                        ib_buff_recv(0), &
                        gp_layers*(m + 2*gp_layers + 1)*(p + 1), &
                        MPI_INTEGER, bc_y%beg, 0, &
                        MPI_COMM_WORLD, MPI_STATUS_IGNORE, ierr)

#if defined(MFC_OpenACC)
                end if
#endif

            end if

#if defined(MFC_OpenACC)
            if (rdma_mpi .eqv. .false.) then
                !$acc update device(ib_buff_recv)
            end if
#endif

            ! Unpacking buffer received from bc_y%beg
            !$acc parallel loop collapse(3) gang vector default(present) private(r)
            do l = 0, p
                do k = -gp_layers, -1
                    do j = -gp_layers, m + gp_layers
                        r = ((j + gp_layers) + (m + 2*gp_layers + 1)* &
                             ((k + gp_layers) + gp_layers*l))
                        ib_markers%sf(j, k, l) = ib_buff_recv(r)
                    end do
                end do
            end do

        end if

        if (bc_y%end >= 0) then                   ! PBC at the end

            if (bc_y%beg >= 0) then      ! PBC at the end and beginning

                ! Packing buffer to be sent to bc_y%beg
                !$acc parallel loop collapse(3) gang vector default(present) private(r)
                do l = 0, p
                    do k = 0, gp_layers - 1
                        do j = -gp_layers, m + gp_layers
                            r = ((j + gp_layers) + (m + 2*gp_layers + 1)* &
                                 (k + gp_layers*l))
                            ib_buff_send(r) = ib_markers%sf(j, k, l)
                        end do
                    end do
                end do

                !call MPI_Barrier(MPI_COMM_WORLD, ierr)

#if defined(MFC_OpenACC)
                if (rdma_mpi) then
                    p_i_send => ib_buff_send
                    p_i_recv => ib_buff_recv

                    !$acc data attach(p_i_send, p_i_recv)
                    !$acc host_data use_device(p_i_send, p_i_recv)

                    ! Send/receive buffer to/from bc_x%end/bc_x%beg
                    call MPI_SENDRECV( &
                        p_i_send(0), &
                        gp_layers*(m + 2*gp_layers + 1)*(p + 1), &
                        MPI_INTEGER, bc_y%beg, 1, &
                        p_i_recv(0), &
                        gp_layers*(m + 2*gp_layers + 1)*(p + 1), &
                        MPI_INTEGER, bc_y%end, 1, &
                        MPI_COMM_WORLD, MPI_STATUS_IGNORE, ierr)

                    !$acc end host_data
                    !$acc end data
                    !$acc wait
                else
#endif

                    !$acc update host(ib_buff_send)

                    ! Send/receive buffer to/from bc_x%end/bc_x%beg
                    call MPI_SENDRECV( &
                        ib_buff_send(0), &
                        gp_layers*(m + 2*gp_layers + 1)*(p + 1), &
                        MPI_INTEGER, bc_y%beg, 1, &
                        ib_buff_recv(0), &
                        gp_layers*(m + 2*gp_layers + 1)*(p + 1), &
                        MPI_INTEGER, bc_y%end, 1, &
                        MPI_COMM_WORLD, MPI_STATUS_IGNORE, ierr)

#if defined(MFC_OpenACC)
                end if
#endif

            else                        ! PBC at the end only

                ! Packing buffer to be sent to bc_y%end
                !$acc parallel loop collapse(3) gang vector default(present) private(r)
                do l = 0, p
                    do k = n - gp_layers + 1, n
                        do j = -gp_layers, m + gp_layers
                            r = ((j + gp_layers) + (m + 2*gp_layers + 1)* &
                                 ((k - n + gp_layers - 1) + gp_layers*l))
                            ib_buff_send(r) = ib_markers%sf(j, k, l)
                        end do
                    end do
                end do

                !call MPI_Barrier(MPI_COMM_WORLD, ierr)

#if defined(MFC_OpenACC)
                if (rdma_mpi) then
                    p_i_send => ib_buff_send
                    p_i_recv => ib_buff_recv

                    !$acc data attach(p_i_send, p_i_recv)
                    !$acc host_data use_device(p_i_send, p_i_recv)

                    ! Send/receive buffer to/from bc_x%end/bc_x%beg
                    call MPI_SENDRECV( &
                        p_i_send(0), &
                        gp_layers*(m + 2*gp_layers + 1)*(p + 1), &
                        MPI_INTEGER, bc_y%end, 0, &
                        p_i_recv(0), &
                        gp_layers*(m + 2*gp_layers + 1)*(p + 1), &
                        MPI_INTEGER, bc_y%end, 1, &
                        MPI_COMM_WORLD, MPI_STATUS_IGNORE, ierr)

                    !$acc end host_data
                    !$acc end data
                    !$acc wait
                else
#endif

                    !$acc update host(ib_buff_send)

                    ! Send/receive buffer to/from bc_x%end/bc_x%beg
                    call MPI_SENDRECV( &
                        ib_buff_send(0), &
                        gp_layers*(m + 2*gp_layers + 1)*(p + 1), &
                        MPI_INTEGER, bc_y%end, 0, &
                        ib_buff_recv(0), &
                        gp_layers*(m + 2*gp_layers + 1)*(p + 1), &
                        MPI_INTEGER, bc_y%end, 1, &
                        MPI_COMM_WORLD, MPI_STATUS_IGNORE, ierr)

#if defined(MFC_OpenACC)
                end if
#endif

            end if

#if defined(MFC_OpenACC)
            if (rdma_mpi .eqv. .false.) then
                !$acc update device(ib_buff_recv)
            end if
#endif

            ! Unpacking buffer received form bc_y%end
            !$acc parallel loop collapse(3) gang vector default(present) private(r)
            do l = 0, p
                do k = n + 1, n + gp_layers
                    do j = -gp_layers, m + gp_layers
                        r = ((j + gp_layers) + (m + 2*gp_layers + 1)* &
                             ((k - n - 1) + gp_layers*l))
                        ib_markers%sf(j, k, l) = ib_buff_recv(r)
                    end do
                end do
            end do

        end if
        ! END: MPI Communication in y-direction ============================

        ! MPI Communication in z-direction =================================
        if (bc_z%beg >= 0) then      ! PBC at the beginning

            if (bc_z%end >= 0) then      ! PBC at the beginning and end

                ! Packing buffer to be sent to bc_z%end
                !$acc parallel loop collapse(3) gang vector default(present) private(r)
                do l = p - gp_layers + 1, p
                    do k = -gp_layers, n + gp_layers
                        do j = -gp_layers, m + gp_layers
                            r = ((j + gp_layers) + (m + 2*gp_layers + 1)* &
                                 ((k + gp_layers) + (n + 2*gp_layers + 1)* &
                                  (l - p + gp_layers - 1)))
                            ib_buff_send(r) = ib_markers%sf(j, k, l)
                        end do
                    end do
                end do

                !call MPI_Barrier(MPI_COMM_WORLD, ierr)

#if defined(MFC_OpenACC)
                if (rdma_mpi) then
                    p_i_send => ib_buff_send
                    p_i_recv => ib_buff_recv

                    !$acc data attach(p_i_send, p_i_recv)
                    !$acc host_data use_device(p_i_send, p_i_recv)

                    ! Send/receive buffer to/from bc_x%end/bc_x%beg
                    call MPI_SENDRECV( &
                        p_i_send(0), &
                        gp_layers*(m + 2*gp_layers + 1)*(n + 2*gp_layers + 1), &
                        MPI_INTEGER, bc_z%end, 0, &
                        p_i_recv(0), &
                        gp_layers*(m + 2*gp_layers + 1)*(n + 2*gp_layers + 1), &
                        MPI_INTEGER, bc_z%beg, 0, &
                        MPI_COMM_WORLD, MPI_STATUS_IGNORE, ierr)

                    !$acc end host_data
                    !$acc end data
                    !$acc wait
                else
#endif

                    !$acc update host(ib_buff_send)

                    ! Send/receive buffer to/from bc_x%end/bc_x%beg
                    call MPI_SENDRECV( &
                        ib_buff_send(0), &
                        gp_layers*(m + 2*gp_layers + 1)*(n + 2*gp_layers + 1), &
                        MPI_INTEGER, bc_z%end, 0, &
                        ib_buff_recv(0), &
                        gp_layers*(m + 2*gp_layers + 1)*(n + 2*gp_layers + 1), &
                        MPI_INTEGER, bc_z%beg, 0, &
                        MPI_COMM_WORLD, MPI_STATUS_IGNORE, ierr)

#if defined(MFC_OpenACC)
                end if
#endif

            else                        ! PBC at the beginning only

                ! Packing buffer to be sent to bc_z%beg
                !$acc parallel loop collapse(3) gang vector default(present) private(r)
                do l = 0, gp_layers - 1
                    do k = -gp_layers, n + gp_layers
                        do j = -gp_layers, m + gp_layers
                            r = ((j + gp_layers) + (m + 2*gp_layers + 1)* &
                                 ((k + gp_layers) + (n + 2*gp_layers + 1)*l))
                            ib_buff_send(r) = ib_markers%sf(j, k, l)
                        end do
                    end do
                end do

                !call MPI_Barrier(MPI_COMM_WORLD, ierr)

#if defined(MFC_OpenACC)
                if (rdma_mpi) then
                    p_i_send => ib_buff_send
                    p_i_recv => ib_buff_recv

                    !$acc data attach(p_i_send, p_i_recv)
                    !$acc host_data use_device(p_i_send, p_i_recv)

                    ! Send/receive buffer to/from bc_x%end/bc_x%beg
                    call MPI_SENDRECV( &
                        p_i_send(0), &
                        gp_layers*(m + 2*gp_layers + 1)*(n + 2*gp_layers + 1), &
                        MPI_INTEGER, bc_z%beg, 1, &
                        p_i_recv(0), &
                        gp_layers*(m + 2*gp_layers + 1)*(n + 2*gp_layers + 1), &
                        MPI_INTEGER, bc_z%beg, 0, &
                        MPI_COMM_WORLD, MPI_STATUS_IGNORE, ierr)

                    !$acc end host_data
                    !$acc end data
                    !$acc wait
                else
#endif

                    !$acc update host(ib_buff_send)

                    ! Send/receive buffer to/from bc_x%end/bc_x%beg
                    call MPI_SENDRECV( &
                        ib_buff_send(0), &
                        gp_layers*(m + 2*gp_layers + 1)*(n + 2*gp_layers + 1), &
                        MPI_INTEGER, bc_z%beg, 1, &
                        ib_buff_recv(0), &
                        gp_layers*(m + 2*gp_layers + 1)*(n + 2*gp_layers + 1), &
                        MPI_INTEGER, bc_z%beg, 0, &
                        MPI_COMM_WORLD, MPI_STATUS_IGNORE, ierr)

#if defined(MFC_OpenACC)
                end if
#endif

            end if

#if defined(MFC_OpenACC)
            if (rdma_mpi .eqv. .false.) then
                !$acc update device(ib_buff_recv)
            end if
#endif

            ! Unpacking buffer from bc_z%beg
            !$acc parallel loop collapse(3) gang vector default(present) private(r)
            do l = -gp_layers, -1
                do k = -gp_layers, n + gp_layers
                    do j = -gp_layers, m + gp_layers
                        r = ((j + gp_layers) + (m + 2*gp_layers + 1)* &
                             ((k + gp_layers) + (n + 2*gp_layers + 1)* &
                              (l + gp_layers)))
                        ib_markers%sf(j, k, l) = ib_buff_recv(r)
                    end do
                end do
            end do

        end if

        if (bc_z%end >= 0) then                       ! PBC at the end

            if (bc_z%beg >= 0) then      ! PBC at the end and beginning

                ! Packing buffer to be sent to bc_z%beg
                !$acc parallel loop collapse(3) gang vector default(present) private(r)
                do l = 0, gp_layers - 1
                    do k = -gp_layers, n + gp_layers
                        do j = -gp_layers, m + gp_layers
                            r = ((j + gp_layers) + (m + 2*gp_layers + 1)* &
                                 ((k + gp_layers) + (n + 2*gp_layers + 1)*l))
                            ib_buff_send(r) = ib_markers%sf(j, k, l)
                        end do
                    end do
                end do

                !call MPI_Barrier(MPI_COMM_WORLD, ierr)

#if defined(MFC_OpenACC)
                if (rdma_mpi) then
                    p_i_send => ib_buff_send
                    p_i_recv => ib_buff_recv

                    !$acc data attach(p_i_send, p_i_recv)
                    !$acc host_data use_device(p_i_send, p_i_recv)

                    ! Send/receive buffer to/from bc_x%end/bc_x%beg
                    call MPI_SENDRECV( &
                        p_i_send(0), &
                        gp_layers*(m + 2*gp_layers + 1)*(n + 2*gp_layers + 1), &
                        MPI_INTEGER, bc_z%beg, 1, &
                        p_i_recv(0), &
                        gp_layers*(m + 2*gp_layers + 1)*(n + 2*gp_layers + 1), &
                        MPI_INTEGER, bc_z%end, 1, &
                        MPI_COMM_WORLD, MPI_STATUS_IGNORE, ierr)

                    !$acc end host_data
                    !$acc end data
                    !$acc wait
                else
#endif
                    !$acc update host(ib_buff_send)

                    ! Send/receive buffer to/from bc_x%end/bc_x%beg
                    call MPI_SENDRECV( &
                        ib_buff_send(0), &
                        gp_layers*(m + 2*gp_layers + 1)*(n + 2*gp_layers + 1), &
                        MPI_INTEGER, bc_z%beg, 1, &
                        ib_buff_recv(0), &
                        gp_layers*(m + 2*gp_layers + 1)*(n + 2*gp_layers + 1), &
                        MPI_INTEGER, bc_z%end, 1, &
                        MPI_COMM_WORLD, MPI_STATUS_IGNORE, ierr)

#if defined(MFC_OpenACC)
                end if
#endif

            else                        ! PBC at the end only

                ! Packing buffer to be sent to bc_z%end
                !$acc parallel loop collapse(3) gang vector default(present) private(r)
                do l = p - gp_layers + 1, p
                    do k = -gp_layers, n + gp_layers
                        do j = -gp_layers, m + gp_layers
                            r = ((j + gp_layers) + (m + 2*gp_layers + 1)* &
                                 ((k + gp_layers) + (n + 2*gp_layers + 1)* &
                                  (l - p + gp_layers - 1)))
                            ib_buff_send(r) = ib_markers%sf(j, k, l)
                        end do
                    end do
                end do

                !call MPI_Barrier(MPI_COMM_WORLD, ierr)

#if defined(MFC_OpenACC)
                if (rdma_mpi) then
                    p_i_send => ib_buff_send
                    p_i_recv => ib_buff_recv

                    !$acc data attach(p_i_send, p_i_recv)
                    !$acc host_data use_device(p_i_send, p_i_recv)

                    ! Send/receive buffer to/from bc_x%end/bc_x%beg
                    call MPI_SENDRECV( &
                        p_i_send(0), &
                        gp_layers*(m + 2*gp_layers + 1)*(n + 2*gp_layers + 1), &
                        MPI_INTEGER, bc_z%end, 0, &
                        p_i_recv(0), &
                        gp_layers*(m + 2*gp_layers + 1)*(n + 2*gp_layers + 1), &
                        MPI_INTEGER, bc_z%end, 1, &
                        MPI_COMM_WORLD, MPI_STATUS_IGNORE, ierr)

                    !$acc end host_data
                    !$acc end data
                    !$acc wait
                else
#endif
                    !$acc update host(ib_buff_send)

                    ! Send/receive buffer to/from bc_x%end/bc_x%beg
                    call MPI_SENDRECV( &
                        ib_buff_send(0), &
                        gp_layers*(m + 2*gp_layers + 1)*(n + 2*gp_layers + 1), &
                        MPI_INTEGER, bc_z%end, 0, &
                        ib_buff_recv(0), &
                        gp_layers*(m + 2*gp_layers + 1)*(n + 2*gp_layers + 1), &
                        MPI_INTEGER, bc_z%end, 1, &
                        MPI_COMM_WORLD, MPI_STATUS_IGNORE, ierr)

#if defined(MFC_OpenACC)
                end if
#endif

            end if

#if defined(MFC_OpenACC)
            if (rdma_mpi .eqv. .false.) then
                !$acc update device(ib_buff_recv)
            end if
#endif

            ! Unpacking buffer received from bc_z%end
            !$acc parallel loop collapse(3) gang vector default(present) private(r)
            do l = p + 1, p + gp_layers
                do k = -gp_layers, n + gp_layers
                    do j = -gp_layers, m + gp_layers
                        r = ((j + gp_layers) + (m + 2*gp_layers + 1)* &
                             ((k + gp_layers) + (n + 2*gp_layers + 1)* &
                              (l - p - 1)))
                        ib_markers%sf(j, k, l) = ib_buff_recv(r)
                    end do
                end do
            end do

        end if

        ! END: MPI Communication in z-direction ============================

#endif

    end subroutine s_mpi_sendrecv_ib_buffers

    subroutine s_mpi_sendrecv_capilary_variables_buffers(c_divs_vf, mpi_dir, pbc_loc)

        type(scalar_field), dimension(num_dims + 1), intent(inout) :: c_divs_vf
        integer, intent(in) :: mpi_dir, pbc_loc

        integer :: i, j, k, l, r, q !< Generic loop iterators

        integer :: buffer_counts(1:3), buffer_count

        type(int_bounds_info) :: boundary_conditions(1:3)
        integer :: beg_end(1:2), grid_dims(1:3)
        integer :: dst_proc, src_proc, recv_tag, send_tag

        logical :: beg_end_geq_0

        integer :: pack_offset, unpack_offset
        real(kind(0d0)), pointer :: p_send, p_recv

#ifdef MFC_MPI

        nVars = num_dims + 1
        !$acc update device(nVars)

        buffer_counts = (/ &
                        buff_size*nVars*(n + 1)*(p + 1), &
                        buff_size*nVars*(m + 2*buff_size + 1)*(p + 1), &
                        buff_size*nVars*(m + 2*buff_size + 1)*(n + 2*buff_size + 1) &
                        /)

        buffer_count = buffer_counts(mpi_dir)
        boundary_conditions = (/bc_x, bc_y, bc_z/)
        beg_end = (/boundary_conditions(mpi_dir)%beg, boundary_conditions(mpi_dir)%end/)
        beg_end_geq_0 = beg_end(max(pbc_loc, 0) - pbc_loc + 1) >= 0

        ! Implements:
        ! pbc_loc  bc_x >= 0 -> [send/recv]_tag  [dst/src]_proc
        ! -1 (=0)      0            ->     [1,0]       [0,0]      | 0 0 [1,0] [beg,beg]
        ! -1 (=0)      1            ->     [0,0]       [1,0]      | 0 1 [0,0] [end,beg]
        ! +1 (=1)      0            ->     [0,1]       [1,1]      | 1 0 [0,1] [end,end]
        ! +1 (=1)      1            ->     [1,1]       [0,1]      | 1 1 [1,1] [beg,end]

        send_tag = f_logical_to_int(.not. f_xor(beg_end_geq_0, pbc_loc == 1))
        recv_tag = f_logical_to_int(pbc_loc == 1)

        dst_proc = beg_end(1 + f_logical_to_int(f_xor(pbc_loc == 1, beg_end_geq_0)))
        src_proc = beg_end(1 + f_logical_to_int(pbc_loc == 1))

        grid_dims = (/m, n, p/)

        pack_offset = 0
        if (f_xor(pbc_loc == 1, beg_end_geq_0)) then
            pack_offset = grid_dims(mpi_dir) - buff_size + 1
        end if

        unpack_offset = 0
        if (pbc_loc == 1) then
            unpack_offset = grid_dims(mpi_dir) + buff_size + 1
        end if

        ! Pack Buffer to Send
        #:for mpi_dir in [1, 2, 3]
            if (mpi_dir == ${mpi_dir}$) then
                #:if mpi_dir == 1
                    !$acc parallel loop collapse(4) gang vector default(present) private(r)
                    do l = 0, p
                        do k = 0, n
                            do j = 0, buff_size - 1
                                do i = 1, nVars
                                    r = (i - 1) + nVars*(j + buff_size*(k + (n + 1)*l))
                                    c_divs_buff_send(r) = c_divs_vf(i)%sf(j + pack_offset, k, l)
                                end do
                            end do
                        end do
                    end do

                #:elif mpi_dir == 2
                    !$acc parallel loop collapse(4) gang vector default(present) private(r)
                    do i = 1, nVars
                        do l = 0, p
                            do k = 0, buff_size - 1
                                do j = -buff_size, m + buff_size
                                    r = (i - 1) + nVars* &
                                        ((j + buff_size) + (m + 2*buff_size + 1)* &
                                         (k + buff_size*l))
                                    c_divs_buff_send(r) = c_divs_vf(i)%sf(j, k + pack_offset, l)
                                end do
                            end do
                        end do
                    end do

                #:else
                    !$acc parallel loop collapse(4) gang vector default(present) private(r)
                    do i = 1, nVars
                        do l = 0, buff_size - 1
                            do k = -buff_size, n + buff_size
                                do j = -buff_size, m + buff_size
                                    r = (i - 1) + nVars* &
                                        ((j + buff_size) + (m + 2*buff_size + 1)* &
                                         ((k + buff_size) + (n + 2*buff_size + 1)*l))
                                    c_divs_buff_send(r) = c_divs_vf(i)%sf(j, k, l + pack_offset)
                                end do
                            end do
                        end do
                    end do
                #:endif
            end if
        #:endfor

        ! Send/Recv
        #:for rdma_mpi in [False, True]
            if (rdma_mpi .eqv. ${'.true.' if rdma_mpi else '.false.'}$) then
                p_send => c_divs_buff_send(0)
                p_recv => c_divs_buff_recv(0)

                #:if rdma_mpi
                    !$acc data attach(p_send, p_recv)
                    !$acc host_data use_device(p_send, p_recv)
                #:else
                    !$acc update host(c_divs_buff_send)
                #:endif

                call MPI_SENDRECV( &
                    p_send, buffer_count, MPI_DOUBLE_PRECISION, dst_proc, send_tag, &
                    p_recv, buffer_count, MPI_DOUBLE_PRECISION, src_proc, recv_tag, &
                    MPI_COMM_WORLD, MPI_STATUS_IGNORE, ierr)

                #:if rdma_mpi
                    !$acc end host_data
                    !$acc end data
                    !$acc wait
                #:else
                    !$acc update device(c_divs_buff_recv)
                #:endif
            end if
        #:endfor

        ! Unpack Received Buffer
        #:for mpi_dir in [1, 2, 3]
            if (mpi_dir == ${mpi_dir}$) then
                #:if mpi_dir == 1
                    !$acc parallel loop collapse(4) gang vector default(present) private(r)
                    do l = 0, p
                        do k = 0, n
                            do j = -buff_size, -1
                                do i = 1, nVars
                                    r = (i - 1) + nVars* &
                                        (j + buff_size*((k + 1) + (n + 1)*l))
                                    c_divs_vf(i)%sf(j + unpack_offset, k, l) = c_divs_buff_recv(r)
#if defined(__INTEL_COMPILER)
                                    if (ieee_is_nan(c_divs_vf(i)%sf(j, k, l))) then
                                        print *, "Error", j, k, l, i
                                        error stop "NaN(s) in recv"
                                    end if
#endif
                                end do
                            end do
                        end do
                    end do

                #:elif mpi_dir == 2
                    !$acc parallel loop collapse(4) gang vector default(present) private(r)
                    do i = 1, nVars
                        do l = 0, p
                            do k = -buff_size, -1
                                do j = -buff_size, m + buff_size
                                    r = (i - 1) + nVars* &
                                        ((j + buff_size) + (m + 2*buff_size + 1)* &
                                         ((k + buff_size) + buff_size*l))
                                    c_divs_vf(i)%sf(j, k + unpack_offset, l) = c_divs_buff_recv(r)
#if defined(__INTEL_COMPILER)
                                    if (ieee_is_nan(c_divs_vf(i)%sf(j, k, l))) then
                                        print *, "Error", j, k, l, i
                                        error stop "NaN(s) in recv"
                                    end if
#endif
                                end do
                            end do
                        end do
                    end do

                #:else
                    ! Unpacking buffer from bc_z%beg
                    !$acc parallel loop collapse(4) gang vector default(present) private(r)
                    do i = 1, nVars
                        do l = -buff_size, -1
                            do k = -buff_size, n + buff_size
                                do j = -buff_size, m + buff_size
                                    r = (i - 1) + nVars* &
                                        ((j + buff_size) + (m + 2*buff_size + 1)* &
                                         ((k + buff_size) + (n + 2*buff_size + 1)* &
                                          (l + buff_size)))
                                    c_divs_vf(i)%sf(j, k, l + unpack_offset) = c_divs_buff_recv(r)
#if defined(__INTEL_COMPILER)
                                    if (ieee_is_nan(c_divs_vf(i)%sf(j, k, l))) then
                                        print *, "Error", j, k, l, i
                                        error stop "NaN(s) in recv"
                                    end if
#endif
                                end do
                            end do
                        end do
                    end do

                #:endif
            end if
        #:endfor

#endif

    end subroutine s_mpi_sendrecv_capilary_variables_buffers

    subroutine s_mpi_send_random_number(phi_rn, num_freq)
        integer, intent(in) :: num_freq
        real(kind(0d0)), intent(inout), dimension(1:num_freq) :: phi_rn
#ifdef MFC_MPI
        call MPI_BCAST(phi_rn, num_freq, MPI_DOUBLE_PRECISION, 0, MPI_COMM_WORLD, ierr)
#endif
    end subroutine s_mpi_send_random_number

    !> Module deallocation and/or disassociation procedures
    subroutine s_finalize_mpi_proxy_module

#ifdef MFC_MPI

        ! Deallocating q_cons_buff_send and q_cons_buff_recv
        @:DEALLOCATE(q_cons_buff_send, q_cons_buff_recv)
        if (ib) then
            @:DEALLOCATE(ib_buff_send, ib_buff_recv)
        end if

        if (surface_tension) then
            @:DEALLOCATE(c_divs_buff_send, c_divs_buff_recv)
        end if

#endif

    end subroutine s_finalize_mpi_proxy_module

end module m_mpi_proxy<|MERGE_RESOLUTION|>--- conflicted
+++ resolved
@@ -115,40 +115,24 @@
             v_size = sys_size + 2*nb*4
         else
 
-            if (lag_bubbles) then
-                v_size = adv_idx%end + 2
-            else
-                v_size = sys_size
-            end if
-
             if (n > 0) then
                 if (p > 0) then
-<<<<<<< HEAD
-                    @:ALLOCATE_GLOBAL(q_cons_buff_send(0:-1 + buff_size*v_size* &
-=======
                     @:ALLOCATE(q_cons_buff_send(0:-1 + buff_size*sys_size* &
->>>>>>> cf249d30
                                              & (m + 2*buff_size + 1)* &
                                              & (n + 2*buff_size + 1)* &
                                              & (p + 2*buff_size + 1)/ &
                                              & (min(m, n, p) + 2*buff_size + 1)))
                 else
-<<<<<<< HEAD
-                    @:ALLOCATE_GLOBAL(q_cons_buff_send(0:-1 + buff_size*v_size* &
-                                             & (max(m, n) + 2*buff_size + 1)))
-                end if
-            else
-                @:ALLOCATE_GLOBAL(q_cons_buff_send(0:-1 + buff_size*v_size))
-=======
                     @:ALLOCATE(q_cons_buff_send(0:-1 + buff_size*sys_size* &
                                              & (max(m, n) + 2*buff_size + 1)))
                 end if
             else
                 @:ALLOCATE(q_cons_buff_send(0:-1 + buff_size*sys_size))
->>>>>>> cf249d30
             end if
 
             @:ALLOCATE(q_cons_buff_recv(0:ubound(q_cons_buff_send, 1)))
+
+            v_size = sys_size
 
         end if
 
@@ -212,15 +196,11 @@
             & 'polydisperse', 'qbmm', 'acoustic_source', 'probe_wrt', 'integral_wrt',   &
             & 'prim_vars_wrt', 'weno_avg', 'file_per_process', 'relax',          &
             & 'adv_n', 'adap_dt', 'ib', 'bodyForces', 'bf_x', 'bf_y', 'bf_z',    &
-<<<<<<< HEAD
-            & 'cfl_adap_dt', 'cfl_const_dt', 'cfl_dt', 'lag_bubbles' ]
-=======
             & 'bc_x%grcbc_in', 'bc_x%grcbc_out', 'bc_x%grcbc_vel_out',          &
             & 'bc_y%grcbc_in', 'bc_y%grcbc_out', 'bc_y%grcbc_vel_out',          &
             & 'bc_z%grcbc_in', 'bc_z%grcbc_out', 'bc_z%grcbc_vel_out',          &
             & 'cfl_adap_dt', 'cfl_const_dt', 'cfl_dt', 'surface_tension',        &
-            & 'viscous', 'shear_stress', 'bulk_stress' ]
->>>>>>> cf249d30
+            & 'viscous', 'shear_stress', 'bulk_stress', 'lag_bubbles' ]
             call MPI_BCAST(${VAR}$, 1, MPI_LOGICAL, 0, MPI_COMM_WORLD, ierr)
         #:endfor
 
