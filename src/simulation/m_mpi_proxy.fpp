!>
!! @file m_mpi_proxy.f90
!! @brief Contains module m_mpi_proxy

#:include 'case.fpp'
#:include 'macros.fpp'

!> @brief The module serves as a proxy to the parameters and subroutines
!!          available in the MPI implementation's MPI module. Specifically,
!!          the purpose of the proxy is to harness basic MPI commands into
!!          more complicated procedures as to accomplish the communication
!!          goals for the simulation.
module m_mpi_proxy

    ! Dependencies =============================================================
#ifdef MFC_MPI
    use mpi                    !< Message passing interface (MPI) module
#endif

    use m_derived_types        !< Definitions of the derived types

    use m_global_parameters    !< Definitions of the global parameters

    use m_mpi_common

    use ieee_arithmetic
    ! ==========================================================================

    implicit none

    real(kind(0d0)), private, allocatable, dimension(:) :: q_cons_buff_send !<
    !! This variable is utilized to pack and send the buffer of the cell-average
    !! conservative variables, for a single computational domain boundary at the
    !! time, to the relevant neighboring processor.

    real(kind(0d0)), private, allocatable, dimension(:) :: q_cons_buff_recv !<
    !! q_cons_buff_recv is utilized to receive and unpack the buffer of the cell-
    !! average conservative variables, for a single computational domain boundary
    !! at the time, from the relevant neighboring processor.

    !> @name Generic flags used to identify and report MPI errors
    !> @{
    integer, private :: err_code, ierr, v_size
    !> @}

    !$acc declare create(q_cons_buff_send, q_cons_buff_recv, v_size)

    !real :: s_time, e_time
    !real :: compress_time, mpi_time, decompress_time
    !integer :: nCalls_time = 0

contains

    !> The computation of parameters, the allocation of memory,
        !!      the association of pointers and/or the execution of any
        !!      other procedures that are necessary to setup the module.
    subroutine s_initialize_mpi_proxy_module() ! ---------------------------

#ifdef MFC_MPI

        ! Allocating q_cons_buff_send and q_cons_buff_recv. Please note that
        ! for the sake of simplicity, both variables are provided sufficient
        ! storage to hold the largest buffer in the computational domain.

        if (qbmm .and. .not. polytropic) then
            if (n > 0) then
                if (p > 0) then
                    @:ALLOCATE(q_cons_buff_send(0:-1 + buff_size*(sys_size + 2*nb*4)* &
                                             & (m + 2*buff_size + 1)* &
                                             & (n + 2*buff_size + 1)* &
                                             & (p + 2*buff_size + 1)/ &
                                             & (min(m, n, p) + 2*buff_size + 1)))
                else
                    @:ALLOCATE(q_cons_buff_send(0:-1 + buff_size*(sys_size + 2*nb*4)* &
                                             & (max(m, n) + 2*buff_size + 1)))
                end if
            else
                @:ALLOCATE(q_cons_buff_send(0:-1 + buff_size*(sys_size + 2*nb*4)))
            end if

            @:ALLOCATE(q_cons_buff_recv(0:ubound(q_cons_buff_send, 1)))

            v_size = sys_size + 2*nb*4
        else
            if (n > 0) then
                if (p > 0) then
                    @:ALLOCATE(q_cons_buff_send(0:-1 + buff_size*sys_size* &
                                             & (m + 2*buff_size + 1)* &
                                             & (n + 2*buff_size + 1)* &
                                             & (p + 2*buff_size + 1)/ &
                                             & (min(m, n, p) + 2*buff_size + 1)))
                else
                    @:ALLOCATE(q_cons_buff_send(0:-1 + buff_size*sys_size* &
                                             & (max(m, n) + 2*buff_size + 1)))
                end if
            else
                @:ALLOCATE(q_cons_buff_send(0:-1 + buff_size*sys_size))
            end if

            @:ALLOCATE(q_cons_buff_recv(0:ubound(q_cons_buff_send, 1)))

            v_size = sys_size
        end if

#endif

    end subroutine s_initialize_mpi_proxy_module ! -------------------------

    !>  Since only the processor with rank 0 reads and verifies
        !!      the consistency of user inputs, these are initially not
        !!      available to the other processors. Then, the purpose of
        !!      this subroutine is to distribute the user inputs to the
        !!      remaining processors in the communicator.
    subroutine s_mpi_bcast_user_inputs() ! ---------------------------------

#ifdef MFC_MPI

        integer :: i, j !< Generic loop iterator

        call MPI_BCAST(case_dir, len(case_dir), MPI_CHARACTER, 0, MPI_COMM_WORLD, ierr)

        #:for VAR in ['t_step_old', 'm', 'n', 'p', 'm_glb', 'n_glb', 'p_glb',  &
            & 't_step_start','t_step_stop','t_step_save','model_eqns',         &
            & 'num_fluids','time_stepper', 'riemann_solver',      &
            & 'wave_speeds', 'avg_state', 'precision', 'bc_x%beg', 'bc_x%end', &
            & 'bc_y%beg', 'bc_y%end', 'bc_z%beg', 'bc_z%end',  'fd_order',     &
            & 'num_probes', 'num_integrals', 'bubble_model', 'thermal',        &
            & 'R0_type', 'num_mono', 'relax_model']
            call MPI_BCAST(${VAR}$, 1, MPI_INTEGER, 0, MPI_COMM_WORLD, ierr)
        #:endfor

        #:for VAR in [ 'run_time_info','cyl_coord', 'adv_alphan', 'mpp_lim',   &
            & 'mapped_weno', 'mp_weno', 'cu_mpi', 'weno_flat', 'riemann_flat', &
            & 'weno_Re_flux', 'alt_soundspeed', 'null_weights', 'mixture_err', &
            & 'parallel_io', 'hypoelasticity', 'bubbles', 'polytropic',        &
            & 'polydisperse', 'qbmm', 'monopole', 'probe_wrt', 'integral_wrt', &
            & 'prim_vars_wrt', 'weno_avg', 'file_per_process', 'relax' ]
            call MPI_BCAST(${VAR}$, 1, MPI_LOGICAL, 0, MPI_COMM_WORLD, ierr)
        #:endfor

        #:for VAR in [ 'dt','weno_eps','pref','rhoref','R0ref','Web','Ca',     &
<<<<<<< HEAD
            & 'Re_inv','poly_sigma','bc_x%vb1','bc_x%vb2','bc_x%vb3','bc_x%ve1',&
            & 'bc_x%ve2','bc_x%ve2','bc_y%vb1','bc_y%vb2','bc_y%vb3','bc_y%ve1',  &
            & 'bc_y%ve2','bc_y%ve3','bc_z%vb1','bc_z%vb2','bc_z%vb3','bc_z%ve1',  &
            & 'bc_z%ve2','bc_z%ve3' ]
=======
            & 'Re_inv','poly_sigma', 'palpha_eps', 'ptgalpha_eps' ]
>>>>>>> 695a3050
            call MPI_BCAST(${VAR}$, 1, MPI_DOUBLE_PRECISION, 0, MPI_COMM_WORLD, ierr)
        #:endfor

        #:if not MFC_CASE_OPTIMIZATION
            call MPI_BCAST(weno_order, 1, MPI_INTEGER, 0, MPI_COMM_WORLD, ierr)
            call MPI_BCAST(nb, 1, MPI_INTEGER, 0, MPI_COMM_WORLD, ierr)
        #:endif

        do i = 1, num_fluids_max
            #:for VAR in [ 'gamma','pi_inf','mul0','ss','pv','gamma_v','M_v',  &
                & 'mu_v','k_v','G', 'cv', 'qv', 'qvp' ]
                call MPI_BCAST(fluid_pp(i)%${VAR}$, 1, MPI_DOUBLE_PRECISION, 0, MPI_COMM_WORLD, ierr)
            #:endfor
            call MPI_BCAST(fluid_pp(i)%Re(1), 2, MPI_DOUBLE_PRECISION, 0, MPI_COMM_WORLD, ierr)
        end do

        do j = 1, num_probes_max
            do i = 1, 3
                call MPI_BCAST(mono(j)%loc(i), 1, MPI_DOUBLE_PRECISION, 0, MPI_COMM_WORLD, ierr)
            end do

            #:for VAR in [ 'mag', 'length', 'delay', 'dir', 'npulse', 'pulse',  &
                'support', 'foc_length', 'aperture' ]
                call MPI_BCAST(mono(j)%${VAR}$, 1, MPI_DOUBLE_PRECISION, 0, MPI_COMM_WORLD, ierr)
            #:endfor

            #:for VAR in [ 'x','y','z' ]
                call MPI_BCAST(probe(j)%${VAR}$, 1, MPI_DOUBLE_PRECISION, 0, MPI_COMM_WORLD, ierr)
            #:endfor

            #:for VAR in [ 'xmin', 'xmax', 'ymin', 'ymax', 'zmin', 'zmax' ]
                call MPI_BCAST(integral(j)%${VAR}$, 1, MPI_DOUBLE_PRECISION, 0, MPI_COMM_WORLD, ierr)
            #:endfor
        end do

#endif

    end subroutine s_mpi_bcast_user_inputs ! -------------------------------

    !>  The purpose of this procedure is to optimally decompose
        !!      the computational domain among the available processors.
        !!      This is performed by attempting to award each processor,
        !!      in each of the coordinate directions, approximately the
        !!      same number of cells, and then recomputing the affected
        !!      global parameters.
    subroutine s_mpi_decompose_computational_domain() ! --------------------

#ifdef MFC_MPI

        integer :: num_procs_x, num_procs_y, num_procs_z !<
            !! Optimal number of processors in the x-, y- and z-directions

        real(kind(0d0)) :: tmp_num_procs_x, tmp_num_procs_y, tmp_num_procs_z !<
            !! Non-optimal number of processors in the x-, y- and z-directions

        real(kind(0d0)) :: fct_min !<
            !! Processor factorization (fct) minimization parameter

        integer :: MPI_COMM_CART !<
            !! Cartesian processor topology communicator

        integer :: rem_cells !<
            !! Remaining number of cells, in a particular coordinate direction,
            !! after the majority is divided up among the available processors

        integer :: i, j !< Generic loop iterators

        if (num_procs == 1 .and. parallel_io) then
            do i = 1, num_dims
                start_idx(i) = 0
            end do
            return
        end if

        ! 3D Cartesian Processor Topology ==================================
        if (n > 0) then

            if (p > 0) then

                if (cyl_coord .and. p > 0) then
                    ! Implement pencil processor blocking if using cylindrical coordinates so
                    ! that all cells in azimuthal direction are stored on a single processor.
                    ! This is necessary for efficient application of Fourier filter near axis.

                    ! Initial values of the processor factorization optimization
                    num_procs_x = 1
                    num_procs_y = num_procs
                    num_procs_z = 1
                    ierr = -1

                    ! Computing minimization variable for these initial values
                    tmp_num_procs_x = num_procs_x
                    tmp_num_procs_y = num_procs_y
                    tmp_num_procs_z = num_procs_z
                    fct_min = 10d0*abs((m + 1)/tmp_num_procs_x &
                                       - (n + 1)/tmp_num_procs_y)

                    ! Searching for optimal computational domain distribution
                    do i = 1, num_procs

                        if (mod(num_procs, i) == 0 &
                            .and. &
                            (m + 1)/i >= num_stcls_min*weno_order) then

                            tmp_num_procs_x = i
                            tmp_num_procs_y = num_procs/i

                            if (fct_min >= abs((m + 1)/tmp_num_procs_x &
                                               - (n + 1)/tmp_num_procs_y) &
                                .and. &
                                (n + 1)/tmp_num_procs_y &
                                >= &
                                num_stcls_min*weno_order) then

                                num_procs_x = i
                                num_procs_y = num_procs/i
                                fct_min = abs((m + 1)/tmp_num_procs_x &
                                              - (n + 1)/tmp_num_procs_y)
                                ierr = 0

                            end if

                        end if

                    end do

                else

                    ! Initial estimate of optimal processor topology
                    num_procs_x = 1
                    num_procs_y = 1
                    num_procs_z = num_procs
                    ierr = -1

                    ! Benchmarking the quality of this initial guess
                    tmp_num_procs_x = num_procs_x
                    tmp_num_procs_y = num_procs_y
                    tmp_num_procs_z = num_procs_z
                    fct_min = 10d0*abs((m + 1)/tmp_num_procs_x &
                                       - (n + 1)/tmp_num_procs_y) &
                              + 10d0*abs((n + 1)/tmp_num_procs_y &
                                         - (p + 1)/tmp_num_procs_z)

                    ! Optimization of the initial processor topology
                    do i = 1, num_procs

                        if (mod(num_procs, i) == 0 &
                            .and. &
                            (m + 1)/i >= num_stcls_min*weno_order) then

                            do j = 1, num_procs/i

                                if (mod(num_procs/i, j) == 0 &
                                    .and. &
                                    (n + 1)/j >= num_stcls_min*weno_order) then

                                    tmp_num_procs_x = i
                                    tmp_num_procs_y = j
                                    tmp_num_procs_z = num_procs/(i*j)

                                    if (fct_min >= abs((m + 1)/tmp_num_procs_x &
                                                       - (n + 1)/tmp_num_procs_y) &
                                        + abs((n + 1)/tmp_num_procs_y &
                                              - (p + 1)/tmp_num_procs_z) &
                                        .and. &
                                        (p + 1)/tmp_num_procs_z &
                                        >= &
                                        num_stcls_min*weno_order) &
                                        then

                                        num_procs_x = i
                                        num_procs_y = j
                                        num_procs_z = num_procs/(i*j)
                                        fct_min = abs((m + 1)/tmp_num_procs_x &
                                                      - (n + 1)/tmp_num_procs_y) &
                                                  + abs((n + 1)/tmp_num_procs_y &
                                                        - (p + 1)/tmp_num_procs_z)
                                        ierr = 0

                                    end if

                                end if

                            end do

                        end if

                    end do

                end if

                ! Verifying that a valid decomposition of the computational
                ! domain has been established. If not, the simulation exits.
                if (proc_rank == 0 .and. ierr == -1) then
                    call s_mpi_abort('Unsupported combination of values '// &
                                     'of num_procs, m, n, p and '// &
                                     'weno_order. Exiting ...')
                end if

                ! Creating new communicator using the Cartesian topology
                call MPI_CART_CREATE(MPI_COMM_WORLD, 3, (/num_procs_x, &
                                                          num_procs_y, num_procs_z/), &
                                     (/.true., .true., .true./), &
                                     .false., MPI_COMM_CART, ierr)

                ! Finding the Cartesian coordinates of the local process
                call MPI_CART_COORDS(MPI_COMM_CART, proc_rank, 3, &
                                     proc_coords, ierr)
                ! END: 3D Cartesian Processor Topology =============================

                ! Global Parameters for z-direction ================================

                ! Number of remaining cells
                rem_cells = mod(p + 1, num_procs_z)

                ! Optimal number of cells per processor
                p = (p + 1)/num_procs_z - 1

                ! Distributing the remaining cells
                do i = 1, rem_cells
                    if (proc_coords(3) == i - 1) then
                        p = p + 1; exit
                    end if
                end do

                ! Boundary condition at the beginning
                if (proc_coords(3) > 0 .or. bc_z%beg == -1) then
                    proc_coords(3) = proc_coords(3) - 1
                    call MPI_CART_RANK(MPI_COMM_CART, proc_coords, &
                                       bc_z%beg, ierr)
                    proc_coords(3) = proc_coords(3) + 1
                end if

                ! Boundary condition at the end
                if (proc_coords(3) < num_procs_z - 1 .or. bc_z%end == -1) then
                    proc_coords(3) = proc_coords(3) + 1
                    call MPI_CART_RANK(MPI_COMM_CART, proc_coords, &
                                       bc_z%end, ierr)
                    proc_coords(3) = proc_coords(3) - 1
                end if

                if (parallel_io) then
                    if (proc_coords(3) < rem_cells) then
                        start_idx(3) = (p + 1)*proc_coords(3)
                    else
                        start_idx(3) = (p + 1)*proc_coords(3) + rem_cells
                    end if
                end if
                ! ==================================================================

                ! 2D Cartesian Processor Topology ==================================
            else

                ! Initial estimate of optimal processor topology
                num_procs_x = 1
                num_procs_y = num_procs
                ierr = -1

                ! Benchmarking the quality of this initial guess
                tmp_num_procs_x = num_procs_x
                tmp_num_procs_y = num_procs_y
                fct_min = 10d0*abs((m + 1)/tmp_num_procs_x &
                                   - (n + 1)/tmp_num_procs_y)

                ! Optimization of the initial processor topology
                do i = 1, num_procs

                    if (mod(num_procs, i) == 0 &
                        .and. &
                        (m + 1)/i >= num_stcls_min*weno_order) then

                        tmp_num_procs_x = i
                        tmp_num_procs_y = num_procs/i

                        if (fct_min >= abs((m + 1)/tmp_num_procs_x &
                                           - (n + 1)/tmp_num_procs_y) &
                            .and. &
                            (n + 1)/tmp_num_procs_y &
                            >= &
                            num_stcls_min*weno_order) then

                            num_procs_x = i
                            num_procs_y = num_procs/i
                            fct_min = abs((m + 1)/tmp_num_procs_x &
                                          - (n + 1)/tmp_num_procs_y)
                            ierr = 0

                        end if

                    end if

                end do

                ! Verifying that a valid decomposition of the computational
                ! domain has been established. If not, the simulation exits.
                if (proc_rank == 0 .and. ierr == -1) then
                    call s_mpi_abort('Unsupported combination of values '// &
                                     'of num_procs, m, n and '// &
                                     'weno_order. Exiting ...')
                end if

                ! Creating new communicator using the Cartesian topology
                call MPI_CART_CREATE(MPI_COMM_WORLD, 2, (/num_procs_x, &
                                                          num_procs_y/), (/.true., &
                                                                           .true./), .false., MPI_COMM_CART, &
                                     ierr)

                ! Finding the Cartesian coordinates of the local process
                call MPI_CART_COORDS(MPI_COMM_CART, proc_rank, 2, &
                                     proc_coords, ierr)

            end if
            ! END: 2D Cartesian Processor Topology =============================

            ! Global Parameters for y-direction ================================

            ! Number of remaining cells
            rem_cells = mod(n + 1, num_procs_y)

            ! Optimal number of cells per processor
            n = (n + 1)/num_procs_y - 1

            ! Distributing the remaining cells
            do i = 1, rem_cells
                if (proc_coords(2) == i - 1) then
                    n = n + 1; exit
                end if
            end do

            ! Boundary condition at the beginning
            if (proc_coords(2) > 0 .or. bc_y%beg == -1) then
                proc_coords(2) = proc_coords(2) - 1
                call MPI_CART_RANK(MPI_COMM_CART, proc_coords, &
                                   bc_y%beg, ierr)
                proc_coords(2) = proc_coords(2) + 1
            end if

            ! Boundary condition at the end
            if (proc_coords(2) < num_procs_y - 1 .or. bc_y%end == -1) then
                proc_coords(2) = proc_coords(2) + 1
                call MPI_CART_RANK(MPI_COMM_CART, proc_coords, &
                                   bc_y%end, ierr)
                proc_coords(2) = proc_coords(2) - 1
            end if

            if (parallel_io) then
                if (proc_coords(2) < rem_cells) then
                    start_idx(2) = (n + 1)*proc_coords(2)
                else
                    start_idx(2) = (n + 1)*proc_coords(2) + rem_cells
                end if
            end if

            ! ==================================================================

            ! 1D Cartesian Processor Topology ==================================
        else

            ! Optimal processor topology
            num_procs_x = num_procs

            ! Creating new communicator using the Cartesian topology
            call MPI_CART_CREATE(MPI_COMM_WORLD, 1, (/num_procs_x/), &
                                 (/.true./), .false., MPI_COMM_CART, &
                                 ierr)

            ! Finding the Cartesian coordinates of the local process
            call MPI_CART_COORDS(MPI_COMM_CART, proc_rank, 1, &
                                 proc_coords, ierr)

        end if
        ! ==================================================================

        ! Global Parameters for x-direction ================================

        ! Number of remaining cells
        rem_cells = mod(m + 1, num_procs_x)

        ! Optimal number of cells per processor
        m = (m + 1)/num_procs_x - 1

        ! Distributing the remaining cells
        do i = 1, rem_cells
            if (proc_coords(1) == i - 1) then
                m = m + 1; exit
            end if
        end do

        ! Boundary condition at the beginning
        if (proc_coords(1) > 0 .or. bc_x%beg == -1) then
            proc_coords(1) = proc_coords(1) - 1
            call MPI_CART_RANK(MPI_COMM_CART, proc_coords, bc_x%beg, ierr)
            proc_coords(1) = proc_coords(1) + 1
        end if

        ! Boundary condition at the end
        if (proc_coords(1) < num_procs_x - 1 .or. bc_x%end == -1) then
            proc_coords(1) = proc_coords(1) + 1
            call MPI_CART_RANK(MPI_COMM_CART, proc_coords, bc_x%end, ierr)
            proc_coords(1) = proc_coords(1) - 1
        end if

        if (parallel_io) then
            if (proc_coords(1) < rem_cells) then
                start_idx(1) = (m + 1)*proc_coords(1)
            else
                start_idx(1) = (m + 1)*proc_coords(1) + rem_cells
            end if
        end if
        ! ==================================================================

#endif

    end subroutine s_mpi_decompose_computational_domain ! ------------------

    !>  The goal of this procedure is to populate the buffers of
        !!      the grid variables by communicating with the neighboring
        !!      processors. Note that only the buffers of the cell-width
        !!      distributions are handled in such a way. This is because
        !!      the buffers of cell-boundary locations may be calculated
        !!      directly from those of the cell-width distributions.
        !!  @param mpi_dir MPI communication coordinate direction
        !!  @param pbc_loc Processor boundary condition (PBC) location
    subroutine s_mpi_sendrecv_grid_variables_buffers(mpi_dir, pbc_loc) ! ---

        integer, intent(IN) :: mpi_dir
        integer, intent(IN) :: pbc_loc

#ifdef MFC_MPI

        ! MPI Communication in x-direction =================================
        if (mpi_dir == 1) then

            if (pbc_loc == -1) then      ! PBC at the beginning

                if (bc_x%end >= 0) then      ! PBC at the beginning and end

                    ! Send/receive buffer to/from bc_x%end/bc_x%beg
                    call MPI_SENDRECV( &
                        dx(m - buff_size + 1), buff_size, &
                        MPI_DOUBLE_PRECISION, bc_x%end, 0, &
                        dx(-buff_size), buff_size, &
                        MPI_DOUBLE_PRECISION, bc_x%beg, 0, &
                        MPI_COMM_WORLD, MPI_STATUS_IGNORE, ierr)

                else                        ! PBC at the beginning only

                    ! Send/receive buffer to/from bc_x%beg/bc_x%beg
                    call MPI_SENDRECV( &
                        dx(0), buff_size, &
                        MPI_DOUBLE_PRECISION, bc_x%beg, 1, &
                        dx(-buff_size), buff_size, &
                        MPI_DOUBLE_PRECISION, bc_x%beg, 0, &
                        MPI_COMM_WORLD, MPI_STATUS_IGNORE, ierr)

                end if

            else                        ! PBC at the end

                if (bc_x%beg >= 0) then      ! PBC at the end and beginning

                    ! Send/receive buffer to/from bc_x%beg/bc_x%end
                    call MPI_SENDRECV( &
                        dx(0), buff_size, &
                        MPI_DOUBLE_PRECISION, bc_x%beg, 1, &
                        dx(m + 1), buff_size, &
                        MPI_DOUBLE_PRECISION, bc_x%end, 1, &
                        MPI_COMM_WORLD, MPI_STATUS_IGNORE, ierr)

                else                        ! PBC at the end only

                    ! Send/receive buffer to/from bc_x%end/bc_x%end
                    call MPI_SENDRECV( &
                        dx(m - buff_size + 1), buff_size, &
                        MPI_DOUBLE_PRECISION, bc_x%end, 0, &
                        dx(m + 1), buff_size, &
                        MPI_DOUBLE_PRECISION, bc_x%end, 1, &
                        MPI_COMM_WORLD, MPI_STATUS_IGNORE, ierr)

                end if

            end if
            ! END: MPI Communication in x-direction ============================

            ! MPI Communication in y-direction =================================
        elseif (mpi_dir == 2) then

            if (pbc_loc == -1) then      ! PBC at the beginning

                if (bc_y%end >= 0) then      ! PBC at the beginning and end

                    ! Send/receive buffer to/from bc_y%end/bc_y%beg
                    call MPI_SENDRECV( &
                        dy(n - buff_size + 1), buff_size, &
                        MPI_DOUBLE_PRECISION, bc_y%end, 0, &
                        dy(-buff_size), buff_size, &
                        MPI_DOUBLE_PRECISION, bc_y%beg, 0, &
                        MPI_COMM_WORLD, MPI_STATUS_IGNORE, ierr)

                else                        ! PBC at the beginning only

                    ! Send/receive buffer to/from bc_y%beg/bc_y%beg
                    call MPI_SENDRECV( &
                        dy(0), buff_size, &
                        MPI_DOUBLE_PRECISION, bc_y%beg, 1, &
                        dy(-buff_size), buff_size, &
                        MPI_DOUBLE_PRECISION, bc_y%beg, 0, &
                        MPI_COMM_WORLD, MPI_STATUS_IGNORE, ierr)

                end if

            else                        ! PBC at the end

                if (bc_y%beg >= 0) then      ! PBC at the end and beginning

                    ! Send/receive buffer to/from bc_y%beg/bc_y%end
                    call MPI_SENDRECV( &
                        dy(0), buff_size, &
                        MPI_DOUBLE_PRECISION, bc_y%beg, 1, &
                        dy(n + 1), buff_size, &
                        MPI_DOUBLE_PRECISION, bc_y%end, 1, &
                        MPI_COMM_WORLD, MPI_STATUS_IGNORE, ierr)

                else                        ! PBC at the end only

                    ! Send/receive buffer to/from bc_y%end/bc_y%end
                    call MPI_SENDRECV( &
                        dy(n - buff_size + 1), buff_size, &
                        MPI_DOUBLE_PRECISION, bc_y%end, 0, &
                        dy(n + 1), buff_size, &
                        MPI_DOUBLE_PRECISION, bc_y%end, 1, &
                        MPI_COMM_WORLD, MPI_STATUS_IGNORE, ierr)

                end if

            end if
            ! END: MPI Communication in y-direction ============================

            ! MPI Communication in z-direction =================================
        else

            if (pbc_loc == -1) then      ! PBC at the beginning

                if (bc_z%end >= 0) then      ! PBC at the beginning and end

                    ! Send/receive buffer to/from bc_z%end/bc_z%beg
                    call MPI_SENDRECV( &
                        dz(p - buff_size + 1), buff_size, &
                        MPI_DOUBLE_PRECISION, bc_z%end, 0, &
                        dz(-buff_size), buff_size, &
                        MPI_DOUBLE_PRECISION, bc_z%beg, 0, &
                        MPI_COMM_WORLD, MPI_STATUS_IGNORE, ierr)

                else                        ! PBC at the beginning only

                    ! Send/receive buffer to/from bc_z%beg/bc_z%beg
                    call MPI_SENDRECV( &
                        dz(0), buff_size, &
                        MPI_DOUBLE_PRECISION, bc_z%beg, 1, &
                        dz(-buff_size), buff_size, &
                        MPI_DOUBLE_PRECISION, bc_z%beg, 0, &
                        MPI_COMM_WORLD, MPI_STATUS_IGNORE, ierr)

                end if

            else                        ! PBC at the end

                if (bc_z%beg >= 0) then      ! PBC at the end and beginning

                    ! Send/receive buffer to/from bc_z%beg/bc_z%end
                    call MPI_SENDRECV( &
                        dz(0), buff_size, &
                        MPI_DOUBLE_PRECISION, bc_z%beg, 1, &
                        dz(p + 1), buff_size, &
                        MPI_DOUBLE_PRECISION, bc_z%end, 1, &
                        MPI_COMM_WORLD, MPI_STATUS_IGNORE, ierr)

                else                        ! PBC at the end only

                    ! Send/receive buffer to/from bc_z%end/bc_z%end
                    call MPI_SENDRECV( &
                        dz(p - buff_size + 1), buff_size, &
                        MPI_DOUBLE_PRECISION, bc_z%end, 0, &
                        dz(p + 1), buff_size, &
                        MPI_DOUBLE_PRECISION, bc_z%end, 1, &
                        MPI_COMM_WORLD, MPI_STATUS_IGNORE, ierr)

                end if

            end if

        end if
        ! END: MPI Communication in z-direction ============================

#endif

    end subroutine s_mpi_sendrecv_grid_variables_buffers ! -----------------

    !>  The goal of this procedure is to populate the buffers of
        !!      the cell-average conservative variables by communicating
        !!      with the neighboring processors.
        !!  @param q_cons_vf Cell-average conservative variables
        !!  @param mpi_dir MPI communication coordinate direction
        !!  @param pbc_loc Processor boundary condition (PBC) location
    subroutine s_mpi_sendrecv_conservative_variables_buffers(q_cons_vf, &
                                                             pb, mv, &
                                                             mpi_dir, &
                                                             pbc_loc)

        type(scalar_field), dimension(sys_size), intent(INOUT) :: q_cons_vf
        real(kind(0d0)), dimension(startx:, starty:, startz:, 1:, 1:), intent(INOUT) :: pb, mv

        integer, intent(IN) :: mpi_dir
        integer, intent(IN) :: pbc_loc

        integer :: i, j, k, l, r, q !< Generic loop iterators

!$acc update device(v_size)

#ifdef MFC_MPI

        !nCalls_time = nCalls_time + 1

        ! MPI Communication in x-direction =================================
        if (mpi_dir == 1) then

            if (pbc_loc == -1) then      ! PBC at the beginning

                if (bc_x%end >= 0) then      ! PBC at the beginning and end

                    ! Packing buffer to be sent to bc_x%end
                    !$acc parallel loop collapse(4) gang vector default(present) private(r)
                    do l = 0, p
                        do k = 0, n
                            do j = m - buff_size + 1, m
                                do i = 1, sys_size
                                    r = (i - 1) + v_size* &
                                        ((j - m - 1) + buff_size*((k + 1) + (n + 1)*l))
                                    q_cons_buff_send(r) = q_cons_vf(i)%sf(j, k, l)
                                end do
                            end do
                        end do
                    end do

                    if (qbmm .and. .not. polytropic) then
                        !$acc parallel loop collapse(4) gang vector default(present) private(r)
                        do l = 0, p
                            do k = 0, n
                                do j = m - buff_size + 1, m
                                    do i = sys_size + 1, sys_size + 4
                                        do q = 1, nb
                                            r = (i - 1) + (q - 1)*4 + v_size* &
                                                ((j - m - 1) + buff_size*((k + 1) + (n + 1)*l))
                                            q_cons_buff_send(r) = pb(j, k, l, i - sys_size, q)
                                        end do
                                    end do
                                end do
                            end do
                        end do

                        !$acc parallel loop collapse(4) gang vector default(present) private(r)
                        do l = 0, p
                            do k = 0, n
                                do j = m - buff_size + 1, m
                                    do i = sys_size + 1, sys_size + 4
                                        do q = 1, nb
                                            r = (i - 1) + (q - 1)*4 + nb*4 + v_size* &
                                                ((j - m - 1) + buff_size*((k + 1) + (n + 1)*l))
                                            q_cons_buff_send(r) = mv(j, k, l, i - sys_size, q)
                                        end do
                                    end do
                                end do
                            end do
                        end do
                    end if

                    !call MPI_Barrier(MPI_COMM_WORLD, ierr)

#if defined(MFC_OpenACC) && defined(__PGI)
                    if (cu_mpi) then
                        !$acc host_data use_device( q_cons_buff_recv, q_cons_buff_send )

                        ! Send/receive buffer to/from bc_x%end/bc_x%beg
                        if (qbmm .and. .not. polytropic) then
                            ! Send/receive buffer to/from bc_x%end/bc_x%beg
                            call MPI_SENDRECV( &
                                q_cons_buff_send(0), &
                                buff_size*(sys_size + 2*nb*4)*(n + 1)*(p + 1), &
                                MPI_DOUBLE_PRECISION, bc_x%end, 0, &
                                q_cons_buff_recv(0), &
                                buff_size*(sys_size + 2*nb*4)*(n + 1)*(p + 1), &
                                MPI_DOUBLE_PRECISION, bc_x%beg, 0, &
                                MPI_COMM_WORLD, MPI_STATUS_IGNORE, ierr)
                        else
                            ! Send/receive buffer to/from bc_x%end/bc_x%beg
                            call MPI_SENDRECV( &
                                q_cons_buff_send(0), &
                                buff_size*sys_size*(n + 1)*(p + 1), &
                                MPI_DOUBLE_PRECISION, bc_x%end, 0, &
                                q_cons_buff_recv(0), &
                                buff_size*sys_size*(n + 1)*(p + 1), &
                                MPI_DOUBLE_PRECISION, bc_x%beg, 0, &
                                MPI_COMM_WORLD, MPI_STATUS_IGNORE, ierr)
                        end if

                        !$acc end host_data
                        !$acc wait
                    else
#endif

                        !$acc update host(q_cons_buff_send)

                        if (qbmm .and. .not. polytropic) then
                            ! Send/receive buffer to/from bc_x%end/bc_x%beg
                            call MPI_SENDRECV( &
                                q_cons_buff_send(0), &
                                buff_size*(sys_size + 2*nb*4)*(n + 1)*(p + 1), &
                                MPI_DOUBLE_PRECISION, bc_x%end, 0, &
                                q_cons_buff_recv(0), &
                                buff_size*(sys_size + 2*nb*4)*(n + 1)*(p + 1), &
                                MPI_DOUBLE_PRECISION, bc_x%beg, 0, &
                                MPI_COMM_WORLD, MPI_STATUS_IGNORE, ierr)
                        else
                            ! Send/receive buffer to/from bc_x%end/bc_x%beg
                            call MPI_SENDRECV( &
                                q_cons_buff_send(0), &
                                buff_size*sys_size*(n + 1)*(p + 1), &
                                MPI_DOUBLE_PRECISION, bc_x%end, 0, &
                                q_cons_buff_recv(0), &
                                buff_size*sys_size*(n + 1)*(p + 1), &
                                MPI_DOUBLE_PRECISION, bc_x%beg, 0, &
                                MPI_COMM_WORLD, MPI_STATUS_IGNORE, ierr)
                        end if

#if defined(MFC_OpenACC) && defined(__PGI)
                    end if
#endif

                else                        ! PBC at the beginning only

                    ! Packing buffer to be sent to bc_x%beg
                    !$acc parallel loop collapse(4) gang vector default(present) private(r)
                    do l = 0, p
                        do k = 0, n
                            do j = 0, buff_size - 1
                                do i = 1, sys_size
                                    r = (i - 1) + v_size* &
                                        (j + buff_size*(k + (n + 1)*l))
                                    q_cons_buff_send(r) = q_cons_vf(i)%sf(j, k, l)
                                end do
                            end do
                        end do
                    end do

                    if (qbmm .and. .not. polytropic) then
                        !$acc parallel loop collapse(5) gang vector default(present) private(r)
                        do l = 0, p
                            do k = 0, n
                                do j = 0, buff_size - 1
                                    do i = sys_size + 1, sys_size + 4
                                        do q = 1, nb
                                            r = (i - 1) + (q - 1)*4 + v_size* &
                                                (j + buff_size*(k + (n + 1)*l))
                                            q_cons_buff_send(r) = pb(j, k, l, i - sys_size, q)

                                        end do
                                    end do
                                end do
                            end do
                        end do

                        !$acc parallel loop collapse(5) gang vector default(present) private(r)
                        do l = 0, p
                            do k = 0, n
                                do j = 0, buff_size - 1
                                    do i = sys_size + 1, sys_size + 4
                                        do q = 1, nb
                                            r = (i - 1) + (q - 1)*4 + nb*4 + v_size* &
                                                (j + buff_size*(k + (n + 1)*l))
                                            q_cons_buff_send(r) = mv(j, k, l, i - sys_size, q)

                                        end do
                                    end do
                                end do
                            end do
                        end do

                    end if

                    !call MPI_Barrier(MPI_COMM_WORLD, ierr)

#if defined(MFC_OpenACC) && defined(__PGI)
                    if (cu_mpi) then
                        !$acc host_data use_device( q_cons_buff_recv, q_cons_buff_send )

                        if (qbmm .and. .not. polytropic) then
                            call MPI_SENDRECV( &
                                q_cons_buff_send(0), &
                                buff_size*(sys_size + 2*nb*4)*(n + 1)*(p + 1), &
                                MPI_DOUBLE_PRECISION, bc_x%beg, 1, &
                                q_cons_buff_recv(0), &
                                buff_size*(sys_size + 2*nb*4)*(n + 1)*(p + 1), &
                                MPI_DOUBLE_PRECISION, bc_x%beg, 0, &
                                MPI_COMM_WORLD, MPI_STATUS_IGNORE, ierr)
                        else
                            ! Send/receive buffer to/from bc_x%end/bc_x%beg
                            call MPI_SENDRECV( &
                                q_cons_buff_send(0), &
                                buff_size*sys_size*(n + 1)*(p + 1), &
                                MPI_DOUBLE_PRECISION, bc_x%beg, 1, &
                                q_cons_buff_recv(0), &
                                buff_size*sys_size*(n + 1)*(p + 1), &
                                MPI_DOUBLE_PRECISION, bc_x%beg, 0, &
                                MPI_COMM_WORLD, MPI_STATUS_IGNORE, ierr)
                        end if

                        !$acc end host_data
                        !$acc wait
                    else
#endif
                        !$acc update host(q_cons_buff_send)

                        if (qbmm .and. .not. polytropic) then
                            call MPI_SENDRECV( &
                                q_cons_buff_send(0), &
                                buff_size*(sys_size + 2*nb*4)*(n + 1)*(p + 1), &
                                MPI_DOUBLE_PRECISION, bc_x%beg, 1, &
                                q_cons_buff_recv(0), &
                                buff_size*(sys_size + 2*nb*4)*(n + 1)*(p + 1), &
                                MPI_DOUBLE_PRECISION, bc_x%beg, 0, &
                                MPI_COMM_WORLD, MPI_STATUS_IGNORE, ierr)
                        else
                            ! Send/receive buffer to/from bc_x%end/bc_x%beg
                            call MPI_SENDRECV( &
                                q_cons_buff_send(0), &
                                buff_size*sys_size*(n + 1)*(p + 1), &
                                MPI_DOUBLE_PRECISION, bc_x%beg, 1, &
                                q_cons_buff_recv(0), &
                                buff_size*sys_size*(n + 1)*(p + 1), &
                                MPI_DOUBLE_PRECISION, bc_x%beg, 0, &
                                MPI_COMM_WORLD, MPI_STATUS_IGNORE, ierr)
                        end if

#if defined(MFC_OpenACC) && defined(__PGI)
                    end if
#endif

                end if

#if defined(MFC_OpenACC) && defined(__PGI)
                if (cu_mpi .eqv. .false.) then
                    !$acc update device(q_cons_buff_recv)
                end if
#endif

                ! Unpacking buffer received from bc_x%beg
                !$acc parallel loop collapse(4) gang vector default(present) private(r)
                do l = 0, p
                    do k = 0, n
                        do j = -buff_size, -1
                            do i = 1, sys_size
                                r = (i - 1) + v_size* &
                                    (j + buff_size*((k + 1) + (n + 1)*l))
                                q_cons_vf(i)%sf(j, k, l) = q_cons_buff_recv(r)
#if defined(__INTEL_COMPILER)
                                if (ieee_is_nan(q_cons_vf(i)%sf(j, k, l))) then
                                    print *, "Error", j, k, l, i
                                    error stop "NaN(s) in recv"
                                end if
#endif
                            end do
                        end do
                    end do
                end do

                if (qbmm .and. .not. polytropic) then
                    !$acc parallel loop collapse(5) gang vector default(present) private(r)
                    do l = 0, p
                        do k = 0, n
                            do j = -buff_size, -1
                                do i = sys_size + 1, sys_size + 4
                                    do q = 1, nb
                                        r = (i - 1) + (q - 1)*4 + v_size* &
                                            (j + buff_size*((k + 1) + (n + 1)*l))
                                        pb(j, k, l, i - sys_size, q) = q_cons_buff_recv(r)

                                    end do
                                end do
                            end do
                        end do
                    end do

                    !$acc parallel loop collapse(5) gang vector default(present) private(r)
                    do l = 0, p
                        do k = 0, n
                            do j = -buff_size, -1
                                do i = sys_size + 1, sys_size + 4
                                    do q = 1, nb
                                        r = (i - 1) + (q - 1)*4 + nb*4 + v_size* &
                                            (j + buff_size*((k + 1) + (n + 1)*l))
                                        mv(j, k, l, i - sys_size, q) = q_cons_buff_recv(r)

                                    end do
                                end do
                            end do
                        end do
                    end do

                end if

            else                        ! PBC at the end

                if (bc_x%beg >= 0) then      ! PBC at the end and beginning

                    !$acc parallel loop collapse(4) gang vector default(present) private(r)
                    ! Packing buffer to be sent to bc_x%beg
                    do l = 0, p
                        do k = 0, n
                            do j = 0, buff_size - 1
                                do i = 1, sys_size
                                    r = (i - 1) + v_size* &
                                        (j + buff_size*(k + (n + 1)*l))
                                    q_cons_buff_send(r) = q_cons_vf(i)%sf(j, k, l)
                                end do
                            end do
                        end do
                    end do

                    if (qbmm .and. .not. polytropic) then

                        !$acc parallel loop collapse(5) gang vector default(present) private(r)
                        ! Packing buffer to be sent to bc_x%beg
                        do l = 0, p
                            do k = 0, n
                                do j = 0, buff_size - 1
                                    do i = sys_size + 1, sys_size + 4
                                        do q = 1, nb
                                            r = (i - 1) + (q - 1)*4 + v_size* &
                                                (j + buff_size*(k + (n + 1)*l))
                                            q_cons_buff_send(r) = pb(j, k, l, i - sys_size, q)
                                        end do
                                    end do
                                end do
                            end do
                        end do

                        !$acc parallel loop collapse(5) gang vector default(present) private(r)
                        ! Packing buffer to be sent to bc_x%beg
                        do l = 0, p
                            do k = 0, n
                                do j = 0, buff_size - 1
                                    do i = sys_size + 1, sys_size + 4
                                        do q = 1, nb
                                            r = (i - 1) + (q - 1)*4 + nb*4 + v_size* &
                                                (j + buff_size*(k + (n + 1)*l))
                                            q_cons_buff_send(r) = mv(j, k, l, i - sys_size, q)
                                        end do
                                    end do
                                end do
                            end do
                        end do
                    end if

                    !call MPI_Barrier(MPI_COMM_WORLD, ierr)

#if defined(MFC_OpenACC) && defined(__PGI)
                    if (cu_mpi) then
                        !$acc host_data use_device( q_cons_buff_recv, q_cons_buff_send )

                        ! Send/receive buffer to/from bc_x%end/bc_x%beg
                        if (qbmm .and. .not. polytropic) then
                            call MPI_SENDRECV( &
                                q_cons_buff_send(0), &
                                buff_size*(sys_size + 2*nb*4)*(n + 1)*(p + 1), &
                                MPI_DOUBLE_PRECISION, bc_x%beg, 1, &
                                q_cons_buff_recv(0), &
                                buff_size*(sys_size + 2*nb*4)*(n + 1)*(p + 1), &
                                MPI_DOUBLE_PRECISION, bc_x%end, 1, &
                                MPI_COMM_WORLD, MPI_STATUS_IGNORE, ierr)
                        else
                            call MPI_SENDRECV( &
                                q_cons_buff_send(0), &
                                buff_size*sys_size*(n + 1)*(p + 1), &
                                MPI_DOUBLE_PRECISION, bc_x%beg, 1, &
                                q_cons_buff_recv(0), &
                                buff_size*sys_size*(n + 1)*(p + 1), &
                                MPI_DOUBLE_PRECISION, bc_x%end, 1, &
                                MPI_COMM_WORLD, MPI_STATUS_IGNORE, ierr)
                        end if

                        !$acc end host_data
                        !$acc wait
                    else
#endif

                        !$acc update host(q_cons_buff_send)
                        if (qbmm .and. .not. polytropic) then
                            call MPI_SENDRECV( &
                                q_cons_buff_send(0), &
                                buff_size*(sys_size + 2*nb*4)*(n + 1)*(p + 1), &
                                MPI_DOUBLE_PRECISION, bc_x%beg, 1, &
                                q_cons_buff_recv(0), &
                                buff_size*(sys_size + 2*nb*4)*(n + 1)*(p + 1), &
                                MPI_DOUBLE_PRECISION, bc_x%end, 1, &
                                MPI_COMM_WORLD, MPI_STATUS_IGNORE, ierr)
                        else
                            call MPI_SENDRECV( &
                                q_cons_buff_send(0), &
                                buff_size*sys_size*(n + 1)*(p + 1), &
                                MPI_DOUBLE_PRECISION, bc_x%beg, 1, &
                                q_cons_buff_recv(0), &
                                buff_size*sys_size*(n + 1)*(p + 1), &
                                MPI_DOUBLE_PRECISION, bc_x%end, 1, &
                                MPI_COMM_WORLD, MPI_STATUS_IGNORE, ierr)
                        end if

#if defined(MFC_OpenACC) && defined(__PGI)
                    end if
#endif

                else                        ! PBC at the end only

                    ! Packing buffer to be sent to bc_x%end
                    !$acc parallel loop collapse(4) gang vector default(present) private(r)
                    do l = 0, p
                        do k = 0, n
                            do j = m - buff_size + 1, m
                                do i = 1, sys_size
                                    r = (i - 1) + v_size* &
                                        ((j - m - 1) + buff_size*((k + 1) + (n + 1)*l))
                                    q_cons_buff_send(r) = q_cons_vf(i)%sf(j, k, l)
                                end do
                            end do
                        end do
                    end do

                    if (qbmm .and. .not. polytropic) then
                        !$acc parallel loop collapse(5) gang vector default(present) private(r)
                        do l = 0, p
                            do k = 0, n
                                do j = m - buff_size + 1, m
                                    do i = sys_size + 1, sys_size + 4
                                        do q = 1, nb
                                            r = (i - 1) + (q - 1)*4 + v_size* &
                                                ((j - m - 1) + buff_size*((k + 1) + (n + 1)*l))
                                            q_cons_buff_send(r) = pb(j, k, l, i - sys_size, q)

                                        end do
                                    end do
                                end do
                            end do
                        end do

                        !$acc parallel loop collapse(5) gang vector default(present) private(r)
                        do l = 0, p
                            do k = 0, n
                                do j = m - buff_size + 1, m
                                    do i = sys_size + 1, sys_size + 4
                                        do q = 1, nb
                                            r = (i - 1) + (q - 1)*4 + nb*4 + v_size* &
                                                ((j - m - 1) + buff_size*((k + 1) + (n + 1)*l))
                                            q_cons_buff_send(r) = mv(j, k, l, i - sys_size, q)

                                        end do
                                    end do
                                end do
                            end do
                        end do

                    end if

                    !call MPI_Barrier(MPI_COMM_WORLD, ierr)

#if defined(MFC_OpenACC) && defined(__PGI)
                    if (cu_mpi) then
                        !$acc host_data use_device( q_cons_buff_recv, q_cons_buff_send )

                        ! Send/receive buffer to/from bc_x%end/bc_x%beg
                        if (qbmm .and. .not. polytropic) then
                            call MPI_SENDRECV( &
                                q_cons_buff_send(0), &
                                buff_size*(sys_size + 2*nb*4)*(n + 1)*(p + 1), &
                                MPI_DOUBLE_PRECISION, bc_x%end, 0, &
                                q_cons_buff_recv(0), &
                                buff_size*(sys_size + 2*nb*4)*(n + 1)*(p + 1), &
                                MPI_DOUBLE_PRECISION, bc_x%end, 1, &
                                MPI_COMM_WORLD, MPI_STATUS_IGNORE, ierr)
                        else
                            call MPI_SENDRECV( &
                                q_cons_buff_send(0), &
                                buff_size*sys_size*(n + 1)*(p + 1), &
                                MPI_DOUBLE_PRECISION, bc_x%end, 0, &
                                q_cons_buff_recv(0), &
                                buff_size*sys_size*(n + 1)*(p + 1), &
                                MPI_DOUBLE_PRECISION, bc_x%end, 1, &
                                MPI_COMM_WORLD, MPI_STATUS_IGNORE, ierr)
                        end if

                        !$acc end host_data
                        !$acc wait
                    else
#endif

                        !$acc update host(q_cons_buff_send)

                        if (qbmm .and. .not. polytropic) then
                            call MPI_SENDRECV( &
                                q_cons_buff_send(0), &
                                buff_size*(sys_size + 2*nb*4)*(n + 1)*(p + 1), &
                                MPI_DOUBLE_PRECISION, bc_x%end, 0, &
                                q_cons_buff_recv(0), &
                                buff_size*(sys_size + 2*nb*4)*(n + 1)*(p + 1), &
                                MPI_DOUBLE_PRECISION, bc_x%end, 1, &
                                MPI_COMM_WORLD, MPI_STATUS_IGNORE, ierr)
                        else
                            call MPI_SENDRECV( &
                                q_cons_buff_send(0), &
                                buff_size*sys_size*(n + 1)*(p + 1), &
                                MPI_DOUBLE_PRECISION, bc_x%end, 0, &
                                q_cons_buff_recv(0), &
                                buff_size*sys_size*(n + 1)*(p + 1), &
                                MPI_DOUBLE_PRECISION, bc_x%end, 1, &
                                MPI_COMM_WORLD, MPI_STATUS_IGNORE, ierr)
                        end if

#if defined(MFC_OpenACC) && defined(__PGI)
                    end if
#endif

                end if

                if (cu_mpi .eqv. .false.) then
                    !$acc update device(q_cons_buff_recv)
                end if

                ! Unpacking buffer received from bc_x%end
                !$acc parallel loop collapse(4) gang vector default(present) private(r)
                do l = 0, p
                    do k = 0, n
                        do j = m + 1, m + buff_size
                            do i = 1, sys_size
                                r = (i - 1) + v_size* &
                                    ((j - m - 1) + buff_size*(k + (n + 1)*l))
                                q_cons_vf(i)%sf(j, k, l) = q_cons_buff_recv(r)
#if defined(__INTEL_COMPILER)
                                if (ieee_is_nan(q_cons_vf(i)%sf(j, k, l))) then
                                    print *, "Error", j, k, l, i
                                    error stop "NaN(s) in recv"
                                end if
#endif
                            end do
                        end do
                    end do
                end do

                if (qbmm .and. .not. polytropic) then
                    !$acc parallel loop collapse(5) gang vector default(present) private(r)
                    do l = 0, p
                        do k = 0, n
                            do j = m + 1, m + buff_size
                                do i = sys_size + 1, sys_size + 4
                                    do q = 1, nb
                                        r = (i - 1) + (q - 1)*4 + v_size* &
                                            ((j - m - 1) + buff_size*(k + (n + 1)*l))
                                        pb(j, k, l, i - sys_size, q) = q_cons_buff_recv(r)

                                    end do
                                end do
                            end do
                        end do
                    end do

                    !$acc parallel loop collapse(5) gang vector default(present) private(r)
                    do l = 0, p
                        do k = 0, n
                            do j = m + 1, m + buff_size
                                do i = sys_size + 1, sys_size + 4
                                    do q = 1, nb
                                        r = (i - 1) + (q - 1)*4 + nb*4 + v_size* &
                                            ((j - m - 1) + buff_size*(k + (n + 1)*l))
                                        mv(j, k, l, i - sys_size, q) = q_cons_buff_recv(r)

                                    end do
                                end do
                            end do
                        end do
                    end do

                end if

            end if
            ! END: MPI Communication in x-direction ============================

            ! MPI Communication in y-direction =================================
        elseif (mpi_dir == 2) then

            if (pbc_loc == -1) then      ! PBC at the beginning

                if (bc_y%end >= 0) then      ! PBC at the beginning and end

                    ! Packing buffer to be sent to bc_y%end
                    !$acc parallel loop collapse(4) gang vector default(present) private(r)
                    do i = 1, sys_size
                        do l = 0, p
                            do k = n - buff_size + 1, n
                                do j = -buff_size, m + buff_size
                                    r = (i - 1) + v_size* &
                                        ((j + buff_size) + (m + 2*buff_size + 1)* &
                                         ((k - n + buff_size - 1) + buff_size*l))
                                    q_cons_buff_send(r) = q_cons_vf(i)%sf(j, k, l)
                                end do
                            end do
                        end do
                    end do

                    if (qbmm .and. .not. polytropic) then
                        !$acc parallel loop collapse(5) gang vector default(present) private(r)
                        do i = sys_size + 1, sys_size + 4
                            do l = 0, p
                                do k = n - buff_size + 1, n
                                    do j = -buff_size, m + buff_size
                                        do q = 1, nb
                                            r = (i - 1) + (q - 1)*4 + v_size* &
                                                ((j + buff_size) + (m + 2*buff_size + 1)* &
                                                 ((k - n + buff_size - 1) + buff_size*l))
                                            q_cons_buff_send(r) = pb(j, k, l, i - sys_size, q)
                                        end do
                                    end do
                                end do
                            end do
                        end do
                        !$acc parallel loop collapse(5) gang vector default(present) private(r)
                        do i = sys_size + 1, sys_size + 4
                            do l = 0, p
                                do k = n - buff_size + 1, n
                                    do j = -buff_size, m + buff_size
                                        do q = 1, nb
                                            r = (i - 1) + (q - 1)*4 + nb*4 + v_size* &
                                                ((j + buff_size) + (m + 2*buff_size + 1)* &
                                                 ((k - n + buff_size - 1) + buff_size*l))
                                            q_cons_buff_send(r) = mv(j, k, l, i - sys_size, q)
                                        end do
                                    end do
                                end do
                            end do
                        end do
                    end if

                    !call MPI_Barrier(MPI_COMM_WORLD, ierr)

#if defined(MFC_OpenACC) && defined(__PGI)
                    if (cu_mpi) then
                        !$acc host_data use_device( q_cons_buff_recv, q_cons_buff_send )

                        ! Send/receive buffer to/from bc_x%end/bc_x%beg
                        if (qbmm .and. .not. polytropic) then
                            call MPI_SENDRECV( &
                                q_cons_buff_send(0), &
                                buff_size*(sys_size + 2*nb*4)*(m + 2*buff_size + 1)*(p + 1), &
                                MPI_DOUBLE_PRECISION, bc_y%end, 0, &
                                q_cons_buff_recv(0), &
                                buff_size*(sys_size + 2*nb*4)*(m + 2*buff_size + 1)*(p + 1), &
                                MPI_DOUBLE_PRECISION, bc_y%beg, 0, &
                                MPI_COMM_WORLD, MPI_STATUS_IGNORE, ierr)
                        else
                            call MPI_SENDRECV( &
                                q_cons_buff_send(0), &
                                buff_size*sys_size*(m + 2*buff_size + 1)*(p + 1), &
                                MPI_DOUBLE_PRECISION, bc_y%end, 0, &
                                q_cons_buff_recv(0), &
                                buff_size*sys_size*(m + 2*buff_size + 1)*(p + 1), &
                                MPI_DOUBLE_PRECISION, bc_y%beg, 0, &
                                MPI_COMM_WORLD, MPI_STATUS_IGNORE, ierr)
                        end if

                        !$acc end host_data
                        !$acc wait
                    else
#endif

                        !$acc update host(q_cons_buff_send)

                        ! Send/receive buffer to/from bc_x%end/bc_x%beg
                        if (qbmm .and. .not. polytropic) then
                            call MPI_SENDRECV( &
                                q_cons_buff_send(0), &
                                buff_size*(sys_size + 2*nb*4)*(m + 2*buff_size + 1)*(p + 1), &
                                MPI_DOUBLE_PRECISION, bc_y%end, 0, &
                                q_cons_buff_recv(0), &
                                buff_size*(sys_size + 2*nb*4)*(m + 2*buff_size + 1)*(p + 1), &
                                MPI_DOUBLE_PRECISION, bc_y%beg, 0, &
                                MPI_COMM_WORLD, MPI_STATUS_IGNORE, ierr)
                        else
                            call MPI_SENDRECV( &
                                q_cons_buff_send(0), &
                                buff_size*sys_size*(m + 2*buff_size + 1)*(p + 1), &
                                MPI_DOUBLE_PRECISION, bc_y%end, 0, &
                                q_cons_buff_recv(0), &
                                buff_size*sys_size*(m + 2*buff_size + 1)*(p + 1), &
                                MPI_DOUBLE_PRECISION, bc_y%beg, 0, &
                                MPI_COMM_WORLD, MPI_STATUS_IGNORE, ierr)
                        end if

#if defined(MFC_OpenACC) && defined(__PGI)
                    end if
#endif

                else                        ! PBC at the beginning only

                    ! Packing buffer to be sent to bc_y%beg
                    !$acc parallel loop collapse(4) gang vector default(present) private(r)
                    do i = 1, sys_size
                        do l = 0, p
                            do k = 0, buff_size - 1
                                do j = -buff_size, m + buff_size
                                    r = (i - 1) + v_size* &
                                        ((j + buff_size) + (m + 2*buff_size + 1)* &
                                         (k + buff_size*l))
                                    q_cons_buff_send(r) = q_cons_vf(i)%sf(j, k, l)
                                end do
                            end do
                        end do
                    end do

                    if (qbmm .and. .not. polytropic) then
                        !$acc parallel loop collapse(5) gang vector default(present) private(r)
                        do i = sys_size + 1, sys_size + 4
                            do l = 0, p
                                do k = 0, buff_size - 1
                                    do j = -buff_size, m + buff_size
                                        do q = 1, nb
                                            r = (i - 1) + (q - 1)*4 + v_size* &
                                                ((j + buff_size) + (m + 2*buff_size + 1)* &
                                                 (k + buff_size*l))
                                            q_cons_buff_send(r) = pb(j, k, l, i - sys_size, q)
                                        end do
                                    end do
                                end do
                            end do
                        end do
                        !$acc parallel loop collapse(5) gang vector default(present) private(r)
                        do i = sys_size + 1, sys_size + 4
                            do l = 0, p
                                do k = 0, buff_size - 1
                                    do j = -buff_size, m + buff_size
                                        do q = 1, nb
                                            r = (i - 1) + (q - 1)*4 + nb*4 + v_size* &
                                                ((j + buff_size) + (m + 2*buff_size + 1)* &
                                                 (k + buff_size*l))
                                            q_cons_buff_send(r) = mv(j, k, l, i - sys_size, q)
                                        end do
                                    end do
                                end do
                            end do
                        end do
                    end if

                    !call MPI_Barrier(MPI_COMM_WORLD, ierr)

#if defined(MFC_OpenACC) && defined(__PGI)
                    if (cu_mpi) then
                        !$acc host_data use_device( q_cons_buff_recv, q_cons_buff_send )

                        ! Send/receive buffer to/from bc_x%end/bc_x%beg
                        if (qbmm .and. .not. polytropic) then
                            call MPI_SENDRECV( &
                                q_cons_buff_send(0), &
                                buff_size*(sys_size + 2*nb*4)*(m + 2*buff_size + 1)*(p + 1), &
                                MPI_DOUBLE_PRECISION, bc_y%beg, 1, &
                                q_cons_buff_recv(0), &
                                buff_size*(sys_size + 2*nb*4)*(m + 2*buff_size + 1)*(p + 1), &
                                MPI_DOUBLE_PRECISION, bc_y%beg, 0, &
                                MPI_COMM_WORLD, MPI_STATUS_IGNORE, ierr)
                        else
                            call MPI_SENDRECV( &
                                q_cons_buff_send(0), &
                                buff_size*sys_size*(m + 2*buff_size + 1)*(p + 1), &
                                MPI_DOUBLE_PRECISION, bc_y%beg, 1, &
                                q_cons_buff_recv(0), &
                                buff_size*sys_size*(m + 2*buff_size + 1)*(p + 1), &
                                MPI_DOUBLE_PRECISION, bc_y%beg, 0, &
                                MPI_COMM_WORLD, MPI_STATUS_IGNORE, ierr)
                        end if

                        !$acc end host_data
                        !$acc wait
                    else
#endif

                        !$acc update host(q_cons_buff_send)

                        ! Send/receive buffer to/from bc_x%end/bc_x%beg
                        if (qbmm .and. .not. polytropic) then
                            call MPI_SENDRECV( &
                                q_cons_buff_send(0), &
                                buff_size*(sys_size + 2*nb*4)*(m + 2*buff_size + 1)*(p + 1), &
                                MPI_DOUBLE_PRECISION, bc_y%beg, 1, &
                                q_cons_buff_recv(0), &
                                buff_size*(sys_size + 2*nb*4)*(m + 2*buff_size + 1)*(p + 1), &
                                MPI_DOUBLE_PRECISION, bc_y%beg, 0, &
                                MPI_COMM_WORLD, MPI_STATUS_IGNORE, ierr)
                        else
                            call MPI_SENDRECV( &
                                q_cons_buff_send(0), &
                                buff_size*sys_size*(m + 2*buff_size + 1)*(p + 1), &
                                MPI_DOUBLE_PRECISION, bc_y%beg, 1, &
                                q_cons_buff_recv(0), &
                                buff_size*sys_size*(m + 2*buff_size + 1)*(p + 1), &
                                MPI_DOUBLE_PRECISION, bc_y%beg, 0, &
                                MPI_COMM_WORLD, MPI_STATUS_IGNORE, ierr)
                        end if

#if defined(MFC_OpenACC) && defined(__PGI)
                    end if
#endif

                end if

#if defined(MFC_OpenACC) && defined(__PGI)
                if (cu_mpi .eqv. .false.) then
                    !$acc update device(q_cons_buff_recv)
                end if
#endif

                ! Unpacking buffer received from bc_y%beg
                !$acc parallel loop collapse(4) gang vector default(present) private(r)
                do i = 1, sys_size
                    do l = 0, p
                        do k = -buff_size, -1
                            do j = -buff_size, m + buff_size
                                r = (i - 1) + v_size* &
                                    ((j + buff_size) + (m + 2*buff_size + 1)* &
                                     ((k + buff_size) + buff_size*l))
                                q_cons_vf(i)%sf(j, k, l) = q_cons_buff_recv(r)
#if defined(__INTEL_COMPILER)
                                if (ieee_is_nan(q_cons_vf(i)%sf(j, k, l))) then
                                    print *, "Error", j, k, l, i
                                    error stop "NaN(s) in recv"
                                end if
#endif
                            end do
                        end do
                    end do
                end do

                if (qbmm .and. .not. polytropic) then
                    !$acc parallel loop collapse(5) gang vector default(present) private(r)
                    do i = sys_size + 1, sys_size + 4
                        do l = 0, p
                            do k = -buff_size, -1
                                do j = -buff_size, m + buff_size
                                    do q = 1, nb
                                        r = (i - 1) + (q - 1)*4 + v_size* &
                                            ((j + buff_size) + (m + 2*buff_size + 1)* &
                                             ((k + buff_size) + buff_size*l))
                                        pb(j, k, l, i - sys_size, q) = q_cons_buff_recv(r)
                                    end do
                                end do
                            end do
                        end do
                    end do
                    !$acc parallel loop collapse(5) gang vector default(present) private(r)
                    do i = sys_size + 1, sys_size + 4
                        do l = 0, p
                            do k = -buff_size, -1
                                do j = -buff_size, m + buff_size
                                    do q = 1, nb
                                        r = (i - 1) + (q - 1)*4 + nb*4 + v_size* &
                                            ((j + buff_size) + (m + 2*buff_size + 1)* &
                                             ((k + buff_size) + buff_size*l))
                                        mv(j, k, l, i - sys_size, q) = q_cons_buff_recv(r)
                                    end do
                                end do
                            end do
                        end do
                    end do
                end if

            else                        ! PBC at the end

                if (bc_y%beg >= 0) then      ! PBC at the end and beginning

                    ! Packing buffer to be sent to bc_y%beg
                    !$acc parallel loop collapse(4) gang vector default(present) private(r)
                    do i = 1, sys_size
                        do l = 0, p
                            do k = 0, buff_size - 1
                                do j = -buff_size, m + buff_size
                                    r = (i - 1) + v_size* &
                                        ((j + buff_size) + (m + 2*buff_size + 1)* &
                                         (k + buff_size*l))
                                    q_cons_buff_send(r) = q_cons_vf(i)%sf(j, k, l)
                                end do
                            end do
                        end do
                    end do

                    if (qbmm .and. .not. polytropic) then
                        !$acc parallel loop collapse(5) gang vector default(present) private(r)
                        do i = sys_size + 1, sys_size + 4
                            do l = 0, p
                                do k = 0, buff_size - 1
                                    do j = -buff_size, m + buff_size
                                        do q = 1, nb
                                            r = (i - 1) + (q - 1)*4 + v_size* &
                                                ((j + buff_size) + (m + 2*buff_size + 1)* &
                                                 (k + buff_size*l))
                                            q_cons_buff_send(r) = pb(j, k, l, i - sys_size, q)
                                        end do
                                    end do
                                end do
                            end do
                        end do

                        !$acc parallel loop collapse(5) gang vector default(present) private(r)
                        do i = sys_size + 1, sys_size + 4
                            do l = 0, p
                                do k = 0, buff_size - 1
                                    do j = -buff_size, m + buff_size
                                        do q = 1, nb
                                            r = (i - 1) + (q - 1)*4 + nb*4 + v_size* &
                                                ((j + buff_size) + (m + 2*buff_size + 1)* &
                                                 (k + buff_size*l))
                                            q_cons_buff_send(r) = mv(j, k, l, i - sys_size, q)
                                        end do
                                    end do
                                end do
                            end do
                        end do
                    end if

                    !call MPI_Barrier(MPI_COMM_WORLD, ierr)

#if defined(MFC_OpenACC) && defined(__PGI)
                    if (cu_mpi) then
                        !$acc host_data use_device( q_cons_buff_recv, q_cons_buff_send )

                        ! Send/receive buffer to/from bc_x%end/bc_x%beg
                        if (qbmm .and. .not. polytropic) then
                            call MPI_SENDRECV( &
                                q_cons_buff_send(0), &
                                buff_size*(sys_size + 2*nb*4)*(m + 2*buff_size + 1)*(p + 1), &
                                MPI_DOUBLE_PRECISION, bc_y%beg, 1, &
                                q_cons_buff_recv(0), &
                                buff_size*(sys_size + 2*nb*4)*(m + 2*buff_size + 1)*(p + 1), &
                                MPI_DOUBLE_PRECISION, bc_y%end, 1, &
                                MPI_COMM_WORLD, MPI_STATUS_IGNORE, ierr)
                        else
                            call MPI_SENDRECV( &
                                q_cons_buff_send(0), &
                                buff_size*sys_size*(m + 2*buff_size + 1)*(p + 1), &
                                MPI_DOUBLE_PRECISION, bc_y%beg, 1, &
                                q_cons_buff_recv(0), &
                                buff_size*sys_size*(m + 2*buff_size + 1)*(p + 1), &
                                MPI_DOUBLE_PRECISION, bc_y%end, 1, &
                                MPI_COMM_WORLD, MPI_STATUS_IGNORE, ierr)
                        end if

                        !$acc end host_data
                        !$acc wait
                    else
#endif

                        !$acc update host(q_cons_buff_send)

                        ! Send/receive buffer to/from bc_x%end/bc_x%beg
                        if (qbmm .and. .not. polytropic) then
                            call MPI_SENDRECV( &
                                q_cons_buff_send(0), &
                                buff_size*(sys_size + 2*nb*4)*(m + 2*buff_size + 1)*(p + 1), &
                                MPI_DOUBLE_PRECISION, bc_y%beg, 1, &
                                q_cons_buff_recv(0), &
                                buff_size*(sys_size + 2*nb*4)*(m + 2*buff_size + 1)*(p + 1), &
                                MPI_DOUBLE_PRECISION, bc_y%end, 1, &
                                MPI_COMM_WORLD, MPI_STATUS_IGNORE, ierr)
                        else
                            call MPI_SENDRECV( &
                                q_cons_buff_send(0), &
                                buff_size*sys_size*(m + 2*buff_size + 1)*(p + 1), &
                                MPI_DOUBLE_PRECISION, bc_y%beg, 1, &
                                q_cons_buff_recv(0), &
                                buff_size*sys_size*(m + 2*buff_size + 1)*(p + 1), &
                                MPI_DOUBLE_PRECISION, bc_y%end, 1, &
                                MPI_COMM_WORLD, MPI_STATUS_IGNORE, ierr)
                        end if

#if defined(MFC_OpenACC) && defined(__PGI)
                    end if
#endif

                else                        ! PBC at the end only

                    ! Packing buffer to be sent to bc_y%end
                    !$acc parallel loop collapse(4) gang vector default(present) private(r)
                    do i = 1, sys_size
                        do l = 0, p
                            do k = n - buff_size + 1, n
                                do j = -buff_size, m + buff_size
                                    r = (i - 1) + v_size* &
                                        ((j + buff_size) + (m + 2*buff_size + 1)* &
                                         ((k - n + buff_size - 1) + buff_size*l))
                                    q_cons_buff_send(r) = q_cons_vf(i)%sf(j, k, l)
                                end do
                            end do
                        end do
                    end do

                    if (qbmm .and. .not. polytropic) then
                        !$acc parallel loop collapse(5) gang vector default(present) private(r)
                        do i = sys_size + 1, sys_size + 4
                            do l = 0, p
                                do k = n - buff_size + 1, n
                                    do j = -buff_size, m + buff_size
                                        do q = 1, nb
                                            r = (i - 1) + (q - 1)*4 + v_size* &
                                                ((j + buff_size) + (m + 2*buff_size + 1)* &
                                                 ((k - n + buff_size - 1) + buff_size*l))
                                            q_cons_buff_send(r) = pb(j, k, l, i - sys_size, q)
                                        end do
                                    end do
                                end do
                            end do
                        end do
                        !$acc parallel loop collapse(5) gang vector default(present) private(r)
                        do i = sys_size + 1, sys_size + 4
                            do l = 0, p
                                do k = n - buff_size + 1, n
                                    do j = -buff_size, m + buff_size
                                        do q = 1, nb
                                            r = (i - 1) + (q - 1)*4 + nb*4 + v_size* &
                                                ((j + buff_size) + (m + 2*buff_size + 1)* &
                                                 ((k - n + buff_size - 1) + buff_size*l))
                                            q_cons_buff_send(r) = mv(j, k, l, i - sys_size, q)
                                        end do
                                    end do
                                end do
                            end do
                        end do
                    end if

                    !call MPI_Barrier(MPI_COMM_WORLD, ierr)

#if defined(MFC_OpenACC) && defined(__PGI)
                    if (cu_mpi) then
                        !$acc host_data use_device( q_cons_buff_recv, q_cons_buff_send )

                        ! Send/receive buffer to/from bc_x%end/bc_x%beg
                        if (qbmm .and. .not. polytropic) then
                            call MPI_SENDRECV( &
                                q_cons_buff_send(0), &
                                buff_size*(sys_size + 2*nb*4)*(m + 2*buff_size + 1)*(p + 1), &
                                MPI_DOUBLE_PRECISION, bc_y%end, 0, &
                                q_cons_buff_recv(0), &
                                buff_size*(sys_size + 2*nb*4)*(m + 2*buff_size + 1)*(p + 1), &
                                MPI_DOUBLE_PRECISION, bc_y%end, 1, &
                                MPI_COMM_WORLD, MPI_STATUS_IGNORE, ierr)
                        else
                            call MPI_SENDRECV( &
                                q_cons_buff_send(0), &
                                buff_size*sys_size*(m + 2*buff_size + 1)*(p + 1), &
                                MPI_DOUBLE_PRECISION, bc_y%end, 0, &
                                q_cons_buff_recv(0), &
                                buff_size*sys_size*(m + 2*buff_size + 1)*(p + 1), &
                                MPI_DOUBLE_PRECISION, bc_y%end, 1, &
                                MPI_COMM_WORLD, MPI_STATUS_IGNORE, ierr)
                        end if

                        !$acc end host_data
                        !$acc wait
                    else
#endif

                        !$acc update host(q_cons_buff_send)

                        ! Send/receive buffer to/from bc_x%end/bc_x%beg
                        if (qbmm .and. .not. polytropic) then
                            call MPI_SENDRECV( &
                                q_cons_buff_send(0), &
                                buff_size*(sys_size + 2*nb*4)*(m + 2*buff_size + 1)*(p + 1), &
                                MPI_DOUBLE_PRECISION, bc_y%end, 0, &
                                q_cons_buff_recv(0), &
                                buff_size*(sys_size + 2*nb*4)*(m + 2*buff_size + 1)*(p + 1), &
                                MPI_DOUBLE_PRECISION, bc_y%end, 1, &
                                MPI_COMM_WORLD, MPI_STATUS_IGNORE, ierr)
                        else
                            call MPI_SENDRECV( &
                                q_cons_buff_send(0), &
                                buff_size*sys_size*(m + 2*buff_size + 1)*(p + 1), &
                                MPI_DOUBLE_PRECISION, bc_y%end, 0, &
                                q_cons_buff_recv(0), &
                                buff_size*sys_size*(m + 2*buff_size + 1)*(p + 1), &
                                MPI_DOUBLE_PRECISION, bc_y%end, 1, &
                                MPI_COMM_WORLD, MPI_STATUS_IGNORE, ierr)
                        end if

#if defined(MFC_OpenACC) && defined(__PGI)
                    end if
#endif

                end if

#if defined(MFC_OpenACC) && defined(__PGI)
                if (cu_mpi .eqv. .false.) then
                    !$acc update device(q_cons_buff_recv)
                end if
#endif

                ! Unpacking buffer received form bc_y%end
                !$acc parallel loop collapse(4) gang vector default(present) private(r)
                do i = 1, sys_size
                    do l = 0, p
                        do k = n + 1, n + buff_size
                            do j = -buff_size, m + buff_size
                                r = (i - 1) + v_size* &
                                    ((j + buff_size) + (m + 2*buff_size + 1)* &
                                     ((k - n - 1) + buff_size*l))
                                q_cons_vf(i)%sf(j, k, l) = q_cons_buff_recv(r)
#if defined(__INTEL_COMPILER)
                                if (ieee_is_nan(q_cons_vf(i)%sf(j, k, l))) then
                                    print *, "Error", j, k, l, i
                                    error stop "NaN(s) in recv"
                                end if
#endif
                            end do
                        end do
                    end do
                end do

                if (qbmm .and. .not. polytropic) then
                    !$acc parallel loop collapse(5) gang vector default(present) private(r)
                    do i = sys_size + 1, sys_size + 4
                        do l = 0, p
                            do k = n + 1, n + buff_size
                                do j = -buff_size, m + buff_size
                                    do q = 1, nb
                                        r = (i - 1) + (q - 1)*4 + v_size* &
                                            ((j + buff_size) + (m + 2*buff_size + 1)* &
                                             ((k - n - 1) + buff_size*l))
                                        pb(j, k, l, i - sys_size, q) = q_cons_buff_recv(r)
                                    end do
                                end do
                            end do
                        end do
                    end do

                    !$acc parallel loop collapse(5) gang vector default(present) private(r)
                    do i = sys_size + 1, sys_size + 4
                        do l = 0, p
                            do k = n + 1, n + buff_size
                                do j = -buff_size, m + buff_size
                                    do q = 1, nb
                                        r = (i - 1) + (q - 1)*4 + nb*4 + v_size* &
                                            ((j + buff_size) + (m + 2*buff_size + 1)* &
                                             ((k - n - 1) + buff_size*l))
                                        mv(j, k, l, i - sys_size, q) = q_cons_buff_recv(r)
                                    end do
                                end do
                            end do
                        end do
                    end do
                end if

            end if
            ! END: MPI Communication in y-direction ============================

            ! MPI Communication in z-direction =================================
        else

            if (pbc_loc == -1) then      ! PBC at the beginning

                if (bc_z%end >= 0) then      ! PBC at the beginning and end

                    ! Packing buffer to be sent to bc_z%end
                    !$acc parallel loop collapse(4) gang vector default(present) private(r)
                    do i = 1, sys_size
                        do l = p - buff_size + 1, p
                            do k = -buff_size, n + buff_size
                                do j = -buff_size, m + buff_size
                                    r = (i - 1) + v_size* &
                                        ((j + buff_size) + (m + 2*buff_size + 1)* &
                                         ((k + buff_size) + (n + 2*buff_size + 1)* &
                                          (l - p + buff_size - 1)))
                                    q_cons_buff_send(r) = q_cons_vf(i)%sf(j, k, l)
                                end do
                            end do
                        end do
                    end do

                    if (qbmm .and. .not. polytropic) then
                        !$acc parallel loop collapse(5) gang vector default(present) private(r)
                        do i = sys_size + 1, sys_size + 4
                            do l = p - buff_size + 1, p
                                do k = -buff_size, n + buff_size
                                    do j = -buff_size, m + buff_size
                                        do q = 1, nb
                                            r = (i - 1) + (q - 1)*4 + v_size* &
                                                ((j + buff_size) + (m + 2*buff_size + 1)* &
                                                 ((k + buff_size) + (n + 2*buff_size + 1)* &
                                                  (l - p + buff_size - 1)))
                                            q_cons_buff_send(r) = pb(j, k, l, i - sys_size, q)
                                        end do
                                    end do
                                end do
                            end do
                        end do
                        !$acc parallel loop collapse(5) gang vector default(present) private(r)
                        do i = sys_size + 1, sys_size + 4
                            do l = p - buff_size + 1, p
                                do k = -buff_size, n + buff_size
                                    do j = -buff_size, m + buff_size
                                        do q = 1, nb
                                            r = (i - 1) + (q - 1)*4 + nb*4 + v_size* &
                                                ((j + buff_size) + (m + 2*buff_size + 1)* &
                                                 ((k + buff_size) + (n + 2*buff_size + 1)* &
                                                  (l - p + buff_size - 1)))
                                            q_cons_buff_send(r) = mv(j, k, l, i - sys_size, q)
                                        end do
                                    end do
                                end do
                            end do
                        end do
                    end if

                    !call MPI_Barrier(MPI_COMM_WORLD, ierr)

#if defined(MFC_OpenACC) && defined(__PGI)
                    if (cu_mpi) then
                        !$acc host_data use_device( q_cons_buff_recv, q_cons_buff_send )

                        ! Send/receive buffer to/from bc_x%end/bc_x%beg
                        call MPI_SENDRECV( &
                            q_cons_buff_send(0), &
                            buff_size*v_size*(m + 2*buff_size + 1)*(n + 2*buff_size + 1), &
                            MPI_DOUBLE_PRECISION, bc_z%end, 0, &
                            q_cons_buff_recv(0), &
                            buff_size*v_size*(m + 2*buff_size + 1)*(n + 2*buff_size + 1), &
                            MPI_DOUBLE_PRECISION, bc_z%beg, 0, &
                            MPI_COMM_WORLD, MPI_STATUS_IGNORE, ierr)

                        !$acc end host_data
                        !$acc wait
                    else
#endif

                        !$acc update host(q_cons_buff_send)

                        ! Send/receive buffer to/from bc_x%end/bc_x%beg
                        call MPI_SENDRECV( &
                            q_cons_buff_send(0), &
                            buff_size*v_size*(m + 2*buff_size + 1)*(n + 2*buff_size + 1), &
                            MPI_DOUBLE_PRECISION, bc_z%end, 0, &
                            q_cons_buff_recv(0), &
                            buff_size*v_size*(m + 2*buff_size + 1)*(n + 2*buff_size + 1), &
                            MPI_DOUBLE_PRECISION, bc_z%beg, 0, &
                            MPI_COMM_WORLD, MPI_STATUS_IGNORE, ierr)

#if defined(MFC_OpenACC) && defined(__PGI)
                    end if
#endif

                else                        ! PBC at the beginning only

                    ! Packing buffer to be sent to bc_z%beg
                    !$acc parallel loop collapse(4) gang vector default(present) private(r)
                    do i = 1, sys_size
                        do l = 0, buff_size - 1
                            do k = -buff_size, n + buff_size
                                do j = -buff_size, m + buff_size
                                    r = (i - 1) + v_size* &
                                        ((j + buff_size) + (m + 2*buff_size + 1)* &
                                         ((k + buff_size) + (n + 2*buff_size + 1)*l))
                                    q_cons_buff_send(r) = q_cons_vf(i)%sf(j, k, l)
                                end do
                            end do
                        end do
                    end do

                    if (qbmm .and. .not. polytropic) then
                        !$acc parallel loop collapse(5) gang vector default(present) private(r)
                        do i = sys_size + 1, sys_size + 4
                            do l = 0, buff_size - 1
                                do k = -buff_size, n + buff_size
                                    do j = -buff_size, m + buff_size
                                        do q = 1, nb
                                            r = (i - 1) + (q - 1)*4 + v_size* &
                                                ((j + buff_size) + (m + 2*buff_size + 1)* &
                                                 ((k + buff_size) + (n + 2*buff_size + 1)*l))
                                            q_cons_buff_send(r) = pb(j, k, l, i - sys_size, q)
                                        end do
                                    end do
                                end do
                            end do
                        end do

                        !$acc parallel loop collapse(5) gang vector default(present) private(r)
                        do i = sys_size + 1, sys_size + 4
                            do l = 0, buff_size - 1
                                do k = -buff_size, n + buff_size
                                    do j = -buff_size, m + buff_size
                                        do q = 1, nb
                                            r = (i - 1) + (q - 1)*4 + nb*4 + v_size* &
                                                ((j + buff_size) + (m + 2*buff_size + 1)* &
                                                 ((k + buff_size) + (n + 2*buff_size + 1)*l))
                                            q_cons_buff_send(r) = mv(j, k, l, i - sys_size, q)
                                        end do
                                    end do
                                end do
                            end do
                        end do

                    end if

                    !call MPI_Barrier(MPI_COMM_WORLD, ierr)

#if defined(MFC_OpenACC) && defined(__PGI)
                    if (cu_mpi) then
                        !$acc host_data use_device( q_cons_buff_recv, q_cons_buff_send )

                        ! Send/receive buffer to/from bc_x%end/bc_x%beg
                        call MPI_SENDRECV( &
                            q_cons_buff_send(0), &
                            buff_size*v_size*(m + 2*buff_size + 1)*(n + 2*buff_size + 1), &
                            MPI_DOUBLE_PRECISION, bc_z%beg, 1, &
                            q_cons_buff_recv(0), &
                            buff_size*v_size*(m + 2*buff_size + 1)*(n + 2*buff_size + 1), &
                            MPI_DOUBLE_PRECISION, bc_z%beg, 0, &
                            MPI_COMM_WORLD, MPI_STATUS_IGNORE, ierr)

                        !$acc end host_data
                        !$acc wait
                    else
#endif

                        !$acc update host(q_cons_buff_send)

                        ! Send/receive buffer to/from bc_x%end/bc_x%beg
                        call MPI_SENDRECV( &
                            q_cons_buff_send(0), &
                            buff_size*v_size*(m + 2*buff_size + 1)*(n + 2*buff_size + 1), &
                            MPI_DOUBLE_PRECISION, bc_z%beg, 1, &
                            q_cons_buff_recv(0), &
                            buff_size*v_size*(m + 2*buff_size + 1)*(n + 2*buff_size + 1), &
                            MPI_DOUBLE_PRECISION, bc_z%beg, 0, &
                            MPI_COMM_WORLD, MPI_STATUS_IGNORE, ierr)

#if defined(MFC_OpenACC) && defined(__PGI)
                    end if
#endif

                end if

#if defined(MFC_OpenACC) && defined(__PGI)
                if (cu_mpi .eqv. .false.) then
                    !$acc update device(q_cons_buff_recv)
                end if
#endif

                ! Unpacking buffer from bc_z%beg
                !$acc parallel loop collapse(4) gang vector default(present) private(r)
                do i = 1, sys_size
                    do l = -buff_size, -1
                        do k = -buff_size, n + buff_size
                            do j = -buff_size, m + buff_size
                                r = (i - 1) + v_size* &
                                    ((j + buff_size) + (m + 2*buff_size + 1)* &
                                     ((k + buff_size) + (n + 2*buff_size + 1)* &
                                      (l + buff_size)))
                                q_cons_vf(i)%sf(j, k, l) = q_cons_buff_recv(r)
#if defined(__INTEL_COMPILER)
                                if (ieee_is_nan(q_cons_vf(i)%sf(j, k, l))) then
                                    print *, "Error", j, k, l, i
                                    error stop "NaN(s) in recv"
                                end if
#endif
                            end do
                        end do
                    end do
                end do

                if (qbmm .and. .not. polytropic) then
                    !$acc parallel loop collapse(5) gang vector default(present) private(r)
                    do i = sys_size + 1, sys_size + 4
                        do l = -buff_size, -1
                            do k = -buff_size, n + buff_size
                                do j = -buff_size, m + buff_size
                                    do q = 1, nb
                                        r = (i - 1) + (q - 1)*4 + v_size* &
                                            ((j + buff_size) + (m + 2*buff_size + 1)* &
                                             ((k + buff_size) + (n + 2*buff_size + 1)* &
                                              (l + buff_size)))
                                        pb(j, k, l, i - sys_size, q) = q_cons_buff_recv(r)
                                    end do
                                end do
                            end do
                        end do
                    end do

                    !$acc parallel loop collapse(5) gang vector default(present) private(r)
                    do i = sys_size + 1, sys_size + 4
                        do l = -buff_size, -1
                            do k = -buff_size, n + buff_size
                                do j = -buff_size, m + buff_size
                                    do q = 1, nb
                                        r = (i - 1) + (q - 1)*4 + nb*4 + v_size* &
                                            ((j + buff_size) + (m + 2*buff_size + 1)* &
                                             ((k + buff_size) + (n + 2*buff_size + 1)* &
                                              (l + buff_size)))
                                        mv(j, k, l, i - sys_size, q) = q_cons_buff_recv(r)
                                    end do
                                end do
                            end do
                        end do
                    end do
                end if

            else                        ! PBC at the end

                if (bc_z%beg >= 0) then      ! PBC at the end and beginning

                    ! Packing buffer to be sent to bc_z%beg
                    !$acc parallel loop collapse(4) gang vector default(present) private(r)
                    do i = 1, sys_size
                        do l = 0, buff_size - 1
                            do k = -buff_size, n + buff_size
                                do j = -buff_size, m + buff_size
                                    r = (i - 1) + v_size* &
                                        ((j + buff_size) + (m + 2*buff_size + 1)* &
                                         ((k + buff_size) + (n + 2*buff_size + 1)*l))
                                    q_cons_buff_send(r) = q_cons_vf(i)%sf(j, k, l)
                                end do
                            end do
                        end do
                    end do

                    if (qbmm .and. .not. polytropic) then
                        !$acc parallel loop collapse(5) gang vector default(present) private(r)
                        do i = sys_size + 1, sys_size + 4
                            do l = 0, buff_size - 1
                                do k = -buff_size, n + buff_size
                                    do j = -buff_size, m + buff_size
                                        do q = 1, nb
                                            r = (i - 1) + (q - 1)*4 + v_size* &
                                                ((j + buff_size) + (m + 2*buff_size + 1)* &
                                                 ((k + buff_size) + (n + 2*buff_size + 1)*l))
                                            q_cons_buff_send(r) = pb(j, k, l, i - sys_size, q)
                                        end do
                                    end do
                                end do
                            end do
                        end do

                        !$acc parallel loop collapse(5) gang vector default(present) private(r)
                        do i = sys_size + 1, sys_size + 4
                            do l = 0, buff_size - 1
                                do k = -buff_size, n + buff_size
                                    do j = -buff_size, m + buff_size
                                        do q = 1, nb
                                            r = (i - 1) + (q - 1)*4 + nb*4 + v_size* &
                                                ((j + buff_size) + (m + 2*buff_size + 1)* &
                                                 ((k + buff_size) + (n + 2*buff_size + 1)*l))
                                            q_cons_buff_send(r) = mv(j, k, l, i - sys_size, q)
                                        end do
                                    end do
                                end do
                            end do
                        end do
                    end if

                    !call MPI_Barrier(MPI_COMM_WORLD, ierr)

#if defined(MFC_OpenACC) && defined(__PGI)
                    if (cu_mpi) then
                        !$acc host_data use_device( q_cons_buff_recv, q_cons_buff_send )

                        ! Send/receive buffer to/from bc_x%end/bc_x%beg
                        call MPI_SENDRECV( &
                            q_cons_buff_send(0), &
                            buff_size*v_size*(m + 2*buff_size + 1)*(n + 2*buff_size + 1), &
                            MPI_DOUBLE_PRECISION, bc_z%beg, 1, &
                            q_cons_buff_recv(0), &
                            buff_size*v_size*(m + 2*buff_size + 1)*(n + 2*buff_size + 1), &
                            MPI_DOUBLE_PRECISION, bc_z%end, 1, &
                            MPI_COMM_WORLD, MPI_STATUS_IGNORE, ierr)

                        !$acc end host_data
                        !$acc wait
                    else
#endif
                        !$acc update host(q_cons_buff_send)

                        ! Send/receive buffer to/from bc_x%end/bc_x%beg
                        call MPI_SENDRECV( &
                            q_cons_buff_send(0), &
                            buff_size*v_size*(m + 2*buff_size + 1)*(n + 2*buff_size + 1), &
                            MPI_DOUBLE_PRECISION, bc_z%beg, 1, &
                            q_cons_buff_recv(0), &
                            buff_size*v_size*(m + 2*buff_size + 1)*(n + 2*buff_size + 1), &
                            MPI_DOUBLE_PRECISION, bc_z%end, 1, &
                            MPI_COMM_WORLD, MPI_STATUS_IGNORE, ierr)

#if defined(MFC_OpenACC) && defined(__PGI)
                    end if
#endif

                else                        ! PBC at the end only

                    ! Packing buffer to be sent to bc_z%end
                    !$acc parallel loop collapse(4) gang vector default(present) private(r)
                    do i = 1, sys_size
                        do l = p - buff_size + 1, p
                            do k = -buff_size, n + buff_size
                                do j = -buff_size, m + buff_size
                                    r = (i - 1) + v_size* &
                                        ((j + buff_size) + (m + 2*buff_size + 1)* &
                                         ((k + buff_size) + (n + 2*buff_size + 1)* &
                                          (l - p + buff_size - 1)))
                                    q_cons_buff_send(r) = q_cons_vf(i)%sf(j, k, l)
                                end do
                            end do
                        end do
                    end do

                    if (qbmm .and. .not. polytropic) then
                        !$acc parallel loop collapse(5) gang vector default(present) private(r)
                        do i = sys_size + 1, sys_size + 4
                            do l = p - buff_size + 1, p
                                do k = -buff_size, n + buff_size
                                    do j = -buff_size, m + buff_size
                                        do q = 1, nb
                                            r = (i - 1) + (q - 1)*4 + v_size* &
                                                ((j + buff_size) + (m + 2*buff_size + 1)* &
                                                 ((k + buff_size) + (n + 2*buff_size + 1)* &
                                                  (l - p + buff_size - 1)))
                                            q_cons_buff_send(r) = pb(j, k, l, i - sys_size, q)
                                        end do
                                    end do
                                end do
                            end do
                        end do
                        !$acc parallel loop collapse(5) gang vector default(present) private(r)
                        do i = sys_size + 1, sys_size + 4
                            do l = p - buff_size + 1, p
                                do k = -buff_size, n + buff_size
                                    do j = -buff_size, m + buff_size
                                        do q = 1, nb
                                            r = (i - 1) + (q - 1)*4 + nb*4 + v_size* &
                                                ((j + buff_size) + (m + 2*buff_size + 1)* &
                                                 ((k + buff_size) + (n + 2*buff_size + 1)* &
                                                  (l - p + buff_size - 1)))
                                            q_cons_buff_send(r) = mv(j, k, l, i - sys_size, q)
                                        end do
                                    end do
                                end do
                            end do
                        end do

                    end if

                    !call MPI_Barrier(MPI_COMM_WORLD, ierr)

#if defined(MFC_OpenACC) && defined(__PGI)
                    if (cu_mpi) then
                        !$acc host_data use_device( q_cons_buff_recv, q_cons_buff_send )

                        ! Send/receive buffer to/from bc_x%end/bc_x%beg
                        call MPI_SENDRECV( &
                            q_cons_buff_send(0), &
                            buff_size*v_size*(m + 2*buff_size + 1)*(n + 2*buff_size + 1), &
                            MPI_DOUBLE_PRECISION, bc_z%end, 0, &
                            q_cons_buff_recv(0), &
                            buff_size*v_size*(m + 2*buff_size + 1)*(n + 2*buff_size + 1), &
                            MPI_DOUBLE_PRECISION, bc_z%end, 1, &
                            MPI_COMM_WORLD, MPI_STATUS_IGNORE, ierr)

                        !$acc end host_data
                        !$acc wait
                    else
#endif
                        !$acc update host(q_cons_buff_send)

                        ! Send/receive buffer to/from bc_x%end/bc_x%beg
                        call MPI_SENDRECV( &
                            q_cons_buff_send(0), &
                            buff_size*v_size*(m + 2*buff_size + 1)*(n + 2*buff_size + 1), &
                            MPI_DOUBLE_PRECISION, bc_z%end, 0, &
                            q_cons_buff_recv(0), &
                            buff_size*v_size*(m + 2*buff_size + 1)*(n + 2*buff_size + 1), &
                            MPI_DOUBLE_PRECISION, bc_z%end, 1, &
                            MPI_COMM_WORLD, MPI_STATUS_IGNORE, ierr)

#if defined(MFC_OpenACC) && defined(__PGI)
                    end if
#endif

                end if

#if defined(MFC_OpenACC) && defined(__PGI)
                if (cu_mpi .eqv. .false.) then
                    !$acc update device(q_cons_buff_recv)
                end if
#endif

                ! Unpacking buffer received from bc_z%end
                !$acc parallel loop collapse(4) gang vector default(present) private(r)
                do i = 1, sys_size
                    do l = p + 1, p + buff_size
                        do k = -buff_size, n + buff_size
                            do j = -buff_size, m + buff_size
                                r = (i - 1) + v_size* &
                                    ((j + buff_size) + (m + 2*buff_size + 1)* &
                                     ((k + buff_size) + (n + 2*buff_size + 1)* &
                                      (l - p - 1)))
                                q_cons_vf(i)%sf(j, k, l) = q_cons_buff_recv(r)
#if defined(__INTEL_COMPILER)

                                if (ieee_is_nan(q_cons_vf(i)%sf(j, k, l))) then
                                    print *, "Error", j, k, l, i
                                    error stop "NaN(s) in recv"
                                end if
#endif
                            end do
                        end do
                    end do
                end do

                if (qbmm .and. .not. polytropic) then
                    !$acc parallel loop collapse(5) gang vector default(present) private(r)
                    do i = sys_size + 1, sys_size + 4
                        do l = p + 1, p + buff_size
                            do k = -buff_size, n + buff_size
                                do j = -buff_size, m + buff_size
                                    do q = 1, nb
                                        r = (i - 1) + (q - 1)*4 + v_size* &
                                            ((j + buff_size) + (m + 2*buff_size + 1)* &
                                             ((k + buff_size) + (n + 2*buff_size + 1)* &
                                              (l - p - 1)))
                                        pb(j, k, l, i - sys_size, q) = q_cons_buff_recv(r)
                                    end do
                                end do
                            end do
                        end do
                    end do
                    !$acc parallel loop collapse(5) gang vector default(present) private(r)
                    do i = sys_size + 1, sys_size + 4
                        do l = p + 1, p + buff_size
                            do k = -buff_size, n + buff_size
                                do j = -buff_size, m + buff_size
                                    do q = 1, nb
                                        r = (i - 1) + (q - 1)*4 + nb*4 + v_size* &
                                            ((j + buff_size) + (m + 2*buff_size + 1)* &
                                             ((k + buff_size) + (n + 2*buff_size + 1)* &
                                              (l - p - 1)))
                                        mv(j, k, l, i - sys_size, q) = q_cons_buff_recv(r)
                                    end do
                                end do
                            end do
                        end do
                    end do
                end if

            end if

        end if
        ! END: MPI Communication in z-direction ============================

#endif

    end subroutine s_mpi_sendrecv_conservative_variables_buffers ! ---------

    !> Module deallocation and/or disassociation procedures
    subroutine s_finalize_mpi_proxy_module() ! -----------------------------

#ifdef MFC_MPI

        ! Deallocating q_cons_buff_send and q_cons_buff_recv
        @:DEALLOCATE(q_cons_buff_send, q_cons_buff_recv)

#endif

    end subroutine s_finalize_mpi_proxy_module ! ---------------------------

end module m_mpi_proxy<|MERGE_RESOLUTION|>--- conflicted
+++ resolved
@@ -139,14 +139,10 @@
         #:endfor
 
         #:for VAR in [ 'dt','weno_eps','pref','rhoref','R0ref','Web','Ca',     &
-<<<<<<< HEAD
             & 'Re_inv','poly_sigma','bc_x%vb1','bc_x%vb2','bc_x%vb3','bc_x%ve1',&
             & 'bc_x%ve2','bc_x%ve2','bc_y%vb1','bc_y%vb2','bc_y%vb3','bc_y%ve1',  &
             & 'bc_y%ve2','bc_y%ve3','bc_z%vb1','bc_z%vb2','bc_z%vb3','bc_z%ve1',  &
-            & 'bc_z%ve2','bc_z%ve3' ]
-=======
-            & 'Re_inv','poly_sigma', 'palpha_eps', 'ptgalpha_eps' ]
->>>>>>> 695a3050
+            & 'bc_z%ve2','bc_z%ve3', 'palpha_eps', 'ptgalpha_eps' ]
             call MPI_BCAST(${VAR}$, 1, MPI_DOUBLE_PRECISION, 0, MPI_COMM_WORLD, ierr)
         #:endfor
 
