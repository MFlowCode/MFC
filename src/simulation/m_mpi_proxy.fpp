!>
!! @file m_mpi_proxy.f90
!! @brief Contains module m_mpi_proxy

#:include 'case.fpp'
#:include 'macros.fpp'

!> @brief The module serves as a proxy to the parameters and subroutines
!!          available in the MPI implementation's MPI module. Specifically,
!!          the purpose of the proxy is to harness basic MPI commands into
!!          more complicated procedures as to accomplish the communication
!!          goals for the simulation.
module m_mpi_proxy

    ! Dependencies =============================================================
#ifdef MFC_MPI
    use mpi                    !< Message passing interface (MPI) module
#endif

    use m_helper_basic         !< Functions to compare floating point numbers

    use m_helper

    use m_derived_types        !< Definitions of the derived types

    use m_global_parameters    !< Definitions of the global parameters

    use m_mpi_common

    use m_nvtx

    use ieee_arithmetic
    ! ==========================================================================

    implicit none

    real(wp), private, allocatable, dimension(:), target :: q_cons_buff_send !<
    !! This variable is utilized to pack and send the buffer of the cell-average
    !! conservative variables, for a single computational domain boundary at the
    !! time, to the relevant neighboring processor.

    real(wp), private, allocatable, dimension(:), target :: q_cons_buff_recv !<
    !! q_cons_buff_recv is utilized to receive and unpack the buffer of the cell-
    !! average conservative variables, for a single computational domain boundary
    !! at the time, from the relevant neighboring processor.

    real(wp), private, allocatable, dimension(:), target :: c_divs_buff_send !<
    !! c_divs_buff_send is utilized to send and unpack the buffer of the cell-
    !! centered color function derivatives, for a single computational domain
    !! boundary at the time, to the the relevant neighboring processor

    real(wp), private, allocatable, dimension(:), target :: c_divs_buff_recv
    !! c_divs_buff_recv is utilized to receiver and unpack the buffer of the cell-
    !! centered color function derivatives, for a single computational domain
    !! boundary at the time, from the relevant neighboring processor

    integer, private, allocatable, dimension(:), target :: ib_buff_send !<
    !! This variable is utilized to pack and send the buffer of the immersed
    !! boundary markers, for a single computational domain boundary at the
    !! time, to the relevant neighboring processor.

    integer, private, allocatable, dimension(:), target :: ib_buff_recv !<
    !! q_cons_buff_recv is utilized to receive and unpack the buffer of the
    !! immersed boundary markers, for a single computational domain boundary
    !! at the time, from the relevant neighboring processor.

    !$acc declare create(q_cons_buff_send, q_cons_buff_recv)
    !$acc declare create( ib_buff_send, ib_buff_recv)
    !$acc declare create(c_divs_buff_send, c_divs_buff_recv)

    !> @name Generic flags used to identify and report MPI errors
    !> @{
    integer, private :: err_code, ierr, v_size
    !> @}
    !$acc declare create(v_size)

    integer :: nVars !< nVars for surface tension communication
    !$acc declare create(nVars)

contains

    !> The computation of parameters, the allocation of memory,
        !!      the association of pointers and/or the execution of any
        !!      other procedures that are necessary to setup the module.
    subroutine s_initialize_mpi_proxy_module

#ifdef MFC_MPI

        ! Allocating q_cons_buff_send/recv and ib_buff_send/recv. Please note that
        ! for the sake of simplicity, both variables are provided sufficient
        ! storage to hold the largest buffer in the computational domain.

        if (qbmm .and. .not. polytropic) then
            if (n > 0) then
                if (p > 0) then
                    @:ALLOCATE(q_cons_buff_send(0:-1 + buff_size*(sys_size + 2*nb*4)* &
                                             & (m + 2*buff_size + 1)* &
                                             & (n + 2*buff_size + 1)* &
                                             & (p + 2*buff_size + 1)/ &
                                             & (min(m, n, p) + 2*buff_size + 1)))
                else
                    @:ALLOCATE(q_cons_buff_send(0:-1 + buff_size*(sys_size + 2*nb*4)* &
                                             & (max(m, n) + 2*buff_size + 1)))
                end if
            else
                @:ALLOCATE(q_cons_buff_send(0:-1 + buff_size*(sys_size + 2*nb*4)))
            end if

            @:ALLOCATE(q_cons_buff_recv(0:ubound(q_cons_buff_send, 1)))

            v_size = sys_size + 2*nb*4
        else

            if (n > 0) then
                if (p > 0) then
                    @:ALLOCATE(q_cons_buff_send(0:-1 + buff_size*sys_size* &
                                             & (m + 2*buff_size + 1)* &
                                             & (n + 2*buff_size + 1)* &
                                             & (p + 2*buff_size + 1)/ &
                                             & (min(m, n, p) + 2*buff_size + 1)))
                else
                    @:ALLOCATE(q_cons_buff_send(0:-1 + buff_size*sys_size* &
                                             & (max(m, n) + 2*buff_size + 1)))
                end if
            else
                @:ALLOCATE(q_cons_buff_send(0:-1 + buff_size*sys_size))
            end if

            @:ALLOCATE(q_cons_buff_recv(0:ubound(q_cons_buff_send, 1)))

            v_size = sys_size

        end if

        if (surface_tension) then
            nVars = num_dims + 1
            if (n > 0) then
                if (p > 0) then
                    @:ALLOCATE(c_divs_buff_send(0:-1 + buff_size*(num_dims+1)* &
                                             & (m + 2*buff_size + 1)* &
                                             & (n + 2*buff_size + 1)* &
                                             & (p + 2*buff_size + 1)/ &
                                             & (min(m, n, p) + 2*buff_size + 1)))
                else
                    @:ALLOCATE(c_divs_buff_send(0:-1 + buff_size*(num_dims+1)* &
                                             & (max(m, n) + 2*buff_size + 1)))
                end if
            else
                @:ALLOCATE(c_divs_buff_send(0:-1 + buff_size*(num_dims+1)))
            end if

            @:ALLOCATE(c_divs_buff_recv(0:ubound(c_divs_buff_send, 1)))
        end if
        !$acc update device(v_size, nVars)

#endif

    end subroutine s_initialize_mpi_proxy_module

    !>  Since only the processor with rank 0 reads and verifies
        !!      the consistency of user inputs, these are initially not
        !!      available to the other processors. Then, the purpose of
        !!      this subroutine is to distribute the user inputs to the
        !!      remaining processors in the communicator.
    subroutine s_mpi_bcast_user_inputs() ! ---------------------------------

#ifdef MFC_MPI

        integer :: i, j !< Generic loop iterator

        call MPI_BCAST(case_dir, len(case_dir), MPI_CHARACTER, 0, MPI_COMM_WORLD, ierr)

        #:for VAR in ['k_x', 'k_y', 'k_z', 'w_x', 'w_y', 'w_z', 'p_x', 'p_y', &
            & 'p_z', 'g_x', 'g_y', 'g_z']
            call MPI_BCAST(${VAR}$, 1, mpi_p, 0, MPI_COMM_WORLD, ierr)
        #:endfor

        #:for VAR in ['t_step_old', 'm', 'n', 'p', 'm_glb', 'n_glb', 'p_glb',  &
            & 't_step_start','t_step_stop','t_step_save','t_step_print',       &
            & 'model_eqns','time_stepper', 'riemann_solver', 'low_Mach',       &
            & 'wave_speeds', 'avg_state', 'precision', 'bc_x%beg', 'bc_x%end', &
            & 'bc_y%beg', 'bc_y%end', 'bc_z%beg', 'bc_z%end',  'fd_order',     &
            & 'num_probes', 'num_integrals', 'bubble_model', 'thermal',        &
            & 'R0_type', 'num_source', 'relax_model', 'num_ibs', 'n_start'       ]
            call MPI_BCAST(${VAR}$, 1, MPI_INTEGER, 0, MPI_COMM_WORLD, ierr)
        #:endfor

        #:for VAR in [ 'run_time_info','cyl_coord', 'mpp_lim',     &
            &  'mp_weno', 'rdma_mpi', 'weno_flat', 'riemann_flat', &
            & 'weno_Re_flux', 'alt_soundspeed', 'null_weights', 'mixture_err',   &
            & 'parallel_io', 'hypoelasticity', 'bubbles_euler', 'polytropic',    &
            & 'polydisperse', 'qbmm', 'acoustic_source', 'probe_wrt', 'integral_wrt',   &
            & 'prim_vars_wrt', 'weno_avg', 'file_per_process', 'relax',          &
            & 'adv_n', 'adap_dt', 'ib', 'bodyForces', 'bf_x', 'bf_y', 'bf_z',    &
            & 'bc_x%grcbc_in', 'bc_x%grcbc_out', 'bc_x%grcbc_vel_out',          &
            & 'bc_y%grcbc_in', 'bc_y%grcbc_out', 'bc_y%grcbc_vel_out',          &
            & 'bc_z%grcbc_in', 'bc_z%grcbc_out', 'bc_z%grcbc_vel_out',          &
            & 'cfl_adap_dt', 'cfl_const_dt', 'cfl_dt', 'surface_tension',        &
<<<<<<< HEAD
            & 'viscous', 'shear_stress', 'bulk_stress',                          &
            & 'hyperelasticity', 'elasticity' ]
=======
            & 'viscous', 'shear_stress', 'bulk_stress', 'bubbles_lagrange',     &
            & 'hyperelasticity', 'rkck_adap_dt' ]
>>>>>>> e6695af0
            call MPI_BCAST(${VAR}$, 1, MPI_LOGICAL, 0, MPI_COMM_WORLD, ierr)
        #:endfor

        if (chemistry) then
            #:for VAR in [ 'diffusion', 'reactions' ]
                call MPI_BCAST(chem_params%${VAR}$, 1, MPI_LOGICAL, 0, MPI_COMM_WORLD, ierr)
            #:endfor

            #:for VAR in [ 'gamma_method' ]
                call MPI_BCAST(chem_params%${VAR}$, 1, MPI_INTEGER, 0, MPI_COMM_WORLD, ierr)
            #:endfor
        end if

        if (bubbles_lagrange) then
            #:for VAR in [ 'heatTransfer_model', 'massTransfer_model', 'pressure_corrector', &
                & 'write_bubbles', 'write_bubbles_stats']
                call MPI_BCAST(lag_params%${VAR}$, 1, MPI_LOGICAL, 0, MPI_COMM_WORLD, ierr)
            #:endfor

            #:for VAR in ['solver_approach', 'cluster_type', 'smooth_type', 'nBubs_glb']
                call MPI_BCAST(lag_params%${VAR}$, 1, MPI_INTEGER, 0, MPI_COMM_WORLD, ierr)
            #:endfor

            #:for VAR in [ 'c0', 'rho0', 'T0', 'x0', 'diffcoefvap', 'epsilonb','charwidth', &
                & 'valmaxvoid', 'Thost']
                call MPI_BCAST(lag_params%${VAR}$, 1, mpi_p, 0, MPI_COMM_WORLD, ierr)
            #:endfor
        end if

        #:for VAR in [ 'dt','weno_eps','teno_CT','pref','rhoref','R0ref','Web','Ca', 'sigma', &
            & 'Re_inv', 'poly_sigma', 'palpha_eps', 'ptgalpha_eps', 'pi_fac',    &
            & 'bc_x%vb1','bc_x%vb2','bc_x%vb3','bc_x%ve1','bc_x%ve2','bc_x%ve2', &
            & 'bc_y%vb1','bc_y%vb2','bc_y%vb3','bc_y%ve1','bc_y%ve2','bc_y%ve3', &
            & 'bc_z%vb1','bc_z%vb2','bc_z%vb3','bc_z%ve1','bc_z%ve2','bc_z%ve3', &
            & 'bc_x%pres_in','bc_x%pres_out','bc_y%pres_in','bc_y%pres_out', 'bc_z%pres_in','bc_z%pres_out', &
            & 'x_domain%beg', 'x_domain%end', 'y_domain%beg', 'y_domain%end',    &
            & 'z_domain%beg', 'z_domain%end', 'x_a', 'x_b', 'y_a', 'y_b', 'z_a', &
            & 'z_b', 't_stop', 't_save', 'cfl_target', 'rkck_tolerance']
            call MPI_BCAST(${VAR}$, 1, mpi_p, 0, MPI_COMM_WORLD, ierr)
        #:endfor

        do i = 1, 3
            #:for VAR in [ 'bc_x%vel_in', 'bc_x%vel_out', 'bc_y%vel_in', 'bc_y%vel_out',  &
                & 'bc_z%vel_in', 'bc_z%vel_out']
                call MPI_BCAST(${VAR}$ (i), 1, mpi_p, 0, MPI_COMM_WORLD, ierr)
            #:endfor
        end do

        #:if not MFC_CASE_OPTIMIZATION
            call MPI_BCAST(mapped_weno, 1, MPI_LOGICAL, 0, MPI_COMM_WORLD, ierr)
            call MPI_BCAST(wenoz, 1, MPI_LOGICAL, 0, MPI_COMM_WORLD, ierr)
            call MPI_BCAST(teno, 1, MPI_LOGICAL, 0, MPI_COMM_WORLD, ierr)
            call MPI_BCAST(weno_order, 1, MPI_INTEGER, 0, MPI_COMM_WORLD, ierr)
            call MPI_BCAST(nb, 1, MPI_INTEGER, 0, MPI_COMM_WORLD, ierr)
            call MPI_BCAST(num_fluids, 1, MPI_INTEGER, 0, MPI_COMM_WORLD, ierr)
            call MPI_BCAST(wenoz_q, 1, mpi_p, 0, MPI_COMM_WORLD, ierr)
        #:endif

        do i = 1, num_fluids_max
            #:for VAR in [ 'gamma','pi_inf','mul0','ss','pv','gamma_v','M_v',  &
                & 'mu_v','k_v', 'cp_v','G', 'cv', 'qv', 'qvp' ]
                call MPI_BCAST(fluid_pp(i)%${VAR}$, 1, mpi_p, 0, MPI_COMM_WORLD, ierr)
            #:endfor
            call MPI_BCAST(fluid_pp(i)%Re(1), 2, mpi_p, 0, MPI_COMM_WORLD, ierr)
        end do

        do i = 1, num_fluids_max
            #:for VAR in ['bc_x%alpha_rho_in','bc_x%alpha_in','bc_y%alpha_rho_in','bc_y%alpha_in','bc_z%alpha_rho_in','bc_z%alpha_in']
                call MPI_BCAST(${VAR}$ (i), 1, mpi_p, 0, MPI_COMM_WORLD, ierr)
            #:endfor
        end do

        do i = 1, num_ibs
            #:for VAR in [ 'radius', 'length_x', 'length_y', &
                & 'x_centroid', 'y_centroid', 'c', 'm', 'p', 't', 'theta', 'slip' ]
                call MPI_BCAST(patch_ib(i)%${VAR}$, 1, mpi_p, 0, MPI_COMM_WORLD, ierr)
            #:endfor
            call MPI_BCAST(patch_ib(i)%geometry, 2, MPI_INTEGER, 0, MPI_COMM_WORLD, ierr)
        end do

        do j = 1, num_probes_max
            do i = 1, 3
                call MPI_BCAST(acoustic(j)%loc(i), 1, mpi_p, 0, MPI_COMM_WORLD, ierr)
            end do

            call MPI_BCAST(acoustic(j)%dipole, 1, MPI_LOGICAL, 0, MPI_COMM_WORLD, ierr)

            #:for VAR in [ 'pulse', 'support', 'num_elements', 'element_on', 'bb_num_freq' ]
                call MPI_BCAST(acoustic(j)%${VAR}$, 1, MPI_INTEGER, 0, MPI_COMM_WORLD, ierr)
            #:endfor

            #:for VAR in [ 'mag', 'length', 'height', &
                'wavelength', 'frequency', 'gauss_sigma_dist', 'gauss_sigma_time', &
                'npulse', 'dir', 'delay', 'foc_length', 'aperture', &
                'element_spacing_angle', 'element_polygon_ratio', 'rotate_angle', &
                'bb_bandwidth', 'bb_lowest_freq' ]
                call MPI_BCAST(acoustic(j)%${VAR}$, 1, mpi_p, 0, MPI_COMM_WORLD, ierr)
            #:endfor

            #:for VAR in [ 'x','y','z' ]
                call MPI_BCAST(probe(j)%${VAR}$, 1, mpi_p, 0, MPI_COMM_WORLD, ierr)
            #:endfor

            #:for VAR in [ 'xmin', 'xmax', 'ymin', 'ymax', 'zmin', 'zmax' ]
                call MPI_BCAST(integral(j)%${VAR}$, 1, mpi_p, 0, MPI_COMM_WORLD, ierr)
            #:endfor
        end do

#endif

    end subroutine s_mpi_bcast_user_inputs

    !>  The purpose of this procedure is to optimally decompose
        !!      the computational domain among the available processors.
        !!      This is performed by attempting to award each processor,
        !!      in each of the coordinate directions, approximately the
        !!      same number of cells, and then recomputing the affected
        !!      global parameters.
    subroutine s_mpi_decompose_computational_domain

#ifdef MFC_MPI

        integer :: num_procs_x, num_procs_y, num_procs_z !<
            !! Optimal number of processors in the x-, y- and z-directions

        real(wp) :: tmp_num_procs_x, tmp_num_procs_y, tmp_num_procs_z !<
            !! Non-optimal number of processors in the x-, y- and z-directions

        real(wp) :: fct_min !<
            !! Processor factorization (fct) minimization parameter

        integer :: MPI_COMM_CART !<
            !! Cartesian processor topology communicator

        integer :: rem_cells !<
            !! Remaining number of cells, in a particular coordinate direction,
            !! after the majority is divided up among the available processors

        integer :: i, j !< Generic loop iterators

        if (num_procs == 1 .and. parallel_io) then
            do i = 1, num_dims
                start_idx(i) = 0
            end do
            return
        end if

        ! 3D Cartesian Processor Topology ==================================
        if (n > 0) then

            if (p > 0) then

                if (cyl_coord .and. p > 0) then
                    ! Implement pencil processor blocking if using cylindrical coordinates so
                    ! that all cells in azimuthal direction are stored on a single processor.
                    ! This is necessary for efficient application of Fourier filter near axis.

                    ! Initial values of the processor factorization optimization
                    num_procs_x = 1
                    num_procs_y = num_procs
                    num_procs_z = 1
                    ierr = -1

                    ! Computing minimization variable for these initial values
                    tmp_num_procs_x = num_procs_x
                    tmp_num_procs_y = num_procs_y
                    tmp_num_procs_z = num_procs_z
                    fct_min = 10._wp*abs((m + 1)/tmp_num_procs_x &
                                         - (n + 1)/tmp_num_procs_y)

                    ! Searching for optimal computational domain distribution
                    do i = 1, num_procs

                        if (mod(num_procs, i) == 0 &
                            .and. &
                            (m + 1)/i >= num_stcls_min*weno_order) then

                            tmp_num_procs_x = i
                            tmp_num_procs_y = num_procs/i

                            if (fct_min >= abs((m + 1)/tmp_num_procs_x &
                                               - (n + 1)/tmp_num_procs_y) &
                                .and. &
                                (n + 1)/tmp_num_procs_y &
                                >= &
                                num_stcls_min*weno_order) then

                                num_procs_x = i
                                num_procs_y = num_procs/i
                                fct_min = abs((m + 1)/tmp_num_procs_x &
                                              - (n + 1)/tmp_num_procs_y)
                                ierr = 0

                            end if

                        end if

                    end do

                else

                    ! Initial estimate of optimal processor topology
                    num_procs_x = 1
                    num_procs_y = 1
                    num_procs_z = num_procs
                    ierr = -1

                    ! Benchmarking the quality of this initial guess
                    tmp_num_procs_x = num_procs_x
                    tmp_num_procs_y = num_procs_y
                    tmp_num_procs_z = num_procs_z
                    fct_min = 10._wp*abs((m + 1)/tmp_num_procs_x &
                                         - (n + 1)/tmp_num_procs_y) &
                              + 10._wp*abs((n + 1)/tmp_num_procs_y &
                                           - (p + 1)/tmp_num_procs_z)

                    ! Optimization of the initial processor topology
                    do i = 1, num_procs

                        if (mod(num_procs, i) == 0 &
                            .and. &
                            (m + 1)/i >= num_stcls_min*weno_order) then

                            do j = 1, num_procs/i

                                if (mod(num_procs/i, j) == 0 &
                                    .and. &
                                    (n + 1)/j >= num_stcls_min*weno_order) then

                                    tmp_num_procs_x = i
                                    tmp_num_procs_y = j
                                    tmp_num_procs_z = num_procs/(i*j)

                                    if (fct_min >= abs((m + 1)/tmp_num_procs_x &
                                                       - (n + 1)/tmp_num_procs_y) &
                                        + abs((n + 1)/tmp_num_procs_y &
                                              - (p + 1)/tmp_num_procs_z) &
                                        .and. &
                                        (p + 1)/tmp_num_procs_z &
                                        >= &
                                        num_stcls_min*weno_order) &
                                        then

                                        num_procs_x = i
                                        num_procs_y = j
                                        num_procs_z = num_procs/(i*j)
                                        fct_min = abs((m + 1)/tmp_num_procs_x &
                                                      - (n + 1)/tmp_num_procs_y) &
                                                  + abs((n + 1)/tmp_num_procs_y &
                                                        - (p + 1)/tmp_num_procs_z)
                                        ierr = 0

                                    end if

                                end if

                            end do

                        end if

                    end do

                end if

                ! Verifying that a valid decomposition of the computational
                ! domain has been established. If not, the simulation exits.
                if (proc_rank == 0 .and. ierr == -1) then
                    call s_mpi_abort('Unsupported combination of values '// &
                                     'of num_procs, m, n, p and '// &
                                     'weno_order. Exiting ...')
                end if

                ! Creating new communicator using the Cartesian topology
                call MPI_CART_CREATE(MPI_COMM_WORLD, 3, (/num_procs_x, &
                                                          num_procs_y, num_procs_z/), &
                                     (/.true., .true., .true./), &
                                     .false., MPI_COMM_CART, ierr)

                ! Finding the Cartesian coordinates of the local process
                call MPI_CART_COORDS(MPI_COMM_CART, proc_rank, 3, &
                                     proc_coords, ierr)
                ! END: 3D Cartesian Processor Topology =============================

                ! Global Parameters for z-direction ================================

                ! Number of remaining cells
                rem_cells = mod(p + 1, num_procs_z)

                ! Optimal number of cells per processor
                p = (p + 1)/num_procs_z - 1

                ! Distributing the remaining cells
                do i = 1, rem_cells
                    if (proc_coords(3) == i - 1) then
                        p = p + 1; exit
                    end if
                end do

                ! Boundary condition at the beginning
                if (proc_coords(3) > 0 .or. bc_z%beg == -1) then
                    proc_coords(3) = proc_coords(3) - 1
                    call MPI_CART_RANK(MPI_COMM_CART, proc_coords, &
                                       bc_z%beg, ierr)
                    proc_coords(3) = proc_coords(3) + 1
                end if

                ! Boundary condition at the end
                if (proc_coords(3) < num_procs_z - 1 .or. bc_z%end == -1) then
                    proc_coords(3) = proc_coords(3) + 1
                    call MPI_CART_RANK(MPI_COMM_CART, proc_coords, &
                                       bc_z%end, ierr)
                    proc_coords(3) = proc_coords(3) - 1
                end if

                if (parallel_io) then
                    if (proc_coords(3) < rem_cells) then
                        start_idx(3) = (p + 1)*proc_coords(3)
                    else
                        start_idx(3) = (p + 1)*proc_coords(3) + rem_cells
                    end if
                end if
                ! ==================================================================

                ! 2D Cartesian Processor Topology ==================================
            else

                ! Initial estimate of optimal processor topology
                num_procs_x = 1
                num_procs_y = num_procs
                ierr = -1

                ! Benchmarking the quality of this initial guess
                tmp_num_procs_x = num_procs_x
                tmp_num_procs_y = num_procs_y
                fct_min = 10._wp*abs((m + 1)/tmp_num_procs_x &
                                     - (n + 1)/tmp_num_procs_y)

                ! Optimization of the initial processor topology
                do i = 1, num_procs

                    if (mod(num_procs, i) == 0 &
                        .and. &
                        (m + 1)/i >= num_stcls_min*weno_order) then

                        tmp_num_procs_x = i
                        tmp_num_procs_y = num_procs/i

                        if (fct_min >= abs((m + 1)/tmp_num_procs_x &
                                           - (n + 1)/tmp_num_procs_y) &
                            .and. &
                            (n + 1)/tmp_num_procs_y &
                            >= &
                            num_stcls_min*weno_order) then

                            num_procs_x = i
                            num_procs_y = num_procs/i
                            fct_min = abs((m + 1)/tmp_num_procs_x &
                                          - (n + 1)/tmp_num_procs_y)
                            ierr = 0

                        end if

                    end if

                end do

                ! Verifying that a valid decomposition of the computational
                ! domain has been established. If not, the simulation exits.
                if (proc_rank == 0 .and. ierr == -1) then
                    call s_mpi_abort('Unsupported combination of values '// &
                                     'of num_procs, m, n and '// &
                                     'weno_order. Exiting ...')
                end if

                ! Creating new communicator using the Cartesian topology
                call MPI_CART_CREATE(MPI_COMM_WORLD, 2, (/num_procs_x, &
                                                          num_procs_y/), (/.true., &
                                                                           .true./), .false., MPI_COMM_CART, &
                                     ierr)

                ! Finding the Cartesian coordinates of the local process
                call MPI_CART_COORDS(MPI_COMM_CART, proc_rank, 2, &
                                     proc_coords, ierr)

            end if
            ! END: 2D Cartesian Processor Topology =============================

            ! Global Parameters for y-direction ================================

            ! Number of remaining cells
            rem_cells = mod(n + 1, num_procs_y)

            ! Optimal number of cells per processor
            n = (n + 1)/num_procs_y - 1

            ! Distributing the remaining cells
            do i = 1, rem_cells
                if (proc_coords(2) == i - 1) then
                    n = n + 1; exit
                end if
            end do

            ! Boundary condition at the beginning
            if (proc_coords(2) > 0 .or. bc_y%beg == -1) then
                proc_coords(2) = proc_coords(2) - 1
                call MPI_CART_RANK(MPI_COMM_CART, proc_coords, &
                                   bc_y%beg, ierr)
                proc_coords(2) = proc_coords(2) + 1
            end if

            ! Boundary condition at the end
            if (proc_coords(2) < num_procs_y - 1 .or. bc_y%end == -1) then
                proc_coords(2) = proc_coords(2) + 1
                call MPI_CART_RANK(MPI_COMM_CART, proc_coords, &
                                   bc_y%end, ierr)
                proc_coords(2) = proc_coords(2) - 1
            end if

            if (parallel_io) then
                if (proc_coords(2) < rem_cells) then
                    start_idx(2) = (n + 1)*proc_coords(2)
                else
                    start_idx(2) = (n + 1)*proc_coords(2) + rem_cells
                end if
            end if

            ! ==================================================================

            ! 1D Cartesian Processor Topology ==================================
        else

            ! Optimal processor topology
            num_procs_x = num_procs

            ! Creating new communicator using the Cartesian topology
            call MPI_CART_CREATE(MPI_COMM_WORLD, 1, (/num_procs_x/), &
                                 (/.true./), .false., MPI_COMM_CART, &
                                 ierr)

            ! Finding the Cartesian coordinates of the local process
            call MPI_CART_COORDS(MPI_COMM_CART, proc_rank, 1, &
                                 proc_coords, ierr)

        end if
        ! ==================================================================

        ! Global Parameters for x-direction ================================

        ! Number of remaining cells
        rem_cells = mod(m + 1, num_procs_x)

        ! Optimal number of cells per processor
        m = (m + 1)/num_procs_x - 1

        ! Distributing the remaining cells
        do i = 1, rem_cells
            if (proc_coords(1) == i - 1) then
                m = m + 1; exit
            end if
        end do

        ! Boundary condition at the beginning
        if (proc_coords(1) > 0 .or. bc_x%beg == -1) then
            proc_coords(1) = proc_coords(1) - 1
            call MPI_CART_RANK(MPI_COMM_CART, proc_coords, bc_x%beg, ierr)
            proc_coords(1) = proc_coords(1) + 1
        end if

        ! Boundary condition at the end
        if (proc_coords(1) < num_procs_x - 1 .or. bc_x%end == -1) then
            proc_coords(1) = proc_coords(1) + 1
            call MPI_CART_RANK(MPI_COMM_CART, proc_coords, bc_x%end, ierr)
            proc_coords(1) = proc_coords(1) - 1
        end if

        if (parallel_io) then
            if (proc_coords(1) < rem_cells) then
                start_idx(1) = (m + 1)*proc_coords(1)
            else
                start_idx(1) = (m + 1)*proc_coords(1) + rem_cells
            end if
        end if
        ! ==================================================================

#endif

    end subroutine s_mpi_decompose_computational_domain

    !>  The goal of this procedure is to populate the buffers of
        !!      the grid variables by communicating with the neighboring
        !!      processors. Note that only the buffers of the cell-width
        !!      distributions are handled in such a way. This is because
        !!      the buffers of cell-boundary locations may be calculated
        !!      directly from those of the cell-width distributions.
        !!  @param mpi_dir MPI communication coordinate direction
        !!  @param pbc_loc Processor boundary condition (PBC) location
    subroutine s_mpi_sendrecv_grid_variables_buffers(mpi_dir, pbc_loc)

        integer, intent(in) :: mpi_dir
        integer, intent(in) :: pbc_loc

        integer :: dst_proc(1:3)

#ifdef MFC_MPI

        ! MPI Communication in x-direction =================================
        if (mpi_dir == 1) then

            if (pbc_loc == -1) then      ! PBC at the beginning

                if (bc_x%end >= 0) then      ! PBC at the beginning and end

                    ! Send/receive buffer to/from bc_x%end/bc_x%beg
                    call MPI_SENDRECV( &
                        dx(m - buff_size + 1), buff_size, &
                        mpi_p, bc_x%end, 0, &
                        dx(-buff_size), buff_size, &
                        mpi_p, bc_x%beg, 0, &
                        MPI_COMM_WORLD, MPI_STATUS_IGNORE, ierr)

                else                        ! PBC at the beginning only

                    ! Send/receive buffer to/from bc_x%beg/bc_x%beg
                    call MPI_SENDRECV( &
                        dx(0), buff_size, &
                        mpi_p, bc_x%beg, 1, &
                        dx(-buff_size), buff_size, &
                        mpi_p, bc_x%beg, 0, &
                        MPI_COMM_WORLD, MPI_STATUS_IGNORE, ierr)

                end if

            else                        ! PBC at the end

                if (bc_x%beg >= 0) then      ! PBC at the end and beginning

                    ! Send/receive buffer to/from bc_x%beg/bc_x%end
                    call MPI_SENDRECV( &
                        dx(0), buff_size, &
                        mpi_p, bc_x%beg, 1, &
                        dx(m + 1), buff_size, &
                        mpi_p, bc_x%end, 1, &
                        MPI_COMM_WORLD, MPI_STATUS_IGNORE, ierr)

                else                        ! PBC at the end only

                    ! Send/receive buffer to/from bc_x%end/bc_x%end
                    call MPI_SENDRECV( &
                        dx(m - buff_size + 1), buff_size, &
                        mpi_p, bc_x%end, 0, &
                        dx(m + 1), buff_size, &
                        mpi_p, bc_x%end, 1, &
                        MPI_COMM_WORLD, MPI_STATUS_IGNORE, ierr)

                end if

            end if
            ! END: MPI Communication in x-direction ============================

            ! MPI Communication in y-direction =================================
        elseif (mpi_dir == 2) then

            if (pbc_loc == -1) then      ! PBC at the beginning

                if (bc_y%end >= 0) then      ! PBC at the beginning and end

                    ! Send/receive buffer to/from bc_y%end/bc_y%beg
                    call MPI_SENDRECV( &
                        dy(n - buff_size + 1), buff_size, &
                        mpi_p, bc_y%end, 0, &
                        dy(-buff_size), buff_size, &
                        mpi_p, bc_y%beg, 0, &
                        MPI_COMM_WORLD, MPI_STATUS_IGNORE, ierr)

                else                        ! PBC at the beginning only

                    ! Send/receive buffer to/from bc_y%beg/bc_y%beg
                    call MPI_SENDRECV( &
                        dy(0), buff_size, &
                        mpi_p, bc_y%beg, 1, &
                        dy(-buff_size), buff_size, &
                        mpi_p, bc_y%beg, 0, &
                        MPI_COMM_WORLD, MPI_STATUS_IGNORE, ierr)

                end if

            else                        ! PBC at the end

                if (bc_y%beg >= 0) then      ! PBC at the end and beginning

                    ! Send/receive buffer to/from bc_y%beg/bc_y%end
                    call MPI_SENDRECV( &
                        dy(0), buff_size, &
                        mpi_p, bc_y%beg, 1, &
                        dy(n + 1), buff_size, &
                        mpi_p, bc_y%end, 1, &
                        MPI_COMM_WORLD, MPI_STATUS_IGNORE, ierr)

                else                        ! PBC at the end only

                    ! Send/receive buffer to/from bc_y%end/bc_y%end
                    call MPI_SENDRECV( &
                        dy(n - buff_size + 1), buff_size, &
                        mpi_p, bc_y%end, 0, &
                        dy(n + 1), buff_size, &
                        mpi_p, bc_y%end, 1, &
                        MPI_COMM_WORLD, MPI_STATUS_IGNORE, ierr)

                end if

            end if
            ! END: MPI Communication in y-direction ============================

            ! MPI Communication in z-direction =================================
        else

            if (pbc_loc == -1) then      ! PBC at the beginning

                if (bc_z%end >= 0) then      ! PBC at the beginning and end

                    ! Send/receive buffer to/from bc_z%end/bc_z%beg
                    call MPI_SENDRECV( &
                        dz(p - buff_size + 1), buff_size, &
                        mpi_p, bc_z%end, 0, &
                        dz(-buff_size), buff_size, &
                        mpi_p, bc_z%beg, 0, &
                        MPI_COMM_WORLD, MPI_STATUS_IGNORE, ierr)

                else                        ! PBC at the beginning only

                    ! Send/receive buffer to/from bc_z%beg/bc_z%beg
                    call MPI_SENDRECV( &
                        dz(0), buff_size, &
                        mpi_p, bc_z%beg, 1, &
                        dz(-buff_size), buff_size, &
                        mpi_p, bc_z%beg, 0, &
                        MPI_COMM_WORLD, MPI_STATUS_IGNORE, ierr)

                end if

            else                        ! PBC at the end

                if (bc_z%beg >= 0) then      ! PBC at the end and beginning

                    ! Send/receive buffer to/from bc_z%beg/bc_z%end
                    call MPI_SENDRECV( &
                        dz(0), buff_size, &
                        mpi_p, bc_z%beg, 1, &
                        dz(p + 1), buff_size, &
                        mpi_p, bc_z%end, 1, &
                        MPI_COMM_WORLD, MPI_STATUS_IGNORE, ierr)

                else                        ! PBC at the end only

                    ! Send/receive buffer to/from bc_z%end/bc_z%end
                    call MPI_SENDRECV( &
                        dz(p - buff_size + 1), buff_size, &
                        mpi_p, bc_z%end, 0, &
                        dz(p + 1), buff_size, &
                        mpi_p, bc_z%end, 1, &
                        MPI_COMM_WORLD, MPI_STATUS_IGNORE, ierr)

                end if

            end if

        end if
        ! END: MPI Communication in z-direction ============================

#endif

    end subroutine s_mpi_sendrecv_grid_variables_buffers

    !>  The goal of this procedure is to populate the buffers of
        !!      the cell-average conservative variables by communicating
        !!      with the neighboring processors.
        !!  @param q_cons_vf Cell-average conservative variables
        !!  @param mpi_dir MPI communication coordinate direction
        !!  @param pbc_loc Processor boundary condition (PBC) location
    subroutine s_mpi_sendrecv_variables_buffers(q_cons_vf, &
                                                pb, mv, &
                                                mpi_dir, &
                                                pbc_loc)

        type(scalar_field), dimension(sys_size), intent(inout) :: q_cons_vf
        real(wp), dimension(startx:, starty:, startz:, 1:, 1:), intent(inout) :: pb, mv
        integer, intent(in) :: mpi_dir, pbc_loc

        integer :: i, j, k, l, r, q !< Generic loop iterators

        integer :: buffer_counts(1:3), buffer_count

        type(int_bounds_info) :: boundary_conditions(1:3)
        integer :: beg_end(1:2), grid_dims(1:3)
        integer :: dst_proc, src_proc, recv_tag, send_tag

        logical :: beg_end_geq_0

        integer :: pack_offset, unpack_offset

        real(wp), pointer :: p_send, p_recv

#ifdef MFC_MPI

        call nvtxStartRange("RHS-COMM-PACKBUF")
        !$acc update device(v_size)

        if (qbmm .and. .not. polytropic) then
            buffer_counts = (/ &
                            buff_size*(sys_size + 2*nb*4)*(n + 1)*(p + 1), &
                            buff_size*(sys_size + 2*nb*4)*(m + 2*buff_size + 1)*(p + 1), &
                            buff_size*v_size*(m + 2*buff_size + 1)*(n + 2*buff_size + 1) &
                            /)
        else
            buffer_counts = (/ &
                            buff_size*sys_size*(n + 1)*(p + 1), &
                            buff_size*sys_size*(m + 2*buff_size + 1)*(p + 1), &
                            buff_size*v_size*(m + 2*buff_size + 1)*(n + 2*buff_size + 1) &
                            /)
        end if

        buffer_count = buffer_counts(mpi_dir)
        boundary_conditions = (/bc_x, bc_y, bc_z/)
        beg_end = (/boundary_conditions(mpi_dir)%beg, boundary_conditions(mpi_dir)%end/)
        beg_end_geq_0 = beg_end(max(pbc_loc, 0) - pbc_loc + 1) >= 0

        ! Implements:
        ! pbc_loc  bc_x >= 0 -> [send/recv]_tag  [dst/src]_proc
        ! -1 (=0)      0            ->     [1,0]       [0,0]      | 0 0 [1,0] [beg,beg]
        ! -1 (=0)      1            ->     [0,0]       [1,0]      | 0 1 [0,0] [end,beg]
        ! +1 (=1)      0            ->     [0,1]       [1,1]      | 1 0 [0,1] [end,end]
        ! +1 (=1)      1            ->     [1,1]       [0,1]      | 1 1 [1,1] [beg,end]

        send_tag = f_logical_to_int(.not. f_xor(beg_end_geq_0, pbc_loc == 1))
        recv_tag = f_logical_to_int(pbc_loc == 1)

        dst_proc = beg_end(1 + f_logical_to_int(f_xor(pbc_loc == 1, beg_end_geq_0)))
        src_proc = beg_end(1 + f_logical_to_int(pbc_loc == 1))

        grid_dims = (/m, n, p/)

        pack_offset = 0
        if (f_xor(pbc_loc == 1, beg_end_geq_0)) then
            pack_offset = grid_dims(mpi_dir) - buff_size + 1
        end if

        unpack_offset = 0
        if (pbc_loc == 1) then
            unpack_offset = grid_dims(mpi_dir) + buff_size + 1
        end if

        ! Pack Buffer to Send
        #:for mpi_dir in [1, 2, 3]
            if (mpi_dir == ${mpi_dir}$) then
                #:if mpi_dir == 1
                    !$acc parallel loop collapse(4) gang vector default(present) private(r)
                    do l = 0, p
                        do k = 0, n
                            do j = 0, buff_size - 1
                                do i = 1, sys_size
                                    r = (i - 1) + v_size*(j + buff_size*(k + (n + 1)*l))
                                    q_cons_buff_send(r) = q_cons_vf(i)%sf(j + pack_offset, k, l)
                                end do
                            end do
                        end do
                    end do

                    if (qbmm .and. .not. polytropic) then
                        !$acc parallel loop collapse(4) gang vector default(present) private(r)
                        do l = 0, p
                            do k = 0, n
                                do j = 0, buff_size - 1
                                    do i = sys_size + 1, sys_size + 4
                                        do q = 1, nb
                                            r = (i - 1) + (q - 1)*4 + v_size* &
                                                (j + buff_size*(k + (n + 1)*l))
                                            q_cons_buff_send(r) = pb(j + pack_offset, k, l, i - sys_size, q)
                                        end do
                                    end do
                                end do
                            end do
                        end do

                        !$acc parallel loop collapse(5) gang vector default(present) private(r)
                        do l = 0, p
                            do k = 0, n
                                do j = 0, buff_size - 1
                                    do i = sys_size + 1, sys_size + 4
                                        do q = 1, nb
                                            r = (i - 1) + (q - 1)*4 + nb*4 + v_size* &
                                                (j + buff_size*(k + (n + 1)*l))
                                            q_cons_buff_send(r) = mv(j + pack_offset, k, l, i - sys_size, q)
                                        end do
                                    end do
                                end do
                            end do
                        end do
                    end if
                #:elif mpi_dir == 2
                    !$acc parallel loop collapse(4) gang vector default(present) private(r)
                    do i = 1, sys_size
                        do l = 0, p
                            do k = 0, buff_size - 1
                                do j = -buff_size, m + buff_size
                                    r = (i - 1) + v_size* &
                                        ((j + buff_size) + (m + 2*buff_size + 1)* &
                                         (k + buff_size*l))
                                    q_cons_buff_send(r) = q_cons_vf(i)%sf(j, k + pack_offset, l)
                                end do
                            end do
                        end do
                    end do

                    if (qbmm .and. .not. polytropic) then
                        !$acc parallel loop collapse(5) gang vector default(present) private(r)
                        do i = sys_size + 1, sys_size + 4
                            do l = 0, p
                                do k = 0, buff_size - 1
                                    do j = -buff_size, m + buff_size
                                        do q = 1, nb
                                            r = (i - 1) + (q - 1)*4 + v_size* &
                                                ((j + buff_size) + (m + 2*buff_size + 1)* &
                                                 (k + buff_size*l))
                                            q_cons_buff_send(r) = pb(j, k + pack_offset, l, i - sys_size, q)
                                        end do
                                    end do
                                end do
                            end do
                        end do

                        !$acc parallel loop collapse(5) gang vector default(present) private(r)
                        do i = sys_size + 1, sys_size + 4
                            do l = 0, p
                                do k = 0, buff_size - 1
                                    do j = -buff_size, m + buff_size
                                        do q = 1, nb
                                            r = (i - 1) + (q - 1)*4 + nb*4 + v_size* &
                                                ((j + buff_size) + (m + 2*buff_size + 1)* &
                                                 (k + buff_size*l))
                                            q_cons_buff_send(r) = mv(j, k + pack_offset, l, i - sys_size, q)
                                        end do
                                    end do
                                end do
                            end do
                        end do
                    end if
                #:else
                    !$acc parallel loop collapse(4) gang vector default(present) private(r)
                    do i = 1, sys_size
                        do l = 0, buff_size - 1
                            do k = -buff_size, n + buff_size
                                do j = -buff_size, m + buff_size
                                    r = (i - 1) + v_size* &
                                        ((j + buff_size) + (m + 2*buff_size + 1)* &
                                         ((k + buff_size) + (n + 2*buff_size + 1)*l))
                                    q_cons_buff_send(r) = q_cons_vf(i)%sf(j, k, l + pack_offset)
                                end do
                            end do
                        end do
                    end do

                    if (qbmm .and. .not. polytropic) then
                        !$acc parallel loop collapse(5) gang vector default(present) private(r)
                        do i = sys_size + 1, sys_size + 4
                            do l = 0, buff_size - 1
                                do k = -buff_size, n + buff_size
                                    do j = -buff_size, m + buff_size
                                        do q = 1, nb
                                            r = (i - 1) + (q - 1)*4 + v_size* &
                                                ((j + buff_size) + (m + 2*buff_size + 1)* &
                                                 ((k + buff_size) + (n + 2*buff_size + 1)*l))
                                            q_cons_buff_send(r) = pb(j, k, l + pack_offset, i - sys_size, q)
                                        end do
                                    end do
                                end do
                            end do
                        end do

                        !$acc parallel loop collapse(5) gang vector default(present) private(r)
                        do i = sys_size + 1, sys_size + 4
                            do l = 0, buff_size - 1
                                do k = -buff_size, n + buff_size
                                    do j = -buff_size, m + buff_size
                                        do q = 1, nb
                                            r = (i - 1) + (q - 1)*4 + nb*4 + v_size* &
                                                ((j + buff_size) + (m + 2*buff_size + 1)* &
                                                 ((k + buff_size) + (n + 2*buff_size + 1)*l))
                                            q_cons_buff_send(r) = mv(j, k, l + pack_offset, i - sys_size, q)
                                        end do
                                    end do
                                end do
                            end do
                        end do
                    end if
                #:endif
            end if
        #:endfor
        call nvtxEndRange ! Packbuf

        ! Send/Recv
        #:for rdma_mpi in [False, True]
            if (rdma_mpi .eqv. ${'.true.' if rdma_mpi else '.false.'}$) then
                p_send => q_cons_buff_send(0)
                p_recv => q_cons_buff_recv(0)
                #:if rdma_mpi
                    !$acc data attach(p_send, p_recv)
                    !$acc host_data use_device(p_send, p_recv)
                    call nvtxStartRange("RHS-COMM-SENDRECV-RDMA")
                #:else
                    call nvtxStartRange("RHS-COMM-DEV2HOST")
                    !$acc update host(q_cons_buff_send, ib_buff_send)
                    call nvtxEndRange
                    call nvtxStartRange("RHS-COMM-SENDRECV-NO-RMDA")
                #:endif

                call MPI_SENDRECV( &
                    p_send, buffer_count, mpi_p, dst_proc, send_tag, &
                    p_recv, buffer_count, mpi_p, src_proc, recv_tag, &
                    MPI_COMM_WORLD, MPI_STATUS_IGNORE, ierr)
                call nvtxEndRange ! RHS-MPI-SENDRECV-(NO)-RDMA

                #:if rdma_mpi
                    !$acc end host_data
                    !$acc end data
                    !$acc wait
                #:else
                    call nvtxStartRange("RHS-COMM-HOST2DEV")
                    !$acc update device(q_cons_buff_recv)
                    call nvtxEndRange
                #:endif
            end if
        #:endfor

        ! Unpack Received Buffer
        call nvtxStartRange("RHS-COMM-UNPACKBUF")
        #:for mpi_dir in [1, 2, 3]
            if (mpi_dir == ${mpi_dir}$) then
                #:if mpi_dir == 1
                    !$acc parallel loop collapse(4) gang vector default(present) private(r)
                    do l = 0, p
                        do k = 0, n
                            do j = -buff_size, -1
                                do i = 1, sys_size
                                    r = (i - 1) + v_size* &
                                        (j + buff_size*((k + 1) + (n + 1)*l))
                                    q_cons_vf(i)%sf(j + unpack_offset, k, l) = q_cons_buff_recv(r)
#if defined(__INTEL_COMPILER)
                                    if (ieee_is_nan(q_cons_vf(i)%sf(j, k, l))) then
                                        print *, "Error", j, k, l, i
                                        error stop "NaN(s) in recv"
                                    end if
#endif
                                end do
                            end do
                        end do
                    end do

                    if (qbmm .and. .not. polytropic) then
                        !$acc parallel loop collapse(5) gang vector default(present) private(r)
                        do l = 0, p
                            do k = 0, n
                                do j = -buff_size, -1
                                    do i = sys_size + 1, sys_size + 4
                                        do q = 1, nb
                                            r = (i - 1) + (q - 1)*4 + v_size* &
                                                (j + buff_size*((k + 1) + (n + 1)*l))
                                            pb(j + unpack_offset, k, l, i - sys_size, q) = q_cons_buff_recv(r)
                                        end do
                                    end do
                                end do
                            end do
                        end do

                        !$acc parallel loop collapse(5) gang vector default(present) private(r)
                        do l = 0, p
                            do k = 0, n
                                do j = -buff_size, -1
                                    do i = sys_size + 1, sys_size + 4
                                        do q = 1, nb
                                            r = (i - 1) + (q - 1)*4 + nb*4 + v_size* &
                                                (j + buff_size*((k + 1) + (n + 1)*l))
                                            mv(j + unpack_offset, k, l, i - sys_size, q) = q_cons_buff_recv(r)
                                        end do
                                    end do
                                end do
                            end do
                        end do
                    end if
                #:elif mpi_dir == 2
                    !$acc parallel loop collapse(4) gang vector default(present) private(r)
                    do i = 1, sys_size
                        do l = 0, p
                            do k = -buff_size, -1
                                do j = -buff_size, m + buff_size
                                    r = (i - 1) + v_size* &
                                        ((j + buff_size) + (m + 2*buff_size + 1)* &
                                         ((k + buff_size) + buff_size*l))
                                    q_cons_vf(i)%sf(j, k + unpack_offset, l) = q_cons_buff_recv(r)
#if defined(__INTEL_COMPILER)
                                    if (ieee_is_nan(q_cons_vf(i)%sf(j, k, l))) then
                                        print *, "Error", j, k, l, i
                                        error stop "NaN(s) in recv"
                                    end if
#endif
                                end do
                            end do
                        end do
                    end do

                    if (qbmm .and. .not. polytropic) then
                        !$acc parallel loop collapse(5) gang vector default(present) private(r)
                        do i = sys_size + 1, sys_size + 4
                            do l = 0, p
                                do k = -buff_size, -1
                                    do j = -buff_size, m + buff_size
                                        do q = 1, nb
                                            r = (i - 1) + (q - 1)*4 + v_size* &
                                                ((j + buff_size) + (m + 2*buff_size + 1)* &
                                                 ((k + buff_size) + buff_size*l))
                                            pb(j, k + unpack_offset, l, i - sys_size, q) = q_cons_buff_recv(r)
                                        end do
                                    end do
                                end do
                            end do
                        end do

                        !$acc parallel loop collapse(5) gang vector default(present) private(r)
                        do i = sys_size + 1, sys_size + 4
                            do l = 0, p
                                do k = -buff_size, -1
                                    do j = -buff_size, m + buff_size
                                        do q = 1, nb
                                            r = (i - 1) + (q - 1)*4 + nb*4 + v_size* &
                                                ((j + buff_size) + (m + 2*buff_size + 1)* &
                                                 ((k + buff_size) + buff_size*l))
                                            mv(j, k + unpack_offset, l, i - sys_size, q) = q_cons_buff_recv(r)
                                        end do
                                    end do
                                end do
                            end do
                        end do
                    end if
                #:else
                    ! Unpacking buffer from bc_z%beg
                    !$acc parallel loop collapse(4) gang vector default(present) private(r)
                    do i = 1, sys_size
                        do l = -buff_size, -1
                            do k = -buff_size, n + buff_size
                                do j = -buff_size, m + buff_size
                                    r = (i - 1) + v_size* &
                                        ((j + buff_size) + (m + 2*buff_size + 1)* &
                                         ((k + buff_size) + (n + 2*buff_size + 1)* &
                                          (l + buff_size)))
                                    q_cons_vf(i)%sf(j, k, l + unpack_offset) = q_cons_buff_recv(r)
#if defined(__INTEL_COMPILER)
                                    if (ieee_is_nan(q_cons_vf(i)%sf(j, k, l))) then
                                        print *, "Error", j, k, l, i
                                        error stop "NaN(s) in recv"
                                    end if
#endif
                                end do
                            end do
                        end do
                    end do

                    if (qbmm .and. .not. polytropic) then
                        !$acc parallel loop collapse(5) gang vector default(present) private(r)
                        do i = sys_size + 1, sys_size + 4
                            do l = -buff_size, -1
                                do k = -buff_size, n + buff_size
                                    do j = -buff_size, m + buff_size
                                        do q = 1, nb
                                            r = (i - 1) + (q - 1)*4 + v_size* &
                                                ((j + buff_size) + (m + 2*buff_size + 1)* &
                                                 ((k + buff_size) + (n + 2*buff_size + 1)* &
                                                  (l + buff_size)))
                                            pb(j, k, l + unpack_offset, i - sys_size, q) = q_cons_buff_recv(r)
                                        end do
                                    end do
                                end do
                            end do
                        end do

                        !$acc parallel loop collapse(5) gang vector default(present) private(r)
                        do i = sys_size + 1, sys_size + 4
                            do l = -buff_size, -1
                                do k = -buff_size, n + buff_size
                                    do j = -buff_size, m + buff_size
                                        do q = 1, nb
                                            r = (i - 1) + (q - 1)*4 + nb*4 + v_size* &
                                                ((j + buff_size) + (m + 2*buff_size + 1)* &
                                                 ((k + buff_size) + (n + 2*buff_size + 1)* &
                                                  (l + buff_size)))
                                            mv(j, k, l + unpack_offset, i - sys_size, q) = q_cons_buff_recv(r)
                                        end do
                                    end do
                                end do
                            end do
                        end do
                    end if
                #:endif
            end if
        #:endfor
        call nvtxEndRange

#endif

    end subroutine s_mpi_sendrecv_variables_buffers

    !>  The goal of this procedure is to populate the buffers of
        !!      the cell-average conservative variables by communicating
        !!      with the neighboring processors.
    subroutine s_mpi_sendrecv_ib_buffers(ib_markers, gp_layers)

        type(integer_field), intent(inout) :: ib_markers
        integer, intent(in) :: gp_layers

        integer :: i, j, k, l, r !< Generic loop iterators
        integer, pointer, dimension(:) :: p_i_send, p_i_recv

#ifdef MFC_MPI

        if (n > 0) then
            if (p > 0) then
                @:ALLOCATE(ib_buff_send(0:-1 + gp_layers * &
                                        & (m + 2*gp_layers + 1)* &
                                        & (n + 2*gp_layers + 1)* &
                                        & (p + 2*gp_layers + 1)/ &
                                        & (min(m, n, p) + 2*gp_layers + 1)))
            else
                @:ALLOCATE(ib_buff_send(0:-1 + gp_layers* &
                                        & (max(m, n) + 2*gp_layers + 1)))
            end if
        else
            @:ALLOCATE(ib_buff_send(0:-1 + gp_layers))
        end if
        @:ALLOCATE(ib_buff_recv(0:ubound(ib_buff_send, 1)))

        !nCalls_time = nCalls_time + 1

        ! MPI Communication in x-direction =================================
        if (bc_x%beg >= 0) then      ! PBC at the beginning

            if (bc_x%end >= 0) then      ! PBC at the beginning and end

                ! Packing buffer to be sent to bc_x%end
                !$acc parallel loop collapse(3) gang vector default(present) private(r)
                do l = 0, p
                    do k = 0, n
                        do j = m - gp_layers + 1, m
                            r = ((j - m - 1) + gp_layers*((k + 1) + (n + 1)*l))
                            ib_buff_send(r) = ib_markers%sf(j, k, l)
                        end do
                    end do
                end do

                !call MPI_Barrier(MPI_COMM_WORLD, ierr)

#if defined(MFC_OpenACC)
                if (rdma_mpi) then
                    p_i_send => ib_buff_send
                    p_i_recv => ib_buff_recv

                    !$acc data attach(p_i_send, p_i_recv)
                    !$acc host_data use_device(p_i_send, p_i_recv)

                    ! Send/receive buffer to/from bc_x%end/bc_x%beg
                    call MPI_SENDRECV( &
                        p_i_send(0), &
                        gp_layers*(n + 1)*(p + 1), &
                        MPI_INTEGER, bc_x%end, 0, &
                        p_i_recv(0), &
                        gp_layers*(n + 1)*(p + 1), &
                        MPI_INTEGER, bc_x%beg, 0, &
                        MPI_COMM_WORLD, MPI_STATUS_IGNORE, ierr)

                    !$acc end host_data
                    !$acc end data
                    !$acc wait
                else
#endif

                    !$acc update host(ib_buff_send, ib_buff_send)

                    ! Send/receive buffer to/from bc_x%end/bc_x%beg
                    call MPI_SENDRECV( &
                        ib_buff_send(0), &
                        gp_layers*(n + 1)*(p + 1), &
                        MPI_INTEGER, bc_x%end, 0, &
                        ib_buff_recv(0), &
                        gp_layers*(n + 1)*(p + 1), &
                        MPI_INTEGER, bc_x%beg, 0, &
                        MPI_COMM_WORLD, MPI_STATUS_IGNORE, ierr)

#if defined(MFC_OpenACC)
                end if
#endif

            else                        ! PBC at the beginning only

                ! Packing buffer to be sent to bc_x%beg
                !$acc parallel loop collapse(3) gang vector default(present) private(r)
                do l = 0, p
                    do k = 0, n
                        do j = 0, gp_layers - 1
                            r = (j + gp_layers*(k + (n + 1)*l))
                            ib_buff_send(r) = ib_markers%sf(j, k, l)
                        end do
                    end do
                end do

                !call MPI_Barrier(MPI_COMM_WORLD, ierr)

#if defined(MFC_OpenACC)
                if (rdma_mpi) then
                    p_i_send => ib_buff_send
                    p_i_recv => ib_buff_recv

                    !$acc data attach(p_i_send, p_i_recv)
                    !$acc host_data use_device(p_i_send, p_i_recv)

                    ! Send/receive buffer to/from bc_x%end/bc_x%beg
                    call MPI_SENDRECV( &
                        p_i_send(0), &
                        gp_layers*(n + 1)*(p + 1), &
                        MPI_INTEGER, bc_x%beg, 1, &
                        p_i_recv(0), &
                        gp_layers*(n + 1)*(p + 1), &
                        MPI_INTEGER, bc_x%beg, 0, &
                        MPI_COMM_WORLD, MPI_STATUS_IGNORE, ierr)

                    !$acc end host_data
                    !$acc end data
                    !$acc wait
                else
#endif
                    !$acc update host(ib_buff_send)

                    ! Send/receive buffer to/from bc_x%end/bc_x%beg
                    call MPI_SENDRECV( &
                        ib_buff_send(0), &
                        gp_layers*(n + 1)*(p + 1), &
                        MPI_INTEGER, bc_x%beg, 1, &
                        ib_buff_recv(0), &
                        gp_layers*(n + 1)*(p + 1), &
                        MPI_INTEGER, bc_x%beg, 0, &
                        MPI_COMM_WORLD, MPI_STATUS_IGNORE, ierr)

#if defined(MFC_OpenACC)
                end if
#endif

            end if

#if defined(MFC_OpenACC)
            if (rdma_mpi .eqv. .false.) then
                !$acc update device(ib_buff_recv)
            end if
#endif

            ! Unpacking buffer received from bc_x%beg
            !$acc parallel loop collapse(3) gang vector default(present) private(r)
            do l = 0, p
                do k = 0, n
                    do j = -gp_layers, -1
                        r = (j + gp_layers*((k + 1) + (n + 1)*l))
                        ib_markers%sf(j, k, l) = ib_buff_recv(r)
                    end do
                end do
            end do

        end if

        if (bc_x%end >= 0) then                ! PBC at the end

            if (bc_x%beg >= 0) then      ! PBC at the end and beginning

                !$acc parallel loop collapse(3) gang vector default(present) private(r)
                ! Packing buffer to be sent to bc_x%beg
                do l = 0, p
                    do k = 0, n
                        do j = 0, gp_layers - 1
                            r = (j + gp_layers*(k + (n + 1)*l))
                            ib_buff_send(r) = ib_markers%sf(j, k, l)
                        end do
                    end do
                end do

                !call MPI_Barrier(MPI_COMM_WORLD, ierr)

#if defined(MFC_OpenACC)
                if (rdma_mpi) then
                    p_i_send => ib_buff_send
                    p_i_recv => ib_buff_recv

                    !$acc data attach(p_i_send, p_i_recv)
                    !$acc host_data use_device(p_i_send, p_i_recv)

                    ! Send/receive buffer to/from bc_x%end/bc_x%beg
                    call MPI_SENDRECV( &
                        p_i_send(0), &
                        gp_layers*(n + 1)*(p + 1), &
                        MPI_INTEGER, bc_x%beg, 1, &
                        p_i_recv(0), &
                        gp_layers*(n + 1)*(p + 1), &
                        MPI_INTEGER, bc_x%end, 1, &
                        MPI_COMM_WORLD, MPI_STATUS_IGNORE, ierr)

                    !$acc end host_data
                    !$acc end data
                    !$acc wait
                else
#endif

                    !$acc update host(ib_buff_send)
                    call MPI_SENDRECV( &
                        ib_buff_send(0), &
                        gp_layers*(n + 1)*(p + 1), &
                        MPI_INTEGER, bc_x%beg, 1, &
                        ib_buff_recv(0), &
                        gp_layers*(n + 1)*(p + 1), &
                        MPI_INTEGER, bc_x%end, 1, &
                        MPI_COMM_WORLD, MPI_STATUS_IGNORE, ierr)

#if defined(MFC_OpenACC)
                end if
#endif

            else                        ! PBC at the end only

                ! Packing buffer to be sent to bc_x%end
                !$acc parallel loop collapse(3) gang vector default(present) private(r)
                do l = 0, p
                    do k = 0, n
                        do j = m - gp_layers + 1, m
                            r = ((j - m - 1) + gp_layers*((k + 1) + (n + 1)*l))
                            ib_buff_send(r) = ib_markers%sf(j, k, l)
                        end do
                    end do
                end do

                !call MPI_Barrier(MPI_COMM_WORLD, ierr)

#if defined(MFC_OpenACC)
                if (rdma_mpi) then
                    p_i_send => ib_buff_send
                    p_i_recv => ib_buff_recv

                    !$acc data attach(p_i_send, p_i_recv)
                    !$acc host_data use_device(p_i_send, p_i_recv)

                    ! Send/receive buffer to/from bc_x%end/bc_x%beg
                    call MPI_SENDRECV( &
                        p_i_send(0), &
                        gp_layers*(n + 1)*(p + 1), &
                        MPI_INTEGER, bc_x%end, 0, &
                        p_i_recv(0), &
                        gp_layers*(n + 1)*(p + 1), &
                        MPI_INTEGER, bc_x%end, 1, &
                        MPI_COMM_WORLD, MPI_STATUS_IGNORE, ierr)

                    !$acc end host_data
                    !$acc end data
                    !$acc wait
                else
#endif

                    !$acc update host(ib_buff_send)

                    call MPI_SENDRECV( &
                        ib_buff_send(0), &
                        gp_layers*(n + 1)*(p + 1), &
                        MPI_INTEGER, bc_x%end, 0, &
                        ib_buff_recv(0), &
                        gp_layers*(n + 1)*(p + 1), &
                        MPI_INTEGER, bc_x%end, 1, &
                        MPI_COMM_WORLD, MPI_STATUS_IGNORE, ierr)

#if defined(MFC_OpenACC)
                end if
#endif

            end if

            if (rdma_mpi .eqv. .false.) then
                !$acc update device(ib_buff_recv)
            end if

            ! Unpacking buffer received from bc_x%end
            !$acc parallel loop collapse(3) gang vector default(present) private(r)
            do l = 0, p
                do k = 0, n
                    do j = m + 1, m + gp_layers
                        r = ((j - m - 1) + gp_layers*(k + (n + 1)*l))
                        ib_markers%sf(j, k, l) = ib_buff_recv(r)
                    end do
                end do
            end do

        end if
        ! END: MPI Communication in x-direction ============================

        ! MPI Communication in y-direction =================================

        if (bc_y%beg >= 0) then      ! PBC at the beginning

            if (bc_y%end >= 0) then      ! PBC at the beginning and end

                ! Packing buffer to be sent to bc_y%end
                !$acc parallel loop collapse(3) gang vector default(present) private(r)
                do l = 0, p
                    do k = n - gp_layers + 1, n
                        do j = -gp_layers, m + gp_layers
                            r = ((j + gp_layers) + (m + 2*gp_layers + 1)* &
                                 ((k - n + gp_layers - 1) + gp_layers*l))
                            ib_buff_send(r) = ib_markers%sf(j, k, l)
                        end do
                    end do
                end do

                !call MPI_Barrier(MPI_COMM_WORLD, ierr)

#if defined(MFC_OpenACC)
                if (rdma_mpi) then
                    p_i_send => ib_buff_send
                    p_i_recv => ib_buff_recv

                    !$acc data attach(p_i_send, p_i_recv)
                    !$acc host_data use_device(p_i_send, p_i_recv)

                    ! Send/receive buffer to/from bc_x%end/bc_x%beg
                    call MPI_SENDRECV( &
                        p_i_send(0), &
                        gp_layers*(m + 2*gp_layers + 1)*(p + 1), &
                        MPI_INTEGER, bc_y%end, 0, &
                        p_i_recv(0), &
                        gp_layers*(m + 2*gp_layers + 1)*(p + 1), &
                        MPI_INTEGER, bc_y%beg, 0, &
                        MPI_COMM_WORLD, MPI_STATUS_IGNORE, ierr)

                    !$acc end host_data
                    !$acc end data
                    !$acc wait
                else
#endif

                    !$acc update host(ib_buff_send)

                    ! Send/receive buffer to/from bc_x%end/bc_x%beg
                    call MPI_SENDRECV( &
                        ib_buff_send(0), &
                        gp_layers*(m + 2*gp_layers + 1)*(p + 1), &
                        MPI_INTEGER, bc_y%end, 0, &
                        ib_buff_recv(0), &
                        gp_layers*(m + 2*gp_layers + 1)*(p + 1), &
                        MPI_INTEGER, bc_y%beg, 0, &
                        MPI_COMM_WORLD, MPI_STATUS_IGNORE, ierr)

#if defined(MFC_OpenACC)
                end if
#endif

            else                        ! PBC at the beginning only

                ! Packing buffer to be sent to bc_y%beg
                !$acc parallel loop collapse(3) gang vector default(present) private(r)
                do l = 0, p
                    do k = 0, gp_layers - 1
                        do j = -gp_layers, m + gp_layers
                            r = ((j + gp_layers) + (m + 2*gp_layers + 1)* &
                                 (k + gp_layers*l))
                            ib_buff_send(r) = ib_markers%sf(j, k, l)
                        end do
                    end do
                end do

                !call MPI_Barrier(MPI_COMM_WORLD, ierr)

#if defined(MFC_OpenACC)
                if (rdma_mpi) then
                    p_i_send => ib_buff_send
                    p_i_recv => ib_buff_recv

                    !$acc data attach(p_i_send, p_i_recv)
                    !$acc host_data use_device(p_i_send, p_i_recv)

                    ! Send/receive buffer to/from bc_x%end/bc_x%beg
                    call MPI_SENDRECV( &
                        p_i_send(0), &
                        gp_layers*(m + 2*gp_layers + 1)*(p + 1), &
                        MPI_INTEGER, bc_y%beg, 1, &
                        p_i_recv(0), &
                        gp_layers*(m + 2*gp_layers + 1)*(p + 1), &
                        MPI_INTEGER, bc_y%beg, 0, &
                        MPI_COMM_WORLD, MPI_STATUS_IGNORE, ierr)

                    !$acc end host_data
                    !$acc end data
                    !$acc wait
                else
#endif

                    !$acc update host(ib_buff_send)

                    ! Send/receive buffer to/from bc_x%end/bc_x%beg
                    call MPI_SENDRECV( &
                        ib_buff_send(0), &
                        gp_layers*(m + 2*gp_layers + 1)*(p + 1), &
                        MPI_INTEGER, bc_y%beg, 1, &
                        ib_buff_recv(0), &
                        gp_layers*(m + 2*gp_layers + 1)*(p + 1), &
                        MPI_INTEGER, bc_y%beg, 0, &
                        MPI_COMM_WORLD, MPI_STATUS_IGNORE, ierr)

#if defined(MFC_OpenACC)
                end if
#endif

            end if

#if defined(MFC_OpenACC)
            if (rdma_mpi .eqv. .false.) then
                !$acc update device(ib_buff_recv)
            end if
#endif

            ! Unpacking buffer received from bc_y%beg
            !$acc parallel loop collapse(3) gang vector default(present) private(r)
            do l = 0, p
                do k = -gp_layers, -1
                    do j = -gp_layers, m + gp_layers
                        r = ((j + gp_layers) + (m + 2*gp_layers + 1)* &
                             ((k + gp_layers) + gp_layers*l))
                        ib_markers%sf(j, k, l) = ib_buff_recv(r)
                    end do
                end do
            end do

        end if

        if (bc_y%end >= 0) then                   ! PBC at the end

            if (bc_y%beg >= 0) then      ! PBC at the end and beginning

                ! Packing buffer to be sent to bc_y%beg
                !$acc parallel loop collapse(3) gang vector default(present) private(r)
                do l = 0, p
                    do k = 0, gp_layers - 1
                        do j = -gp_layers, m + gp_layers
                            r = ((j + gp_layers) + (m + 2*gp_layers + 1)* &
                                 (k + gp_layers*l))
                            ib_buff_send(r) = ib_markers%sf(j, k, l)
                        end do
                    end do
                end do

                !call MPI_Barrier(MPI_COMM_WORLD, ierr)

#if defined(MFC_OpenACC)
                if (rdma_mpi) then
                    p_i_send => ib_buff_send
                    p_i_recv => ib_buff_recv

                    !$acc data attach(p_i_send, p_i_recv)
                    !$acc host_data use_device(p_i_send, p_i_recv)

                    ! Send/receive buffer to/from bc_x%end/bc_x%beg
                    call MPI_SENDRECV( &
                        p_i_send(0), &
                        gp_layers*(m + 2*gp_layers + 1)*(p + 1), &
                        MPI_INTEGER, bc_y%beg, 1, &
                        p_i_recv(0), &
                        gp_layers*(m + 2*gp_layers + 1)*(p + 1), &
                        MPI_INTEGER, bc_y%end, 1, &
                        MPI_COMM_WORLD, MPI_STATUS_IGNORE, ierr)

                    !$acc end host_data
                    !$acc end data
                    !$acc wait
                else
#endif

                    !$acc update host(ib_buff_send)

                    ! Send/receive buffer to/from bc_x%end/bc_x%beg
                    call MPI_SENDRECV( &
                        ib_buff_send(0), &
                        gp_layers*(m + 2*gp_layers + 1)*(p + 1), &
                        MPI_INTEGER, bc_y%beg, 1, &
                        ib_buff_recv(0), &
                        gp_layers*(m + 2*gp_layers + 1)*(p + 1), &
                        MPI_INTEGER, bc_y%end, 1, &
                        MPI_COMM_WORLD, MPI_STATUS_IGNORE, ierr)

#if defined(MFC_OpenACC)
                end if
#endif

            else                        ! PBC at the end only

                ! Packing buffer to be sent to bc_y%end
                !$acc parallel loop collapse(3) gang vector default(present) private(r)
                do l = 0, p
                    do k = n - gp_layers + 1, n
                        do j = -gp_layers, m + gp_layers
                            r = ((j + gp_layers) + (m + 2*gp_layers + 1)* &
                                 ((k - n + gp_layers - 1) + gp_layers*l))
                            ib_buff_send(r) = ib_markers%sf(j, k, l)
                        end do
                    end do
                end do

                !call MPI_Barrier(MPI_COMM_WORLD, ierr)

#if defined(MFC_OpenACC)
                if (rdma_mpi) then
                    p_i_send => ib_buff_send
                    p_i_recv => ib_buff_recv

                    !$acc data attach(p_i_send, p_i_recv)
                    !$acc host_data use_device(p_i_send, p_i_recv)

                    ! Send/receive buffer to/from bc_x%end/bc_x%beg
                    call MPI_SENDRECV( &
                        p_i_send(0), &
                        gp_layers*(m + 2*gp_layers + 1)*(p + 1), &
                        MPI_INTEGER, bc_y%end, 0, &
                        p_i_recv(0), &
                        gp_layers*(m + 2*gp_layers + 1)*(p + 1), &
                        MPI_INTEGER, bc_y%end, 1, &
                        MPI_COMM_WORLD, MPI_STATUS_IGNORE, ierr)

                    !$acc end host_data
                    !$acc end data
                    !$acc wait
                else
#endif

                    !$acc update host(ib_buff_send)

                    ! Send/receive buffer to/from bc_x%end/bc_x%beg
                    call MPI_SENDRECV( &
                        ib_buff_send(0), &
                        gp_layers*(m + 2*gp_layers + 1)*(p + 1), &
                        MPI_INTEGER, bc_y%end, 0, &
                        ib_buff_recv(0), &
                        gp_layers*(m + 2*gp_layers + 1)*(p + 1), &
                        MPI_INTEGER, bc_y%end, 1, &
                        MPI_COMM_WORLD, MPI_STATUS_IGNORE, ierr)

#if defined(MFC_OpenACC)
                end if
#endif

            end if

#if defined(MFC_OpenACC)
            if (rdma_mpi .eqv. .false.) then
                !$acc update device(ib_buff_recv)
            end if
#endif

            ! Unpacking buffer received form bc_y%end
            !$acc parallel loop collapse(3) gang vector default(present) private(r)
            do l = 0, p
                do k = n + 1, n + gp_layers
                    do j = -gp_layers, m + gp_layers
                        r = ((j + gp_layers) + (m + 2*gp_layers + 1)* &
                             ((k - n - 1) + gp_layers*l))
                        ib_markers%sf(j, k, l) = ib_buff_recv(r)
                    end do
                end do
            end do

        end if
        ! END: MPI Communication in y-direction ============================

        ! MPI Communication in z-direction =================================
        if (bc_z%beg >= 0) then      ! PBC at the beginning

            if (bc_z%end >= 0) then      ! PBC at the beginning and end

                ! Packing buffer to be sent to bc_z%end
                !$acc parallel loop collapse(3) gang vector default(present) private(r)
                do l = p - gp_layers + 1, p
                    do k = -gp_layers, n + gp_layers
                        do j = -gp_layers, m + gp_layers
                            r = ((j + gp_layers) + (m + 2*gp_layers + 1)* &
                                 ((k + gp_layers) + (n + 2*gp_layers + 1)* &
                                  (l - p + gp_layers - 1)))
                            ib_buff_send(r) = ib_markers%sf(j, k, l)
                        end do
                    end do
                end do

                !call MPI_Barrier(MPI_COMM_WORLD, ierr)

#if defined(MFC_OpenACC)
                if (rdma_mpi) then
                    p_i_send => ib_buff_send
                    p_i_recv => ib_buff_recv

                    !$acc data attach(p_i_send, p_i_recv)
                    !$acc host_data use_device(p_i_send, p_i_recv)

                    ! Send/receive buffer to/from bc_x%end/bc_x%beg
                    call MPI_SENDRECV( &
                        p_i_send(0), &
                        gp_layers*(m + 2*gp_layers + 1)*(n + 2*gp_layers + 1), &
                        MPI_INTEGER, bc_z%end, 0, &
                        p_i_recv(0), &
                        gp_layers*(m + 2*gp_layers + 1)*(n + 2*gp_layers + 1), &
                        MPI_INTEGER, bc_z%beg, 0, &
                        MPI_COMM_WORLD, MPI_STATUS_IGNORE, ierr)

                    !$acc end host_data
                    !$acc end data
                    !$acc wait
                else
#endif

                    !$acc update host(ib_buff_send)

                    ! Send/receive buffer to/from bc_x%end/bc_x%beg
                    call MPI_SENDRECV( &
                        ib_buff_send(0), &
                        gp_layers*(m + 2*gp_layers + 1)*(n + 2*gp_layers + 1), &
                        MPI_INTEGER, bc_z%end, 0, &
                        ib_buff_recv(0), &
                        gp_layers*(m + 2*gp_layers + 1)*(n + 2*gp_layers + 1), &
                        MPI_INTEGER, bc_z%beg, 0, &
                        MPI_COMM_WORLD, MPI_STATUS_IGNORE, ierr)

#if defined(MFC_OpenACC)
                end if
#endif

            else                        ! PBC at the beginning only

                ! Packing buffer to be sent to bc_z%beg
                !$acc parallel loop collapse(3) gang vector default(present) private(r)
                do l = 0, gp_layers - 1
                    do k = -gp_layers, n + gp_layers
                        do j = -gp_layers, m + gp_layers
                            r = ((j + gp_layers) + (m + 2*gp_layers + 1)* &
                                 ((k + gp_layers) + (n + 2*gp_layers + 1)*l))
                            ib_buff_send(r) = ib_markers%sf(j, k, l)
                        end do
                    end do
                end do

                !call MPI_Barrier(MPI_COMM_WORLD, ierr)

#if defined(MFC_OpenACC)
                if (rdma_mpi) then
                    p_i_send => ib_buff_send
                    p_i_recv => ib_buff_recv

                    !$acc data attach(p_i_send, p_i_recv)
                    !$acc host_data use_device(p_i_send, p_i_recv)

                    ! Send/receive buffer to/from bc_x%end/bc_x%beg
                    call MPI_SENDRECV( &
                        p_i_send(0), &
                        gp_layers*(m + 2*gp_layers + 1)*(n + 2*gp_layers + 1), &
                        MPI_INTEGER, bc_z%beg, 1, &
                        p_i_recv(0), &
                        gp_layers*(m + 2*gp_layers + 1)*(n + 2*gp_layers + 1), &
                        MPI_INTEGER, bc_z%beg, 0, &
                        MPI_COMM_WORLD, MPI_STATUS_IGNORE, ierr)

                    !$acc end host_data
                    !$acc end data
                    !$acc wait
                else
#endif

                    !$acc update host(ib_buff_send)

                    ! Send/receive buffer to/from bc_x%end/bc_x%beg
                    call MPI_SENDRECV( &
                        ib_buff_send(0), &
                        gp_layers*(m + 2*gp_layers + 1)*(n + 2*gp_layers + 1), &
                        MPI_INTEGER, bc_z%beg, 1, &
                        ib_buff_recv(0), &
                        gp_layers*(m + 2*gp_layers + 1)*(n + 2*gp_layers + 1), &
                        MPI_INTEGER, bc_z%beg, 0, &
                        MPI_COMM_WORLD, MPI_STATUS_IGNORE, ierr)

#if defined(MFC_OpenACC)
                end if
#endif

            end if

#if defined(MFC_OpenACC)
            if (rdma_mpi .eqv. .false.) then
                !$acc update device(ib_buff_recv)
            end if
#endif

            ! Unpacking buffer from bc_z%beg
            !$acc parallel loop collapse(3) gang vector default(present) private(r)
            do l = -gp_layers, -1
                do k = -gp_layers, n + gp_layers
                    do j = -gp_layers, m + gp_layers
                        r = ((j + gp_layers) + (m + 2*gp_layers + 1)* &
                             ((k + gp_layers) + (n + 2*gp_layers + 1)* &
                              (l + gp_layers)))
                        ib_markers%sf(j, k, l) = ib_buff_recv(r)
                    end do
                end do
            end do

        end if

        if (bc_z%end >= 0) then                       ! PBC at the end

            if (bc_z%beg >= 0) then      ! PBC at the end and beginning

                ! Packing buffer to be sent to bc_z%beg
                !$acc parallel loop collapse(3) gang vector default(present) private(r)
                do l = 0, gp_layers - 1
                    do k = -gp_layers, n + gp_layers
                        do j = -gp_layers, m + gp_layers
                            r = ((j + gp_layers) + (m + 2*gp_layers + 1)* &
                                 ((k + gp_layers) + (n + 2*gp_layers + 1)*l))
                            ib_buff_send(r) = ib_markers%sf(j, k, l)
                        end do
                    end do
                end do

                !call MPI_Barrier(MPI_COMM_WORLD, ierr)

#if defined(MFC_OpenACC)
                if (rdma_mpi) then
                    p_i_send => ib_buff_send
                    p_i_recv => ib_buff_recv

                    !$acc data attach(p_i_send, p_i_recv)
                    !$acc host_data use_device(p_i_send, p_i_recv)

                    ! Send/receive buffer to/from bc_x%end/bc_x%beg
                    call MPI_SENDRECV( &
                        p_i_send(0), &
                        gp_layers*(m + 2*gp_layers + 1)*(n + 2*gp_layers + 1), &
                        MPI_INTEGER, bc_z%beg, 1, &
                        p_i_recv(0), &
                        gp_layers*(m + 2*gp_layers + 1)*(n + 2*gp_layers + 1), &
                        MPI_INTEGER, bc_z%end, 1, &
                        MPI_COMM_WORLD, MPI_STATUS_IGNORE, ierr)

                    !$acc end host_data
                    !$acc end data
                    !$acc wait
                else
#endif
                    !$acc update host(ib_buff_send)

                    ! Send/receive buffer to/from bc_x%end/bc_x%beg
                    call MPI_SENDRECV( &
                        ib_buff_send(0), &
                        gp_layers*(m + 2*gp_layers + 1)*(n + 2*gp_layers + 1), &
                        MPI_INTEGER, bc_z%beg, 1, &
                        ib_buff_recv(0), &
                        gp_layers*(m + 2*gp_layers + 1)*(n + 2*gp_layers + 1), &
                        MPI_INTEGER, bc_z%end, 1, &
                        MPI_COMM_WORLD, MPI_STATUS_IGNORE, ierr)

#if defined(MFC_OpenACC)
                end if
#endif

            else                        ! PBC at the end only

                ! Packing buffer to be sent to bc_z%end
                !$acc parallel loop collapse(3) gang vector default(present) private(r)
                do l = p - gp_layers + 1, p
                    do k = -gp_layers, n + gp_layers
                        do j = -gp_layers, m + gp_layers
                            r = ((j + gp_layers) + (m + 2*gp_layers + 1)* &
                                 ((k + gp_layers) + (n + 2*gp_layers + 1)* &
                                  (l - p + gp_layers - 1)))
                            ib_buff_send(r) = ib_markers%sf(j, k, l)
                        end do
                    end do
                end do

                !call MPI_Barrier(MPI_COMM_WORLD, ierr)

#if defined(MFC_OpenACC)
                if (rdma_mpi) then
                    p_i_send => ib_buff_send
                    p_i_recv => ib_buff_recv

                    !$acc data attach(p_i_send, p_i_recv)
                    !$acc host_data use_device(p_i_send, p_i_recv)

                    ! Send/receive buffer to/from bc_x%end/bc_x%beg
                    call MPI_SENDRECV( &
                        p_i_send(0), &
                        gp_layers*(m + 2*gp_layers + 1)*(n + 2*gp_layers + 1), &
                        MPI_INTEGER, bc_z%end, 0, &
                        p_i_recv(0), &
                        gp_layers*(m + 2*gp_layers + 1)*(n + 2*gp_layers + 1), &
                        MPI_INTEGER, bc_z%end, 1, &
                        MPI_COMM_WORLD, MPI_STATUS_IGNORE, ierr)

                    !$acc end host_data
                    !$acc end data
                    !$acc wait
                else
#endif
                    !$acc update host(ib_buff_send)

                    ! Send/receive buffer to/from bc_x%end/bc_x%beg
                    call MPI_SENDRECV( &
                        ib_buff_send(0), &
                        gp_layers*(m + 2*gp_layers + 1)*(n + 2*gp_layers + 1), &
                        MPI_INTEGER, bc_z%end, 0, &
                        ib_buff_recv(0), &
                        gp_layers*(m + 2*gp_layers + 1)*(n + 2*gp_layers + 1), &
                        MPI_INTEGER, bc_z%end, 1, &
                        MPI_COMM_WORLD, MPI_STATUS_IGNORE, ierr)

#if defined(MFC_OpenACC)
                end if
#endif

            end if

#if defined(MFC_OpenACC)
            if (rdma_mpi .eqv. .false.) then
                !$acc update device(ib_buff_recv)
            end if
#endif

            ! Unpacking buffer received from bc_z%end
            !$acc parallel loop collapse(3) gang vector default(present) private(r)
            do l = p + 1, p + gp_layers
                do k = -gp_layers, n + gp_layers
                    do j = -gp_layers, m + gp_layers
                        r = ((j + gp_layers) + (m + 2*gp_layers + 1)* &
                             ((k + gp_layers) + (n + 2*gp_layers + 1)* &
                              (l - p - 1)))
                        ib_markers%sf(j, k, l) = ib_buff_recv(r)
                    end do
                end do
            end do

        end if

        ! END: MPI Communication in z-direction ============================

#endif

    end subroutine s_mpi_sendrecv_ib_buffers

    subroutine s_mpi_sendrecv_capilary_variables_buffers(c_divs_vf, mpi_dir, pbc_loc)

        type(scalar_field), dimension(num_dims + 1), intent(inout) :: c_divs_vf
        integer, intent(in) :: mpi_dir, pbc_loc

        integer :: i, j, k, l, r, q !< Generic loop iterators

        integer :: buffer_counts(1:3), buffer_count

        type(int_bounds_info) :: boundary_conditions(1:3)
        integer :: beg_end(1:2), grid_dims(1:3)
        integer :: dst_proc, src_proc, recv_tag, send_tag

        logical :: beg_end_geq_0

        integer :: pack_offset, unpack_offset
        real(wp), pointer :: p_send, p_recv

#ifdef MFC_MPI

        nVars = num_dims + 1
        !$acc update device(nVars)

        buffer_counts = (/ &
                        buff_size*nVars*(n + 1)*(p + 1), &
                        buff_size*nVars*(m + 2*buff_size + 1)*(p + 1), &
                        buff_size*nVars*(m + 2*buff_size + 1)*(n + 2*buff_size + 1) &
                        /)

        buffer_count = buffer_counts(mpi_dir)
        boundary_conditions = (/bc_x, bc_y, bc_z/)
        beg_end = (/boundary_conditions(mpi_dir)%beg, boundary_conditions(mpi_dir)%end/)
        beg_end_geq_0 = beg_end(max(pbc_loc, 0) - pbc_loc + 1) >= 0

        ! Implements:
        ! pbc_loc  bc_x >= 0 -> [send/recv]_tag  [dst/src]_proc
        ! -1 (=0)      0            ->     [1,0]       [0,0]      | 0 0 [1,0] [beg,beg]
        ! -1 (=0)      1            ->     [0,0]       [1,0]      | 0 1 [0,0] [end,beg]
        ! +1 (=1)      0            ->     [0,1]       [1,1]      | 1 0 [0,1] [end,end]
        ! +1 (=1)      1            ->     [1,1]       [0,1]      | 1 1 [1,1] [beg,end]

        send_tag = f_logical_to_int(.not. f_xor(beg_end_geq_0, pbc_loc == 1))
        recv_tag = f_logical_to_int(pbc_loc == 1)

        dst_proc = beg_end(1 + f_logical_to_int(f_xor(pbc_loc == 1, beg_end_geq_0)))
        src_proc = beg_end(1 + f_logical_to_int(pbc_loc == 1))

        grid_dims = (/m, n, p/)

        pack_offset = 0
        if (f_xor(pbc_loc == 1, beg_end_geq_0)) then
            pack_offset = grid_dims(mpi_dir) - buff_size + 1
        end if

        unpack_offset = 0
        if (pbc_loc == 1) then
            unpack_offset = grid_dims(mpi_dir) + buff_size + 1
        end if

        ! Pack Buffer to Send
        #:for mpi_dir in [1, 2, 3]
            if (mpi_dir == ${mpi_dir}$) then
                #:if mpi_dir == 1
                    !$acc parallel loop collapse(4) gang vector default(present) private(r)
                    do l = 0, p
                        do k = 0, n
                            do j = 0, buff_size - 1
                                do i = 1, nVars
                                    r = (i - 1) + nVars*(j + buff_size*(k + (n + 1)*l))
                                    c_divs_buff_send(r) = c_divs_vf(i)%sf(j + pack_offset, k, l)
                                end do
                            end do
                        end do
                    end do

                #:elif mpi_dir == 2
                    !$acc parallel loop collapse(4) gang vector default(present) private(r)
                    do i = 1, nVars
                        do l = 0, p
                            do k = 0, buff_size - 1
                                do j = -buff_size, m + buff_size
                                    r = (i - 1) + nVars* &
                                        ((j + buff_size) + (m + 2*buff_size + 1)* &
                                         (k + buff_size*l))
                                    c_divs_buff_send(r) = c_divs_vf(i)%sf(j, k + pack_offset, l)
                                end do
                            end do
                        end do
                    end do

                #:else
                    !$acc parallel loop collapse(4) gang vector default(present) private(r)
                    do i = 1, nVars
                        do l = 0, buff_size - 1
                            do k = -buff_size, n + buff_size
                                do j = -buff_size, m + buff_size
                                    r = (i - 1) + nVars* &
                                        ((j + buff_size) + (m + 2*buff_size + 1)* &
                                         ((k + buff_size) + (n + 2*buff_size + 1)*l))
                                    c_divs_buff_send(r) = c_divs_vf(i)%sf(j, k, l + pack_offset)
                                end do
                            end do
                        end do
                    end do
                #:endif
            end if
        #:endfor

        ! Send/Recv
        #:for rdma_mpi in [False, True]
            if (rdma_mpi .eqv. ${'.true.' if rdma_mpi else '.false.'}$) then
                p_send => c_divs_buff_send(0)
                p_recv => c_divs_buff_recv(0)

                #:if rdma_mpi
                    !$acc data attach(p_send, p_recv)
                    !$acc host_data use_device(p_send, p_recv)
                #:else
                    !$acc update host(c_divs_buff_send)
                #:endif

                call MPI_SENDRECV( &
                    p_send, buffer_count, mpi_p, dst_proc, send_tag, &
                    p_recv, buffer_count, mpi_p, src_proc, recv_tag, &
                    MPI_COMM_WORLD, MPI_STATUS_IGNORE, ierr)

                #:if rdma_mpi
                    !$acc end host_data
                    !$acc end data
                    !$acc wait
                #:else
                    !$acc update device(c_divs_buff_recv)
                #:endif
            end if
        #:endfor

        ! Unpack Received Buffer
        #:for mpi_dir in [1, 2, 3]
            if (mpi_dir == ${mpi_dir}$) then
                #:if mpi_dir == 1
                    !$acc parallel loop collapse(4) gang vector default(present) private(r)
                    do l = 0, p
                        do k = 0, n
                            do j = -buff_size, -1
                                do i = 1, nVars
                                    r = (i - 1) + nVars* &
                                        (j + buff_size*((k + 1) + (n + 1)*l))
                                    c_divs_vf(i)%sf(j + unpack_offset, k, l) = c_divs_buff_recv(r)
#if defined(__INTEL_COMPILER)
                                    if (ieee_is_nan(c_divs_vf(i)%sf(j, k, l))) then
                                        print *, "Error", j, k, l, i
                                        error stop "NaN(s) in recv"
                                    end if
#endif
                                end do
                            end do
                        end do
                    end do

                #:elif mpi_dir == 2
                    !$acc parallel loop collapse(4) gang vector default(present) private(r)
                    do i = 1, nVars
                        do l = 0, p
                            do k = -buff_size, -1
                                do j = -buff_size, m + buff_size
                                    r = (i - 1) + nVars* &
                                        ((j + buff_size) + (m + 2*buff_size + 1)* &
                                         ((k + buff_size) + buff_size*l))
                                    c_divs_vf(i)%sf(j, k + unpack_offset, l) = c_divs_buff_recv(r)
#if defined(__INTEL_COMPILER)
                                    if (ieee_is_nan(c_divs_vf(i)%sf(j, k, l))) then
                                        print *, "Error", j, k, l, i
                                        error stop "NaN(s) in recv"
                                    end if
#endif
                                end do
                            end do
                        end do
                    end do

                #:else
                    ! Unpacking buffer from bc_z%beg
                    !$acc parallel loop collapse(4) gang vector default(present) private(r)
                    do i = 1, nVars
                        do l = -buff_size, -1
                            do k = -buff_size, n + buff_size
                                do j = -buff_size, m + buff_size
                                    r = (i - 1) + nVars* &
                                        ((j + buff_size) + (m + 2*buff_size + 1)* &
                                         ((k + buff_size) + (n + 2*buff_size + 1)* &
                                          (l + buff_size)))
                                    c_divs_vf(i)%sf(j, k, l + unpack_offset) = c_divs_buff_recv(r)
#if defined(__INTEL_COMPILER)
                                    if (ieee_is_nan(c_divs_vf(i)%sf(j, k, l))) then
                                        print *, "Error", j, k, l, i
                                        error stop "NaN(s) in recv"
                                    end if
#endif
                                end do
                            end do
                        end do
                    end do

                #:endif
            end if
        #:endfor

#endif

    end subroutine s_mpi_sendrecv_capilary_variables_buffers

    subroutine s_mpi_send_random_number(phi_rn, num_freq)
        integer, intent(in) :: num_freq
        real(wp), intent(inout), dimension(1:num_freq) :: phi_rn
#ifdef MFC_MPI
        call MPI_BCAST(phi_rn, num_freq, mpi_p, 0, MPI_COMM_WORLD, ierr)
#endif
    end subroutine s_mpi_send_random_number

    !> Module deallocation and/or disassociation procedures
    subroutine s_finalize_mpi_proxy_module

#ifdef MFC_MPI

        ! Deallocating q_cons_buff_send and q_cons_buff_recv
        @:DEALLOCATE(q_cons_buff_send, q_cons_buff_recv)
        if (ib) then
            @:DEALLOCATE(ib_buff_send, ib_buff_recv)
        end if

        if (surface_tension) then
            @:DEALLOCATE(c_divs_buff_send, c_divs_buff_recv)
        end if

#endif

    end subroutine s_finalize_mpi_proxy_module

end module m_mpi_proxy<|MERGE_RESOLUTION|>--- conflicted
+++ resolved
@@ -195,14 +195,9 @@
             & 'bc_x%grcbc_in', 'bc_x%grcbc_out', 'bc_x%grcbc_vel_out',          &
             & 'bc_y%grcbc_in', 'bc_y%grcbc_out', 'bc_y%grcbc_vel_out',          &
             & 'bc_z%grcbc_in', 'bc_z%grcbc_out', 'bc_z%grcbc_vel_out',          &
-            & 'cfl_adap_dt', 'cfl_const_dt', 'cfl_dt', 'surface_tension',        &
-<<<<<<< HEAD
-            & 'viscous', 'shear_stress', 'bulk_stress',                          &
-            & 'hyperelasticity', 'elasticity' ]
-=======
+            & 'cfl_adap_dt', 'cfl_const_dt', 'cfl_dt', 'surface_tension',       &
             & 'viscous', 'shear_stress', 'bulk_stress', 'bubbles_lagrange',     &
-            & 'hyperelasticity', 'rkck_adap_dt' ]
->>>>>>> e6695af0
+            & 'hyperelasticity', 'elasticity', 'rkck_adap_dt' ]
             call MPI_BCAST(${VAR}$, 1, MPI_LOGICAL, 0, MPI_COMM_WORLD, ierr)
         #:endfor
 
