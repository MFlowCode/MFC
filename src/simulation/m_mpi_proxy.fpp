--- conflicted
+++ resolved
@@ -259,11 +259,7 @@
 
 #ifdef MFC_MPI
 
-<<<<<<< HEAD
-        call nvtxStartRange("RHS-COMM-PACKBUF")
-=======
         call nvtxStartRange("IB-MARKER-COMM-PACKBUF")
->>>>>>> 8e94d0a5
 
         buffer_counts = (/ &
                         gp_layers*(n + 1)*(p + 1), &
@@ -341,46 +337,6 @@
         #:endfor
         call nvtxEndRange ! Packbuf
 
-<<<<<<< HEAD
-        p_i_send => ib_buff_send(0)
-        p_i_recv => ib_buff_recv(0)
-
-        ! Send/Recv
-        #:for rdma_mpi in [False, True]
-            if (rdma_mpi .eqv. ${'.true.' if rdma_mpi else '.false.'}$) then
-                #:if rdma_mpi
-                    !$acc data attach(p_i_send, p_i_recv)
-                    !$acc host_data use_device(p_i_send, p_i_recv)
-                    call nvtxStartRange("RHS-COMM-SENDRECV-RDMA")
-                #:else
-                    call nvtxStartRange("RHS-COMM-DEV2HOST")
-                    !$acc update host(ib_buff_send)
-                    call nvtxEndRange
-                    call nvtxStartRange("RHS-COMM-SENDRECV-NO-RMDA")
-                #:endif
-
-                call MPI_SENDRECV( &
-                    p_i_send, buffer_count, MPI_INTEGER, dst_proc, send_tag, &
-                    p_i_recv, buffer_count, MPI_INTEGER, src_proc, recv_tag, &
-                    MPI_COMM_WORLD, MPI_STATUS_IGNORE, ierr)
-
-                call nvtxEndRange ! RHS-MPI-SENDRECV-(NO)-RDMA
-
-                #:if rdma_mpi
-                    !$acc end host_data
-                    !$acc end data
-                    !$acc wait
-                #:else
-                    call nvtxStartRange("RHS-COMM-HOST2DEV")
-                    !$acc update device(ib_buff_recv)
-                    call nvtxEndRange
-                #:endif
-            end if
-        #:endfor
-
-        ! Unpack Received Buffer
-        call nvtxStartRange("RHS-COMM-UNPACKBUF")
-=======
         call nvtxStartRange("IB-MARKER-SENDRECV")
         call MPI_SENDRECV( &
             ib_buff_send, buffer_count, MPI_INTEGER, dst_proc, send_tag, &
@@ -390,7 +346,6 @@
 
         ! Unpack Received Buffer
         call nvtxStartRange("IB-MARKER-COMM-UNPACKBUF")
->>>>>>> 8e94d0a5
         #:for mpi_dir in [1, 2, 3]
             if (mpi_dir == ${mpi_dir}$) then
                 #:if mpi_dir == 1
@@ -415,10 +370,7 @@
                         end do
                     end do
                 #:else
-<<<<<<< HEAD
-=======
                     ! Unpacking buffer from bc_z%beg
->>>>>>> 8e94d0a5
                     !$acc parallel loop collapse(3) gang vector default(present) private(r)
                     do l = -gp_layers, -1
                         do k = -gp_layers, n + gp_layers
