--- conflicted
+++ resolved
@@ -98,13 +98,9 @@
             & 'wave_speeds', 'avg_state', 'precision', 'bc_x%beg', 'bc_x%end', &
             & 'bc_y%beg', 'bc_y%end', 'bc_z%beg', 'bc_z%end',  'fd_order',     &
             & 'num_probes', 'num_integrals', 'bubble_model', 'thermal',        &
-<<<<<<< HEAD
-            & 'R0_type', 'num_source', 'relax_model', 'num_ibs', 'n_start',    &
-            & 'num_bc_patches', 'num_igr_iters', 'num_igr_warm_start_iters' ]
-=======
-            & 'num_source','relax_model','num_ibs','n_start','num_igr_iters',  &
-            & 'num_bc_patches','num_igr_warm_start_iters','adap_dt_max_iters'  ]
->>>>>>> 16de11cf
+            & 'num_source', 'relax_model', 'num_ibs', 'n_start',    &
+            & 'num_bc_patches', 'num_igr_iters', 'num_igr_warm_start_iters', &
+            & 'adap_dt_max_iters' ]
             call MPI_BCAST(${VAR}$, 1, MPI_INTEGER, 0, MPI_COMM_WORLD, ierr)
         #:endfor
 
