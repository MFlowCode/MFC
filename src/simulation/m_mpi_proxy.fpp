--- conflicted
+++ resolved
@@ -48,8 +48,6 @@
     !> @}
     !$acc declare create(v_size)
 
-<<<<<<< HEAD
-    
 contains
 
     subroutine s_initialize_mpi_proxy_module()
@@ -74,12 +72,9 @@
 
     end subroutine s_initialize_mpi_proxy_module
 
-        !>  Since only the processor with rank 0 reads and verifies
-=======
 contains
 
     !>  Since only the processor with rank 0 reads and verifies
->>>>>>> 8230af18
         !!      the consistency of user inputs, these are initially not
         !!      available to the other processors. Then, the purpose of
         !!      this subroutine is to distribute the user inputs to the
@@ -236,567 +231,7 @@
 
     end subroutine s_mpi_bcast_user_inputs
 
-<<<<<<< HEAD
-        !>  The goal of this procedure is to populate the buffers of
-=======
-    !>  The purpose of this procedure is to optimally decompose
-        !!      the computational domain among the available processors.
-        !!      This is performed by attempting to award each processor,
-        !!      in each of the coordinate directions, approximately the
-        !!      same number of cells, and then recomputing the affected
-        !!      global parameters.
-    subroutine s_mpi_decompose_computational_domain
-
-#ifdef MFC_MPI
-
-        integer :: num_procs_x, num_procs_y, num_procs_z !<
-            !! Optimal number of processors in the x-, y- and z-directions
-
-        real(wp) :: tmp_num_procs_x, tmp_num_procs_y, tmp_num_procs_z !<
-            !! Non-optimal number of processors in the x-, y- and z-directions
-
-        real(wp) :: fct_min !<
-            !! Processor factorization (fct) minimization parameter
-
-        integer :: MPI_COMM_CART !<
-            !! Cartesian processor topology communicator
-
-        integer :: rem_cells !<
-            !! Remaining number of cells, in a particular coordinate direction,
-            !! after the majority is divided up among the available processors
-
-        integer :: i, j !< Generic loop iterators
-
-        if (num_procs == 1 .and. parallel_io) then
-            do i = 1, num_dims
-                start_idx(i) = 0
-            end do
-            return
-        end if
-
-        ! 3D Cartesian Processor Topology
-        if (n > 0) then
-
-            if (p > 0) then
-
-                if (cyl_coord .and. p > 0) then
-                    ! Implement pencil processor blocking if using cylindrical coordinates so
-                    ! that all cells in azimuthal direction are stored on a single processor.
-                    ! This is necessary for efficient application of Fourier filter near axis.
-
-                    ! Initial values of the processor factorization optimization
-                    num_procs_x = 1
-                    num_procs_y = num_procs
-                    num_procs_z = 1
-                    ierr = -1
-
-                    ! Computing minimization variable for these initial values
-                    tmp_num_procs_x = num_procs_x
-                    tmp_num_procs_y = num_procs_y
-                    tmp_num_procs_z = num_procs_z
-                    fct_min = 10._wp*abs((m + 1)/tmp_num_procs_x &
-                                         - (n + 1)/tmp_num_procs_y)
-
-                    ! Searching for optimal computational domain distribution
-                    do i = 1, num_procs
-
-                        if (mod(num_procs, i) == 0 &
-                            .and. &
-                            (m + 1)/i >= num_stcls_min*weno_order) then
-
-                            tmp_num_procs_x = i
-                            tmp_num_procs_y = num_procs/i
-
-                            if (fct_min >= abs((m + 1)/tmp_num_procs_x &
-                                               - (n + 1)/tmp_num_procs_y) &
-                                .and. &
-                                (n + 1)/tmp_num_procs_y &
-                                >= &
-                                num_stcls_min*weno_order) then
-
-                                num_procs_x = i
-                                num_procs_y = num_procs/i
-                                fct_min = abs((m + 1)/tmp_num_procs_x &
-                                              - (n + 1)/tmp_num_procs_y)
-                                ierr = 0
-
-                            end if
-
-                        end if
-
-                    end do
-
-                else
-
-                    ! Initial estimate of optimal processor topology
-                    num_procs_x = 1
-                    num_procs_y = 1
-                    num_procs_z = num_procs
-                    ierr = -1
-
-                    ! Benchmarking the quality of this initial guess
-                    tmp_num_procs_x = num_procs_x
-                    tmp_num_procs_y = num_procs_y
-                    tmp_num_procs_z = num_procs_z
-                    fct_min = 10._wp*abs((m + 1)/tmp_num_procs_x &
-                                         - (n + 1)/tmp_num_procs_y) &
-                              + 10._wp*abs((n + 1)/tmp_num_procs_y &
-                                           - (p + 1)/tmp_num_procs_z)
-
-                    ! Optimization of the initial processor topology
-                    do i = 1, num_procs
-
-                        if (mod(num_procs, i) == 0 &
-                            .and. &
-                            (m + 1)/i >= num_stcls_min*weno_order) then
-
-                            do j = 1, num_procs/i
-
-                                if (mod(num_procs/i, j) == 0 &
-                                    .and. &
-                                    (n + 1)/j >= num_stcls_min*weno_order) then
-
-                                    tmp_num_procs_x = i
-                                    tmp_num_procs_y = j
-                                    tmp_num_procs_z = num_procs/(i*j)
-
-                                    if (fct_min >= abs((m + 1)/tmp_num_procs_x &
-                                                       - (n + 1)/tmp_num_procs_y) &
-                                        + abs((n + 1)/tmp_num_procs_y &
-                                              - (p + 1)/tmp_num_procs_z) &
-                                        .and. &
-                                        (p + 1)/tmp_num_procs_z &
-                                        >= &
-                                        num_stcls_min*weno_order) &
-                                        then
-
-                                        num_procs_x = i
-                                        num_procs_y = j
-                                        num_procs_z = num_procs/(i*j)
-                                        fct_min = abs((m + 1)/tmp_num_procs_x &
-                                                      - (n + 1)/tmp_num_procs_y) &
-                                                  + abs((n + 1)/tmp_num_procs_y &
-                                                        - (p + 1)/tmp_num_procs_z)
-                                        ierr = 0
-
-                                    end if
-
-                                end if
-
-                            end do
-
-                        end if
-
-                    end do
-
-                end if
-
-                ! Verifying that a valid decomposition of the computational
-                ! domain has been established. If not, the simulation exits.
-                if (proc_rank == 0 .and. ierr == -1) then
-                    call s_mpi_abort('Unsupported combination of values '// &
-                                     'of num_procs, m, n, p and '// &
-                                     'weno_order. Exiting.')
-                end if
-
-                ! Creating new communicator using the Cartesian topology
-                call MPI_CART_CREATE(MPI_COMM_WORLD, 3, (/num_procs_x, &
-                                                          num_procs_y, num_procs_z/), &
-                                     (/.true., .true., .true./), &
-                                     .false., MPI_COMM_CART, ierr)
-
-                ! Finding the Cartesian coordinates of the local process
-                call MPI_CART_COORDS(MPI_COMM_CART, proc_rank, 3, &
-                                     proc_coords, ierr)
-                ! END: 3D Cartesian Processor Topology
-
-                ! Global Parameters for z-direction
-
-                ! Number of remaining cells
-                rem_cells = mod(p + 1, num_procs_z)
-
-                ! Optimal number of cells per processor
-                p = (p + 1)/num_procs_z - 1
-
-                ! Distributing the remaining cells
-                do i = 1, rem_cells
-                    if (proc_coords(3) == i - 1) then
-                        p = p + 1; exit
-                    end if
-                end do
-
-                ! Boundary condition at the beginning
-                if (proc_coords(3) > 0 .or. (bc_z%beg == BC_PERIODIC .and. num_procs_z > 1)) then
-                    proc_coords(3) = proc_coords(3) - 1
-                    call MPI_CART_RANK(MPI_COMM_CART, proc_coords, &
-                                       bc_z%beg, ierr)
-                    proc_coords(3) = proc_coords(3) + 1
-                end if
-
-                ! Boundary condition at the end
-                if (proc_coords(3) < num_procs_z - 1 .or. (bc_z%end == BC_PERIODIC .and. num_procs_z > 1)) then
-                    proc_coords(3) = proc_coords(3) + 1
-                    call MPI_CART_RANK(MPI_COMM_CART, proc_coords, &
-                                       bc_z%end, ierr)
-                    proc_coords(3) = proc_coords(3) - 1
-                end if
-
-                if (parallel_io) then
-                    if (proc_coords(3) < rem_cells) then
-                        start_idx(3) = (p + 1)*proc_coords(3)
-                    else
-                        start_idx(3) = (p + 1)*proc_coords(3) + rem_cells
-                    end if
-                end if
-
-                ! 2D Cartesian Processor Topology
-            else
-
-                ! Initial estimate of optimal processor topology
-                num_procs_x = 1
-                num_procs_y = num_procs
-                ierr = -1
-
-                ! Benchmarking the quality of this initial guess
-                tmp_num_procs_x = num_procs_x
-                tmp_num_procs_y = num_procs_y
-                fct_min = 10._wp*abs((m + 1)/tmp_num_procs_x &
-                                     - (n + 1)/tmp_num_procs_y)
-
-                ! Optimization of the initial processor topology
-                do i = 1, num_procs
-
-                    if (mod(num_procs, i) == 0 &
-                        .and. &
-                        (m + 1)/i >= num_stcls_min*weno_order) then
-
-                        tmp_num_procs_x = i
-                        tmp_num_procs_y = num_procs/i
-
-                        if (fct_min >= abs((m + 1)/tmp_num_procs_x &
-                                           - (n + 1)/tmp_num_procs_y) &
-                            .and. &
-                            (n + 1)/tmp_num_procs_y &
-                            >= &
-                            num_stcls_min*weno_order) then
-
-                            num_procs_x = i
-                            num_procs_y = num_procs/i
-                            fct_min = abs((m + 1)/tmp_num_procs_x &
-                                          - (n + 1)/tmp_num_procs_y)
-                            ierr = 0
-
-                        end if
-
-                    end if
-
-                end do
-
-                ! Verifying that a valid decomposition of the computational
-                ! domain has been established. If not, the simulation exits.
-                if (proc_rank == 0 .and. ierr == -1) then
-                    call s_mpi_abort('Unsupported combination of values '// &
-                                     'of num_procs, m, n and '// &
-                                     'weno_order. Exiting.')
-                end if
-
-                ! Creating new communicator using the Cartesian topology
-                call MPI_CART_CREATE(MPI_COMM_WORLD, 2, (/num_procs_x, &
-                                                          num_procs_y/), (/.true., &
-                                                                           .true./), .false., MPI_COMM_CART, &
-                                     ierr)
-
-                ! Finding the Cartesian coordinates of the local process
-                call MPI_CART_COORDS(MPI_COMM_CART, proc_rank, 2, &
-                                     proc_coords, ierr)
-
-            end if
-            ! END: 2D Cartesian Processor Topology
-
-            ! Global Parameters for y-direction
-
-            ! Number of remaining cells
-            rem_cells = mod(n + 1, num_procs_y)
-
-            ! Optimal number of cells per processor
-            n = (n + 1)/num_procs_y - 1
-
-            ! Distributing the remaining cells
-            do i = 1, rem_cells
-                if (proc_coords(2) == i - 1) then
-                    n = n + 1; exit
-                end if
-            end do
-
-            ! Boundary condition at the beginning
-            if (proc_coords(2) > 0 .or. (bc_y%beg == BC_PERIODIC .and. num_procs_y > 1)) then
-                proc_coords(2) = proc_coords(2) - 1
-                call MPI_CART_RANK(MPI_COMM_CART, proc_coords, &
-                                   bc_y%beg, ierr)
-                proc_coords(2) = proc_coords(2) + 1
-            end if
-
-            ! Boundary condition at the end
-            if (proc_coords(2) < num_procs_y - 1 .or. (bc_y%end == BC_PERIODIC .and. num_procs_y > 1)) then
-                proc_coords(2) = proc_coords(2) + 1
-                call MPI_CART_RANK(MPI_COMM_CART, proc_coords, &
-                                   bc_y%end, ierr)
-                proc_coords(2) = proc_coords(2) - 1
-            end if
-
-            if (parallel_io) then
-                if (proc_coords(2) < rem_cells) then
-                    start_idx(2) = (n + 1)*proc_coords(2)
-                else
-                    start_idx(2) = (n + 1)*proc_coords(2) + rem_cells
-                end if
-            end if
-
-            ! 1D Cartesian Processor Topology
-        else
-
-            ! Optimal processor topology
-            num_procs_x = num_procs
-
-            ! Creating new communicator using the Cartesian topology
-            call MPI_CART_CREATE(MPI_COMM_WORLD, 1, (/num_procs_x/), &
-                                 (/.true./), .false., MPI_COMM_CART, &
-                                 ierr)
-
-            ! Finding the Cartesian coordinates of the local process
-            call MPI_CART_COORDS(MPI_COMM_CART, proc_rank, 1, &
-                                 proc_coords, ierr)
-
-        end if
-
-        ! Global Parameters for x-direction
-
-        ! Number of remaining cells
-        rem_cells = mod(m + 1, num_procs_x)
-
-        ! Optimal number of cells per processor
-        m = (m + 1)/num_procs_x - 1
-
-        ! Distributing the remaining cells
-        do i = 1, rem_cells
-            if (proc_coords(1) == i - 1) then
-                m = m + 1; exit
-            end if
-        end do
-
-        ! Boundary condition at the beginning
-        if (proc_coords(1) > 0 .or. (bc_x%beg == BC_PERIODIC .and. num_procs_x > 1)) then
-            proc_coords(1) = proc_coords(1) - 1
-            call MPI_CART_RANK(MPI_COMM_CART, proc_coords, bc_x%beg, ierr)
-            proc_coords(1) = proc_coords(1) + 1
-        end if
-
-        ! Boundary condition at the end
-        if (proc_coords(1) < num_procs_x - 1 .or. (bc_x%end == BC_PERIODIC .and. num_procs_x > 1)) then
-            proc_coords(1) = proc_coords(1) + 1
-            call MPI_CART_RANK(MPI_COMM_CART, proc_coords, bc_x%end, ierr)
-            proc_coords(1) = proc_coords(1) - 1
-        end if
-
-        if (parallel_io) then
-            if (proc_coords(1) < rem_cells) then
-                start_idx(1) = (m + 1)*proc_coords(1)
-            else
-                start_idx(1) = (m + 1)*proc_coords(1) + rem_cells
-            end if
-        end if
-
-#endif
-
-    end subroutine s_mpi_decompose_computational_domain
-
     !>  The goal of this procedure is to populate the buffers of
-        !!      the grid variables by communicating with the neighboring
-        !!      processors. Note that only the buffers of the cell-width
-        !!      distributions are handled in such a way. This is because
-        !!      the buffers of cell-boundary locations may be calculated
-        !!      directly from those of the cell-width distributions.
-        !!  @param mpi_dir MPI communication coordinate direction
-        !!  @param pbc_loc Processor boundary condition (PBC) location
-    subroutine s_mpi_sendrecv_grid_variables_buffers(mpi_dir, pbc_loc)
-
-        integer, intent(in) :: mpi_dir
-        integer, intent(in) :: pbc_loc
-
-        integer :: dst_proc(1:3)
-
-#ifdef MFC_MPI
-
-        ! MPI Communication in x-direction
-        if (mpi_dir == 1) then
-
-            if (pbc_loc == -1) then      ! PBC at the beginning
-
-                if (bc_x%end >= 0) then      ! PBC at the beginning and end
-
-                    ! Send/receive buffer to/from bc_x%end/bc_x%beg
-                    call MPI_SENDRECV( &
-                        dx(m - buff_size + 1), buff_size, &
-                        mpi_p, bc_x%end, 0, &
-                        dx(-buff_size), buff_size, &
-                        mpi_p, bc_x%beg, 0, &
-                        MPI_COMM_WORLD, MPI_STATUS_IGNORE, ierr)
-
-                else                        ! PBC at the beginning only
-
-                    ! Send/receive buffer to/from bc_x%beg/bc_x%beg
-                    call MPI_SENDRECV( &
-                        dx(0), buff_size, &
-                        mpi_p, bc_x%beg, 1, &
-                        dx(-buff_size), buff_size, &
-                        mpi_p, bc_x%beg, 0, &
-                        MPI_COMM_WORLD, MPI_STATUS_IGNORE, ierr)
-
-                end if
-
-            else                        ! PBC at the end
-
-                if (bc_x%beg >= 0) then      ! PBC at the end and beginning
-
-                    ! Send/receive buffer to/from bc_x%beg/bc_x%end
-                    call MPI_SENDRECV( &
-                        dx(0), buff_size, &
-                        mpi_p, bc_x%beg, 1, &
-                        dx(m + 1), buff_size, &
-                        mpi_p, bc_x%end, 1, &
-                        MPI_COMM_WORLD, MPI_STATUS_IGNORE, ierr)
-
-                else                        ! PBC at the end only
-
-                    ! Send/receive buffer to/from bc_x%end/bc_x%end
-                    call MPI_SENDRECV( &
-                        dx(m - buff_size + 1), buff_size, &
-                        mpi_p, bc_x%end, 0, &
-                        dx(m + 1), buff_size, &
-                        mpi_p, bc_x%end, 1, &
-                        MPI_COMM_WORLD, MPI_STATUS_IGNORE, ierr)
-
-                end if
-
-            end if
-            ! END: MPI Communication in x-direction
-
-            ! MPI Communication in y-direction
-        elseif (mpi_dir == 2) then
-
-            if (pbc_loc == -1) then      ! PBC at the beginning
-
-                if (bc_y%end >= 0) then      ! PBC at the beginning and end
-
-                    ! Send/receive buffer to/from bc_y%end/bc_y%beg
-                    call MPI_SENDRECV( &
-                        dy(n - buff_size + 1), buff_size, &
-                        mpi_p, bc_y%end, 0, &
-                        dy(-buff_size), buff_size, &
-                        mpi_p, bc_y%beg, 0, &
-                        MPI_COMM_WORLD, MPI_STATUS_IGNORE, ierr)
-
-                else                        ! PBC at the beginning only
-
-                    ! Send/receive buffer to/from bc_y%beg/bc_y%beg
-                    call MPI_SENDRECV( &
-                        dy(0), buff_size, &
-                        mpi_p, bc_y%beg, 1, &
-                        dy(-buff_size), buff_size, &
-                        mpi_p, bc_y%beg, 0, &
-                        MPI_COMM_WORLD, MPI_STATUS_IGNORE, ierr)
-
-                end if
-
-            else                        ! PBC at the end
-
-                if (bc_y%beg >= 0) then      ! PBC at the end and beginning
-
-                    ! Send/receive buffer to/from bc_y%beg/bc_y%end
-                    call MPI_SENDRECV( &
-                        dy(0), buff_size, &
-                        mpi_p, bc_y%beg, 1, &
-                        dy(n + 1), buff_size, &
-                        mpi_p, bc_y%end, 1, &
-                        MPI_COMM_WORLD, MPI_STATUS_IGNORE, ierr)
-
-                else                        ! PBC at the end only
-
-                    ! Send/receive buffer to/from bc_y%end/bc_y%end
-                    call MPI_SENDRECV( &
-                        dy(n - buff_size + 1), buff_size, &
-                        mpi_p, bc_y%end, 0, &
-                        dy(n + 1), buff_size, &
-                        mpi_p, bc_y%end, 1, &
-                        MPI_COMM_WORLD, MPI_STATUS_IGNORE, ierr)
-
-                end if
-
-            end if
-            ! END: MPI Communication in y-direction
-
-            ! MPI Communication in z-direction
-        else
-
-            if (pbc_loc == -1) then      ! PBC at the beginning
-
-                if (bc_z%end >= 0) then      ! PBC at the beginning and end
-
-                    ! Send/receive buffer to/from bc_z%end/bc_z%beg
-                    call MPI_SENDRECV( &
-                        dz(p - buff_size + 1), buff_size, &
-                        mpi_p, bc_z%end, 0, &
-                        dz(-buff_size), buff_size, &
-                        mpi_p, bc_z%beg, 0, &
-                        MPI_COMM_WORLD, MPI_STATUS_IGNORE, ierr)
-
-                else                        ! PBC at the beginning only
-
-                    ! Send/receive buffer to/from bc_z%beg/bc_z%beg
-                    call MPI_SENDRECV( &
-                        dz(0), buff_size, &
-                        mpi_p, bc_z%beg, 1, &
-                        dz(-buff_size), buff_size, &
-                        mpi_p, bc_z%beg, 0, &
-                        MPI_COMM_WORLD, MPI_STATUS_IGNORE, ierr)
-
-                end if
-
-            else                        ! PBC at the end
-
-                if (bc_z%beg >= 0) then      ! PBC at the end and beginning
-
-                    ! Send/receive buffer to/from bc_z%beg/bc_z%end
-                    call MPI_SENDRECV( &
-                        dz(0), buff_size, &
-                        mpi_p, bc_z%beg, 1, &
-                        dz(p + 1), buff_size, &
-                        mpi_p, bc_z%end, 1, &
-                        MPI_COMM_WORLD, MPI_STATUS_IGNORE, ierr)
-
-                else                        ! PBC at the end only
-
-                    ! Send/receive buffer to/from bc_z%end/bc_z%end
-                    call MPI_SENDRECV( &
-                        dz(p - buff_size + 1), buff_size, &
-                        mpi_p, bc_z%end, 0, &
-                        dz(p + 1), buff_size, &
-                        mpi_p, bc_z%end, 1, &
-                        MPI_COMM_WORLD, MPI_STATUS_IGNORE, ierr)
-
-                end if
-
-            end if
-
-        end if
-        ! END: MPI Communication in z-direction
-
-#endif
-
-    end subroutine s_mpi_sendrecv_grid_variables_buffers
-
-    !>  The goal of this procedure is to populate the buffers of
->>>>>>> 8230af18
         !!      the cell-average conservative variables by communicating
         !!      with the neighboring processors.
     subroutine s_mpi_sendrecv_ib_buffers(ib_markers, gp_layers)
@@ -1636,7 +1071,6 @@
 #endif
     end subroutine s_mpi_send_random_number
 
-<<<<<<< HEAD
     subroutine s_finalize_mpi_proxy_module()
 
         if (ib) then
@@ -1645,6 +1079,4 @@
 
     end subroutine s_finalize_mpi_proxy_module
 
-=======
->>>>>>> 8230af18
 end module m_mpi_proxy