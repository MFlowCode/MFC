!>
!! @file m_mpi_proxy.f90
!! @brief Contains module m_mpi_proxy

#:include 'case.fpp'
#:include 'macros.fpp'

!> @brief The module serves as a proxy to the parameters and subroutines
!!          available in the MPI implementation's MPI module. Specifically,
!!          the purpose of the proxy is to harness basic MPI commands into
!!          more complicated procedures as to accomplish the communication
!!          goals for the simulation.
module m_mpi_proxy

    ! Dependencies =============================================================
#ifdef MFC_MPI
    use mpi                    !< Message passing interface (MPI) module
#endif

    use m_helper_basic         !< Functions to compare floating point numbers

    use m_helper

    use m_derived_types        !< Definitions of the derived types

    use m_global_parameters    !< Definitions of the global parameters

    use m_mpi_common

    use m_nvtx

    use ieee_arithmetic
    ! ==========================================================================

    implicit none

    real(wp), private, allocatable, dimension(:), target :: q_cons_buff_send !<
    !! This variable is utilized to pack and send the buffer of the cell-average
    !! conservative variables, for a single computational domain boundary at the
    !! time, to the relevant neighboring processor.

    real(wp), private, allocatable, dimension(:), target :: q_cons_buff_recv !<
    !! q_cons_buff_recv is utilized to receive and unpack the buffer of the cell-
    !! average conservative variables, for a single computational domain boundary
    !! at the time, from the relevant neighboring processor.

    real(wp), private, allocatable, dimension(:), target :: c_divs_buff_send !<
    !! c_divs_buff_send is utilized to send and unpack the buffer of the cell-
    !! centered color function derivatives, for a single computational domain
    !! boundary at the time, to the the relevant neighboring processor

    real(wp), private, allocatable, dimension(:), target :: c_divs_buff_recv
    !! c_divs_buff_recv is utilized to receiver and unpack the buffer of the cell-
    !! centered color function derivatives, for a single computational domain
    !! boundary at the time, from the relevant neighboring processor

    integer, private, allocatable, dimension(:), target :: ib_buff_send !<
    !! This variable is utilized to pack and send the buffer of the immersed
    !! boundary markers, for a single computational domain boundary at the
    !! time, to the relevant neighboring processor.

    integer, private, allocatable, dimension(:), target :: ib_buff_recv !<
    !! q_cons_buff_recv is utilized to receive and unpack the buffer of the
    !! immersed boundary markers, for a single computational domain boundary
    !! at the time, from the relevant neighboring processor.

    !$acc declare create(q_cons_buff_send, q_cons_buff_recv)
    !$acc declare create( ib_buff_send, ib_buff_recv)
    !$acc declare create(c_divs_buff_send, c_divs_buff_recv)

    !> @name Generic flags used to identify and report MPI errors
    !> @{
    integer, private :: err_code, ierr, v_size
    !> @}
    !$acc declare create(v_size)

    integer :: nVars !< nVars for surface tension communication
    !$acc declare create(nVars)

contains

    !> The computation of parameters, the allocation of memory,
        !!      the association of pointers and/or the execution of any
        !!      other procedures that are necessary to setup the module.
    subroutine s_initialize_mpi_proxy_module

#ifdef MFC_MPI

        ! Allocating q_cons_buff_send/recv and ib_buff_send/recv. Please note that
        ! for the sake of simplicity, both variables are provided sufficient
        ! storage to hold the largest buffer in the computational domain.

        if (qbmm .and. .not. polytropic) then
            if (n > 0) then
                if (p > 0) then
                    @:ALLOCATE(q_cons_buff_send(0:-1 + buff_size*(sys_size + 2*nb*4)* &
                                             & (m + 2*buff_size + 1)* &
                                             & (n + 2*buff_size + 1)* &
                                             & (p + 2*buff_size + 1)/ &
                                             & (min(m, n, p) + 2*buff_size + 1)))
                else
                    @:ALLOCATE(q_cons_buff_send(0:-1 + buff_size*(sys_size + 2*nb*4)* &
                                             & (max(m, n) + 2*buff_size + 1)))
                end if
            else
                @:ALLOCATE(q_cons_buff_send(0:-1 + buff_size*(sys_size + 2*nb*4)))
            end if

            @:ALLOCATE(q_cons_buff_recv(0:ubound(q_cons_buff_send, 1)))

            v_size = sys_size + 2*nb*4
        else

            if (n > 0) then
                if (p > 0) then
                    @:ALLOCATE(q_cons_buff_send(0:-1 + buff_size*sys_size* &
                                             & (m + 2*buff_size + 1)* &
                                             & (n + 2*buff_size + 1)* &
                                             & (p + 2*buff_size + 1)/ &
                                             & (min(m, n, p) + 2*buff_size + 1)))
                else
                    @:ALLOCATE(q_cons_buff_send(0:-1 + buff_size*sys_size* &
                                             & (max(m, n) + 2*buff_size + 1)))
                end if
            else
                @:ALLOCATE(q_cons_buff_send(0:-1 + buff_size*sys_size))
            end if

            @:ALLOCATE(q_cons_buff_recv(0:ubound(q_cons_buff_send, 1)))

            v_size = sys_size

        end if

        if (surface_tension) then
            nVars = num_dims + 1
            if (n > 0) then
                if (p > 0) then
                    @:ALLOCATE(c_divs_buff_send(0:-1 + buff_size*(num_dims+1)* &
                                             & (m + 2*buff_size + 1)* &
                                             & (n + 2*buff_size + 1)* &
                                             & (p + 2*buff_size + 1)/ &
                                             & (min(m, n, p) + 2*buff_size + 1)))
                else
                    @:ALLOCATE(c_divs_buff_send(0:-1 + buff_size*(num_dims+1)* &
                                             & (max(m, n) + 2*buff_size + 1)))
                end if
            else
                @:ALLOCATE(c_divs_buff_send(0:-1 + buff_size*(num_dims+1)))
            end if

            @:ALLOCATE(c_divs_buff_recv(0:ubound(c_divs_buff_send, 1)))
        end if
        !$acc update device(v_size, nVars)

#endif

    end subroutine s_initialize_mpi_proxy_module

    !>  Since only the processor with rank 0 reads and verifies
        !!      the consistency of user inputs, these are initially not
        !!      available to the other processors. Then, the purpose of
        !!      this subroutine is to distribute the user inputs to the
        !!      remaining processors in the communicator.
    subroutine s_mpi_bcast_user_inputs() ! ---------------------------------

#ifdef MFC_MPI

        integer :: i, j !< Generic loop iterator

        call MPI_BCAST(case_dir, len(case_dir), MPI_CHARACTER, 0, MPI_COMM_WORLD, ierr)

        #:for VAR in ['k_x', 'k_y', 'k_z', 'w_x', 'w_y', 'w_z', 'p_x', 'p_y', &
            & 'p_z', 'g_x', 'g_y', 'g_z']
            call MPI_BCAST(${VAR}$, 1, mpi_p, 0, MPI_COMM_WORLD, ierr)
        #:endfor

        #:for VAR in ['t_step_old', 'm', 'n', 'p', 'm_glb', 'n_glb', 'p_glb',  &
            & 't_step_start','t_step_stop','t_step_save','t_step_print',       &
            & 'model_eqns','time_stepper', 'riemann_solver', 'low_Mach',       &
            & 'wave_speeds', 'avg_state', 'precision', 'bc_x%beg', 'bc_x%end', &
            & 'bc_y%beg', 'bc_y%end', 'bc_z%beg', 'bc_z%end',  'fd_order',     &
            & 'num_probes', 'num_integrals', 'bubble_model', 'thermal',        &
            & 'R0_type', 'num_source', 'relax_model', 'num_ibs', 'n_start'       ]
            call MPI_BCAST(${VAR}$, 1, MPI_INTEGER, 0, MPI_COMM_WORLD, ierr)
        #:endfor

        #:for VAR in [ 'run_time_info','cyl_coord', 'mpp_lim',     &
            &  'mp_weno', 'rdma_mpi', 'weno_flat', 'riemann_flat', &
            & 'weno_Re_flux', 'alt_soundspeed', 'null_weights', 'mixture_err',   &
            & 'parallel_io', 'hypoelasticity', 'bubbles_euler', 'polytropic',    &
            & 'polydisperse', 'qbmm', 'acoustic_source', 'probe_wrt', 'integral_wrt',   &
            & 'prim_vars_wrt', 'weno_avg', 'file_per_process', 'relax',          &
            & 'adv_n', 'adap_dt', 'ib', 'bodyForces', 'bf_x', 'bf_y', 'bf_z',    &
            & 'bc_x%grcbc_in', 'bc_x%grcbc_out', 'bc_x%grcbc_vel_out',          &
            & 'bc_y%grcbc_in', 'bc_y%grcbc_out', 'bc_y%grcbc_vel_out',          &
            & 'bc_z%grcbc_in', 'bc_z%grcbc_out', 'bc_z%grcbc_vel_out',          &
            & 'cfl_adap_dt', 'cfl_const_dt', 'cfl_dt', 'surface_tension',        &
<<<<<<< HEAD
            & 'viscous', 'shear_stress', 'bulk_stress',                          &
            & 'hyperelasticity', 'bubbles_lagrange', 'rkck_adap_dt' ]
=======
            & 'viscous', 'shear_stress', 'bulk_stress', 'bubbles_lagrange',     &
            & 'hyperelasticity', 'rkck_adap_dt' ]
>>>>>>> d5819499
            call MPI_BCAST(${VAR}$, 1, MPI_LOGICAL, 0, MPI_COMM_WORLD, ierr)
        #:endfor

        if (chemistry) then
            #:for VAR in [ 'diffusion', 'reactions' ]
                call MPI_BCAST(chem_params%${VAR}$, 1, MPI_LOGICAL, 0, MPI_COMM_WORLD, ierr)
            #:endfor

            #:for VAR in [ 'gamma_method' ]
                call MPI_BCAST(chem_params%${VAR}$, 1, MPI_INTEGER, 0, MPI_COMM_WORLD, ierr)
            #:endfor
        end if

        if (bubbles_lagrange) then
            #:for VAR in [ 'heatTransfer_model', 'massTransfer_model', 'pressure_corrector', &
                & 'write_bubbles', 'write_bubbles_stats']
                call MPI_BCAST(lag_params%${VAR}$, 1, MPI_LOGICAL, 0, MPI_COMM_WORLD, ierr)
            #:endfor

            #:for VAR in ['solver_approach', 'cluster_type', 'smooth_type', 'nBubs_glb']
                call MPI_BCAST(lag_params%${VAR}$, 1, MPI_INTEGER, 0, MPI_COMM_WORLD, ierr)
            #:endfor

            #:for VAR in [ 'c0', 'rho0', 'T0', 'x0', 'diffcoefvap', 'epsilonb','charwidth', &
                & 'valmaxvoid', 'Thost']
                call MPI_BCAST(lag_params%${VAR}$, 1, mpi_p, 0, MPI_COMM_WORLD, ierr)
            #:endfor
        end if

        #:for VAR in [ 'dt','weno_eps','teno_CT','pref','rhoref','R0ref','Web','Ca', 'sigma', &
            & 'Re_inv', 'poly_sigma', 'palpha_eps', 'ptgalpha_eps', 'pi_fac',    &
            & 'bc_x%vb1','bc_x%vb2','bc_x%vb3','bc_x%ve1','bc_x%ve2','bc_x%ve2', &
            & 'bc_y%vb1','bc_y%vb2','bc_y%vb3','bc_y%ve1','bc_y%ve2','bc_y%ve3', &
            & 'bc_z%vb1','bc_z%vb2','bc_z%vb3','bc_z%ve1','bc_z%ve2','bc_z%ve3', &
            & 'bc_x%pres_in','bc_x%pres_out','bc_y%pres_in','bc_y%pres_out', 'bc_z%pres_in','bc_z%pres_out', &
            & 'x_domain%beg', 'x_domain%end', 'y_domain%beg', 'y_domain%end',    &
            & 'z_domain%beg', 'z_domain%end', 'x_a', 'x_b', 'y_a', 'y_b', 'z_a', &
<<<<<<< HEAD
            & 'z_b', 't_stop', 't_save', 'cfl_target', 'rkck_tolerance' ]
            call MPI_BCAST(${VAR}$, 1, MPI_DOUBLE_PRECISION, 0, MPI_COMM_WORLD, ierr)
=======
            & 'z_b', 't_stop', 't_save', 'cfl_target', 'rkck_tolerance']
            call MPI_BCAST(${VAR}$, 1, mpi_p, 0, MPI_COMM_WORLD, ierr)
>>>>>>> d5819499
        #:endfor

        do i = 1, 3
            #:for VAR in [ 'bc_x%vel_in', 'bc_x%vel_out', 'bc_y%vel_in', 'bc_y%vel_out',  &
                & 'bc_z%vel_in', 'bc_z%vel_out']
                call MPI_BCAST(${VAR}$ (i), 1, MPI_DOUBLE_PRECISION, 0, MPI_COMM_WORLD, ierr)
            #:endfor
        end do

        #:if not MFC_CASE_OPTIMIZATION
            call MPI_BCAST(mapped_weno, 1, MPI_LOGICAL, 0, MPI_COMM_WORLD, ierr)
            call MPI_BCAST(wenoz, 1, MPI_LOGICAL, 0, MPI_COMM_WORLD, ierr)
            call MPI_BCAST(teno, 1, MPI_LOGICAL, 0, MPI_COMM_WORLD, ierr)
            call MPI_BCAST(weno_order, 1, MPI_INTEGER, 0, MPI_COMM_WORLD, ierr)
            call MPI_BCAST(nb, 1, MPI_INTEGER, 0, MPI_COMM_WORLD, ierr)
            call MPI_BCAST(num_fluids, 1, MPI_INTEGER, 0, MPI_COMM_WORLD, ierr)
            call MPI_BCAST(wenoz_q, 1, mpi_p, 0, MPI_COMM_WORLD, ierr)
        #:endif

        do i = 1, num_fluids_max
            #:for VAR in [ 'gamma','pi_inf','mul0','ss','pv','gamma_v','M_v',  &
                & 'mu_v','k_v', 'cp_v','G', 'cv', 'qv', 'qvp' ]
                call MPI_BCAST(fluid_pp(i)%${VAR}$, 1, mpi_p, 0, MPI_COMM_WORLD, ierr)
            #:endfor
            call MPI_BCAST(fluid_pp(i)%Re(1), 2, mpi_p, 0, MPI_COMM_WORLD, ierr)
        end do

        do i = 1, num_fluids_max
            #:for VAR in ['bc_x%alpha_rho_in','bc_x%alpha_in','bc_y%alpha_rho_in','bc_y%alpha_in','bc_z%alpha_rho_in','bc_z%alpha_in']
                call MPI_BCAST(${VAR}$ (i), 1, MPI_DOUBLE_PRECISION, 0, MPI_COMM_WORLD, ierr)
            #:endfor
        end do

        do i = 1, num_ibs
            #:for VAR in [ 'radius', 'length_x', 'length_y', &
                & 'x_centroid', 'y_centroid', 'c', 'm', 'p', 't', 'theta', 'slip' ]
                call MPI_BCAST(patch_ib(i)%${VAR}$, 1, mpi_p, 0, MPI_COMM_WORLD, ierr)
            #:endfor
            call MPI_BCAST(patch_ib(i)%geometry, 2, MPI_INTEGER, 0, MPI_COMM_WORLD, ierr)
        end do

        do j = 1, num_probes_max
            do i = 1, 3
                call MPI_BCAST(acoustic(j)%loc(i), 1, mpi_p, 0, MPI_COMM_WORLD, ierr)
            end do

            call MPI_BCAST(acoustic(j)%dipole, 1, MPI_LOGICAL, 0, MPI_COMM_WORLD, ierr)

            #:for VAR in [ 'pulse', 'support', 'num_elements', 'element_on', 'bb_num_freq' ]
                call MPI_BCAST(acoustic(j)%${VAR}$, 1, MPI_INTEGER, 0, MPI_COMM_WORLD, ierr)
            #:endfor

            #:for VAR in [ 'mag', 'length', 'height', &
                'wavelength', 'frequency', 'gauss_sigma_dist', 'gauss_sigma_time', &
                'npulse', 'dir', 'delay', 'foc_length', 'aperture', &
                'element_spacing_angle', 'element_polygon_ratio', 'rotate_angle', &
                'bb_bandwidth', 'bb_lowest_freq' ]
                call MPI_BCAST(acoustic(j)%${VAR}$, 1, mpi_p, 0, MPI_COMM_WORLD, ierr)
            #:endfor

            #:for VAR in [ 'x','y','z' ]
                call MPI_BCAST(probe(j)%${VAR}$, 1, mpi_p, 0, MPI_COMM_WORLD, ierr)
            #:endfor

            #:for VAR in [ 'xmin', 'xmax', 'ymin', 'ymax', 'zmin', 'zmax' ]
                call MPI_BCAST(integral(j)%${VAR}$, 1, mpi_p, 0, MPI_COMM_WORLD, ierr)
            #:endfor
        end do

#endif

    end subroutine s_mpi_bcast_user_inputs

    !>  The purpose of this procedure is to optimally decompose
        !!      the computational domain among the available processors.
        !!      This is performed by attempting to award each processor,
        !!      in each of the coordinate directions, approximately the
        !!      same number of cells, and then recomputing the affected
        !!      global parameters.
    subroutine s_mpi_decompose_computational_domain

#ifdef MFC_MPI

        integer :: num_procs_x, num_procs_y, num_procs_z !<
            !! Optimal number of processors in the x-, y- and z-directions

        real(wp) :: tmp_num_procs_x, tmp_num_procs_y, tmp_num_procs_z !<
            !! Non-optimal number of processors in the x-, y- and z-directions

        real(wp) :: fct_min !<
            !! Processor factorization (fct) minimization parameter

        integer :: MPI_COMM_CART !<
            !! Cartesian processor topology communicator

        integer :: rem_cells !<
            !! Remaining number of cells, in a particular coordinate direction,
            !! after the majority is divided up among the available processors

        integer :: i, j !< Generic loop iterators

        if (num_procs == 1 .and. parallel_io) then
            do i = 1, num_dims
                start_idx(i) = 0
            end do
            return
        end if

        ! 3D Cartesian Processor Topology ==================================
        if (n > 0) then

            if (p > 0) then

                if (cyl_coord .and. p > 0) then
                    ! Implement pencil processor blocking if using cylindrical coordinates so
                    ! that all cells in azimuthal direction are stored on a single processor.
                    ! This is necessary for efficient application of Fourier filter near axis.

                    ! Initial values of the processor factorization optimization
                    num_procs_x = 1
                    num_procs_y = num_procs
                    num_procs_z = 1
                    ierr = -1

                    ! Computing minimization variable for these initial values
                    tmp_num_procs_x = num_procs_x
                    tmp_num_procs_y = num_procs_y
                    tmp_num_procs_z = num_procs_z
                    fct_min = 10._wp*abs((m + 1)/tmp_num_procs_x &
                                         - (n + 1)/tmp_num_procs_y)

                    ! Searching for optimal computational domain distribution
                    do i = 1, num_procs

                        if (mod(num_procs, i) == 0 &
                            .and. &
                            (m + 1)/i >= num_stcls_min*weno_order) then

                            tmp_num_procs_x = i
                            tmp_num_procs_y = num_procs/i

                            if (fct_min >= abs((m + 1)/tmp_num_procs_x &
                                               - (n + 1)/tmp_num_procs_y) &
                                .and. &
                                (n + 1)/tmp_num_procs_y &
                                >= &
                                num_stcls_min*weno_order) then

                                num_procs_x = i
                                num_procs_y = num_procs/i
                                fct_min = abs((m + 1)/tmp_num_procs_x &
                                              - (n + 1)/tmp_num_procs_y)
                                ierr = 0

                            end if

                        end if

                    end do

                else

                    ! Initial estimate of optimal processor topology
                    num_procs_x = 1
                    num_procs_y = 1
                    num_procs_z = num_procs
                    ierr = -1

                    ! Benchmarking the quality of this initial guess
                    tmp_num_procs_x = num_procs_x
                    tmp_num_procs_y = num_procs_y
                    tmp_num_procs_z = num_procs_z
                    fct_min = 10._wp*abs((m + 1)/tmp_num_procs_x &
                                         - (n + 1)/tmp_num_procs_y) &
                              + 10._wp*abs((n + 1)/tmp_num_procs_y &
                                           - (p + 1)/tmp_num_procs_z)

                    ! Optimization of the initial processor topology
                    do i = 1, num_procs

                        if (mod(num_procs, i) == 0 &
                            .and. &
                            (m + 1)/i >= num_stcls_min*weno_order) then

                            do j = 1, num_procs/i

                                if (mod(num_procs/i, j) == 0 &
                                    .and. &
                                    (n + 1)/j >= num_stcls_min*weno_order) then

                                    tmp_num_procs_x = i
                                    tmp_num_procs_y = j
                                    tmp_num_procs_z = num_procs/(i*j)

                                    if (fct_min >= abs((m + 1)/tmp_num_procs_x &
                                                       - (n + 1)/tmp_num_procs_y) &
                                        + abs((n + 1)/tmp_num_procs_y &
                                              - (p + 1)/tmp_num_procs_z) &
                                        .and. &
                                        (p + 1)/tmp_num_procs_z &
                                        >= &
                                        num_stcls_min*weno_order) &
                                        then

                                        num_procs_x = i
                                        num_procs_y = j
                                        num_procs_z = num_procs/(i*j)
                                        fct_min = abs((m + 1)/tmp_num_procs_x &
                                                      - (n + 1)/tmp_num_procs_y) &
                                                  + abs((n + 1)/tmp_num_procs_y &
                                                        - (p + 1)/tmp_num_procs_z)
                                        ierr = 0

                                    end if

                                end if

                            end do

                        end if

                    end do

                end if

                ! Verifying that a valid decomposition of the computational
                ! domain has been established. If not, the simulation exits.
                if (proc_rank == 0 .and. ierr == -1) then
                    call s_mpi_abort('Unsupported combination of values '// &
                                     'of num_procs, m, n, p and '// &
                                     'weno_order. Exiting ...')
                end if

                ! Creating new communicator using the Cartesian topology
                call MPI_CART_CREATE(MPI_COMM_WORLD, 3, (/num_procs_x, &
                                                          num_procs_y, num_procs_z/), &
                                     (/.true., .true., .true./), &
                                     .false., MPI_COMM_CART, ierr)

                ! Finding the Cartesian coordinates of the local process
                call MPI_CART_COORDS(MPI_COMM_CART, proc_rank, 3, &
                                     proc_coords, ierr)
                ! END: 3D Cartesian Processor Topology =============================

                ! Global Parameters for z-direction ================================

                ! Number of remaining cells
                rem_cells = mod(p + 1, num_procs_z)

                ! Optimal number of cells per processor
                p = (p + 1)/num_procs_z - 1

                ! Distributing the remaining cells
                do i = 1, rem_cells
                    if (proc_coords(3) == i - 1) then
                        p = p + 1; exit
                    end if
                end do

                ! Boundary condition at the beginning
                if (proc_coords(3) > 0 .or. bc_z%beg == -1) then
                    proc_coords(3) = proc_coords(3) - 1
                    call MPI_CART_RANK(MPI_COMM_CART, proc_coords, &
                                       bc_z%beg, ierr)
                    proc_coords(3) = proc_coords(3) + 1
                end if

                ! Boundary condition at the end
                if (proc_coords(3) < num_procs_z - 1 .or. bc_z%end == -1) then
                    proc_coords(3) = proc_coords(3) + 1
                    call MPI_CART_RANK(MPI_COMM_CART, proc_coords, &
                                       bc_z%end, ierr)
                    proc_coords(3) = proc_coords(3) - 1
                end if

                if (parallel_io) then
                    if (proc_coords(3) < rem_cells) then
                        start_idx(3) = (p + 1)*proc_coords(3)
                    else
                        start_idx(3) = (p + 1)*proc_coords(3) + rem_cells
                    end if
                end if
                ! ==================================================================

                ! 2D Cartesian Processor Topology ==================================
            else

                ! Initial estimate of optimal processor topology
                num_procs_x = 1
                num_procs_y = num_procs
                ierr = -1

                ! Benchmarking the quality of this initial guess
                tmp_num_procs_x = num_procs_x
                tmp_num_procs_y = num_procs_y
                fct_min = 10._wp*abs((m + 1)/tmp_num_procs_x &
                                     - (n + 1)/tmp_num_procs_y)

                ! Optimization of the initial processor topology
                do i = 1, num_procs

                    if (mod(num_procs, i) == 0 &
                        .and. &
                        (m + 1)/i >= num_stcls_min*weno_order) then

                        tmp_num_procs_x = i
                        tmp_num_procs_y = num_procs/i

                        if (fct_min >= abs((m + 1)/tmp_num_procs_x &
                                           - (n + 1)/tmp_num_procs_y) &
                            .and. &
                            (n + 1)/tmp_num_procs_y &
                            >= &
                            num_stcls_min*weno_order) then

                            num_procs_x = i
                            num_procs_y = num_procs/i
                            fct_min = abs((m + 1)/tmp_num_procs_x &
                                          - (n + 1)/tmp_num_procs_y)
                            ierr = 0

                        end if

                    end if

                end do

                ! Verifying that a valid decomposition of the computational
                ! domain has been established. If not, the simulation exits.
                if (proc_rank == 0 .and. ierr == -1) then
                    call s_mpi_abort('Unsupported combination of values '// &
                                     'of num_procs, m, n and '// &
                                     'weno_order. Exiting ...')
                end if

                ! Creating new communicator using the Cartesian topology
                call MPI_CART_CREATE(MPI_COMM_WORLD, 2, (/num_procs_x, &
                                                          num_procs_y/), (/.true., &
                                                                           .true./), .false., MPI_COMM_CART, &
                                     ierr)

                ! Finding the Cartesian coordinates of the local process
                call MPI_CART_COORDS(MPI_COMM_CART, proc_rank, 2, &
                                     proc_coords, ierr)

            end if
            ! END: 2D Cartesian Processor Topology =============================

            ! Global Parameters for y-direction ================================

            ! Number of remaining cells
            rem_cells = mod(n + 1, num_procs_y)

            ! Optimal number of cells per processor
            n = (n + 1)/num_procs_y - 1

            ! Distributing the remaining cells
            do i = 1, rem_cells
                if (proc_coords(2) == i - 1) then
                    n = n + 1; exit
                end if
            end do

            ! Boundary condition at the beginning
            if (proc_coords(2) > 0 .or. bc_y%beg == -1) then
                proc_coords(2) = proc_coords(2) - 1
                call MPI_CART_RANK(MPI_COMM_CART, proc_coords, &
                                   bc_y%beg, ierr)
                proc_coords(2) = proc_coords(2) + 1
            end if

            ! Boundary condition at the end
            if (proc_coords(2) < num_procs_y - 1 .or. bc_y%end == -1) then
                proc_coords(2) = proc_coords(2) + 1
                call MPI_CART_RANK(MPI_COMM_CART, proc_coords, &
                                   bc_y%end, ierr)
                proc_coords(2) = proc_coords(2) - 1
            end if

            if (parallel_io) then
                if (proc_coords(2) < rem_cells) then
                    start_idx(2) = (n + 1)*proc_coords(2)
                else
                    start_idx(2) = (n + 1)*proc_coords(2) + rem_cells
                end if
            end if

            ! ==================================================================

            ! 1D Cartesian Processor Topology ==================================
        else

            ! Optimal processor topology
            num_procs_x = num_procs

            ! Creating new communicator using the Cartesian topology
            call MPI_CART_CREATE(MPI_COMM_WORLD, 1, (/num_procs_x/), &
                                 (/.true./), .false., MPI_COMM_CART, &
                                 ierr)

            ! Finding the Cartesian coordinates of the local process
            call MPI_CART_COORDS(MPI_COMM_CART, proc_rank, 1, &
                                 proc_coords, ierr)

        end if
        ! ==================================================================

        ! Global Parameters for x-direction ================================

        ! Number of remaining cells
        rem_cells = mod(m + 1, num_procs_x)

        ! Optimal number of cells per processor
        m = (m + 1)/num_procs_x - 1

        ! Distributing the remaining cells
        do i = 1, rem_cells
            if (proc_coords(1) == i - 1) then
                m = m + 1; exit
            end if
        end do

        ! Boundary condition at the beginning
        if (proc_coords(1) > 0 .or. bc_x%beg == -1) then
            proc_coords(1) = proc_coords(1) - 1
            call MPI_CART_RANK(MPI_COMM_CART, proc_coords, bc_x%beg, ierr)
            proc_coords(1) = proc_coords(1) + 1
        end if

        ! Boundary condition at the end
        if (proc_coords(1) < num_procs_x - 1 .or. bc_x%end == -1) then
            proc_coords(1) = proc_coords(1) + 1
            call MPI_CART_RANK(MPI_COMM_CART, proc_coords, bc_x%end, ierr)
            proc_coords(1) = proc_coords(1) - 1
        end if

        if (parallel_io) then
            if (proc_coords(1) < rem_cells) then
                start_idx(1) = (m + 1)*proc_coords(1)
            else
                start_idx(1) = (m + 1)*proc_coords(1) + rem_cells
            end if
        end if
        ! ==================================================================

#endif

    end subroutine s_mpi_decompose_computational_domain

    !>  The goal of this procedure is to populate the buffers of
        !!      the grid variables by communicating with the neighboring
        !!      processors. Note that only the buffers of the cell-width
        !!      distributions are handled in such a way. This is because
        !!      the buffers of cell-boundary locations may be calculated
        !!      directly from those of the cell-width distributions.
        !!  @param mpi_dir MPI communication coordinate direction
        !!  @param pbc_loc Processor boundary condition (PBC) location
    subroutine s_mpi_sendrecv_grid_variables_buffers(mpi_dir, pbc_loc)

        integer, intent(in) :: mpi_dir
        integer, intent(in) :: pbc_loc

        integer :: dst_proc(1:3)

#ifdef MFC_MPI

        ! MPI Communication in x-direction =================================
        if (mpi_dir == 1) then

            if (pbc_loc == -1) then      ! PBC at the beginning

                if (bc_x%end >= 0) then      ! PBC at the beginning and end

                    ! Send/receive buffer to/from bc_x%end/bc_x%beg
                    call MPI_SENDRECV( &
                        dx(m - buff_size + 1), buff_size, &
                        mpi_p, bc_x%end, 0, &
                        dx(-buff_size), buff_size, &
                        mpi_p, bc_x%beg, 0, &
                        MPI_COMM_WORLD, MPI_STATUS_IGNORE, ierr)

                else                        ! PBC at the beginning only

                    ! Send/receive buffer to/from bc_x%beg/bc_x%beg
                    call MPI_SENDRECV( &
                        dx(0), buff_size, &
                        mpi_p, bc_x%beg, 1, &
                        dx(-buff_size), buff_size, &
                        mpi_p, bc_x%beg, 0, &
                        MPI_COMM_WORLD, MPI_STATUS_IGNORE, ierr)

                end if

            else                        ! PBC at the end

                if (bc_x%beg >= 0) then      ! PBC at the end and beginning

                    ! Send/receive buffer to/from bc_x%beg/bc_x%end
                    call MPI_SENDRECV( &
                        dx(0), buff_size, &
                        mpi_p, bc_x%beg, 1, &
                        dx(m + 1), buff_size, &
                        mpi_p, bc_x%end, 1, &
                        MPI_COMM_WORLD, MPI_STATUS_IGNORE, ierr)

                else                        ! PBC at the end only

                    ! Send/receive buffer to/from bc_x%end/bc_x%end
                    call MPI_SENDRECV( &
                        dx(m - buff_size + 1), buff_size, &
                        mpi_p, bc_x%end, 0, &
                        dx(m + 1), buff_size, &
                        mpi_p, bc_x%end, 1, &
                        MPI_COMM_WORLD, MPI_STATUS_IGNORE, ierr)

                end if

            end if
            ! END: MPI Communication in x-direction ============================

            ! MPI Communication in y-direction =================================
        elseif (mpi_dir == 2) then

            if (pbc_loc == -1) then      ! PBC at the beginning

                if (bc_y%end >= 0) then      ! PBC at the beginning and end

                    ! Send/receive buffer to/from bc_y%end/bc_y%beg
                    call MPI_SENDRECV( &
                        dy(n - buff_size + 1), buff_size, &
                        mpi_p, bc_y%end, 0, &
                        dy(-buff_size), buff_size, &
                        mpi_p, bc_y%beg, 0, &
                        MPI_COMM_WORLD, MPI_STATUS_IGNORE, ierr)

                else                        ! PBC at the beginning only

                    ! Send/receive buffer to/from bc_y%beg/bc_y%beg
                    call MPI_SENDRECV( &
                        dy(0), buff_size, &
                        mpi_p, bc_y%beg, 1, &
                        dy(-buff_size), buff_size, &
                        mpi_p, bc_y%beg, 0, &
                        MPI_COMM_WORLD, MPI_STATUS_IGNORE, ierr)

                end if

            else                        ! PBC at the end

                if (bc_y%beg >= 0) then      ! PBC at the end and beginning

                    ! Send/receive buffer to/from bc_y%beg/bc_y%end
                    call MPI_SENDRECV( &
                        dy(0), buff_size, &
                        mpi_p, bc_y%beg, 1, &
                        dy(n + 1), buff_size, &
                        mpi_p, bc_y%end, 1, &
                        MPI_COMM_WORLD, MPI_STATUS_IGNORE, ierr)

                else                        ! PBC at the end only

                    ! Send/receive buffer to/from bc_y%end/bc_y%end
                    call MPI_SENDRECV( &
                        dy(n - buff_size + 1), buff_size, &
                        mpi_p, bc_y%end, 0, &
                        dy(n + 1), buff_size, &
                        mpi_p, bc_y%end, 1, &
                        MPI_COMM_WORLD, MPI_STATUS_IGNORE, ierr)

                end if

            end if
            ! END: MPI Communication in y-direction ============================

            ! MPI Communication in z-direction =================================
        else

            if (pbc_loc == -1) then      ! PBC at the beginning

                if (bc_z%end >= 0) then      ! PBC at the beginning and end

                    ! Send/receive buffer to/from bc_z%end/bc_z%beg
                    call MPI_SENDRECV( &
                        dz(p - buff_size + 1), buff_size, &
                        mpi_p, bc_z%end, 0, &
                        dz(-buff_size), buff_size, &
                        mpi_p, bc_z%beg, 0, &
                        MPI_COMM_WORLD, MPI_STATUS_IGNORE, ierr)

                else                        ! PBC at the beginning only

                    ! Send/receive buffer to/from bc_z%beg/bc_z%beg
                    call MPI_SENDRECV( &
                        dz(0), buff_size, &
                        mpi_p, bc_z%beg, 1, &
                        dz(-buff_size), buff_size, &
                        mpi_p, bc_z%beg, 0, &
                        MPI_COMM_WORLD, MPI_STATUS_IGNORE, ierr)

                end if

            else                        ! PBC at the end

                if (bc_z%beg >= 0) then      ! PBC at the end and beginning

                    ! Send/receive buffer to/from bc_z%beg/bc_z%end
                    call MPI_SENDRECV( &
                        dz(0), buff_size, &
                        mpi_p, bc_z%beg, 1, &
                        dz(p + 1), buff_size, &
                        mpi_p, bc_z%end, 1, &
                        MPI_COMM_WORLD, MPI_STATUS_IGNORE, ierr)

                else                        ! PBC at the end only

                    ! Send/receive buffer to/from bc_z%end/bc_z%end
                    call MPI_SENDRECV( &
                        dz(p - buff_size + 1), buff_size, &
                        mpi_p, bc_z%end, 0, &
                        dz(p + 1), buff_size, &
                        mpi_p, bc_z%end, 1, &
                        MPI_COMM_WORLD, MPI_STATUS_IGNORE, ierr)

                end if

            end if

        end if
        ! END: MPI Communication in z-direction ============================

#endif

    end subroutine s_mpi_sendrecv_grid_variables_buffers

    !>  The goal of this procedure is to populate the buffers of
        !!      the cell-average conservative variables by communicating
        !!      with the neighboring processors.
        !!  @param q_cons_vf Cell-average conservative variables
        !!  @param mpi_dir MPI communication coordinate direction
        !!  @param pbc_loc Processor boundary condition (PBC) location
    subroutine s_mpi_sendrecv_variables_buffers(q_cons_vf, &
                                                pb, mv, &
                                                mpi_dir, &
                                                pbc_loc)

        type(scalar_field), dimension(sys_size), intent(inout) :: q_cons_vf
        real(wp), dimension(startx:, starty:, startz:, 1:, 1:), intent(inout) :: pb, mv
        integer, intent(in) :: mpi_dir, pbc_loc

        integer :: i, j, k, l, r, q !< Generic loop iterators

        integer :: buffer_counts(1:3), buffer_count

        type(int_bounds_info) :: boundary_conditions(1:3)
        integer :: beg_end(1:2), grid_dims(1:3)
        integer :: dst_proc, src_proc, recv_tag, send_tag

        logical :: beg_end_geq_0

        integer :: pack_offset, unpack_offset

        real(wp), pointer :: p_send, p_recv

#ifdef MFC_MPI

        call nvtxStartRange("RHS-COMM-PACKBUF")
        !$acc update device(v_size)

        if (qbmm .and. .not. polytropic) then
            buffer_counts = (/ &
                            buff_size*(sys_size + 2*nb*4)*(n + 1)*(p + 1), &
                            buff_size*(sys_size + 2*nb*4)*(m + 2*buff_size + 1)*(p + 1), &
                            buff_size*v_size*(m + 2*buff_size + 1)*(n + 2*buff_size + 1) &
                            /)
        else
            buffer_counts = (/ &
                            buff_size*sys_size*(n + 1)*(p + 1), &
                            buff_size*sys_size*(m + 2*buff_size + 1)*(p + 1), &
                            buff_size*v_size*(m + 2*buff_size + 1)*(n + 2*buff_size + 1) &
                            /)
        end if

        buffer_count = buffer_counts(mpi_dir)
        boundary_conditions = (/bc_x, bc_y, bc_z/)
        beg_end = (/boundary_conditions(mpi_dir)%beg, boundary_conditions(mpi_dir)%end/)
        beg_end_geq_0 = beg_end(max(pbc_loc, 0) - pbc_loc + 1) >= 0

        ! Implements:
        ! pbc_loc  bc_x >= 0 -> [send/recv]_tag  [dst/src]_proc
        ! -1 (=0)      0            ->     [1,0]       [0,0]      | 0 0 [1,0] [beg,beg]
        ! -1 (=0)      1            ->     [0,0]       [1,0]      | 0 1 [0,0] [end,beg]
        ! +1 (=1)      0            ->     [0,1]       [1,1]      | 1 0 [0,1] [end,end]
        ! +1 (=1)      1            ->     [1,1]       [0,1]      | 1 1 [1,1] [beg,end]

        send_tag = f_logical_to_int(.not. f_xor(beg_end_geq_0, pbc_loc == 1))
        recv_tag = f_logical_to_int(pbc_loc == 1)

        dst_proc = beg_end(1 + f_logical_to_int(f_xor(pbc_loc == 1, beg_end_geq_0)))
        src_proc = beg_end(1 + f_logical_to_int(pbc_loc == 1))

        grid_dims = (/m, n, p/)

        pack_offset = 0
        if (f_xor(pbc_loc == 1, beg_end_geq_0)) then
            pack_offset = grid_dims(mpi_dir) - buff_size + 1
        end if

        unpack_offset = 0
        if (pbc_loc == 1) then
            unpack_offset = grid_dims(mpi_dir) + buff_size + 1
        end if

        ! Pack Buffer to Send
        #:for mpi_dir in [1, 2, 3]
            if (mpi_dir == ${mpi_dir}$) then
                #:if mpi_dir == 1
                    !$acc parallel loop collapse(4) gang vector default(present) private(r)
                    do l = 0, p
                        do k = 0, n
                            do j = 0, buff_size - 1
                                do i = 1, sys_size
                                    r = (i - 1) + v_size*(j + buff_size*(k + (n + 1)*l))
                                    q_cons_buff_send(r) = q_cons_vf(i)%sf(j + pack_offset, k, l)
                                end do
                            end do
                        end do
                    end do

                    if (qbmm .and. .not. polytropic) then
                        !$acc parallel loop collapse(4) gang vector default(present) private(r)
                        do l = 0, p
                            do k = 0, n
                                do j = 0, buff_size - 1
                                    do i = sys_size + 1, sys_size + 4
                                        do q = 1, nb
                                            r = (i - 1) + (q - 1)*4 + v_size* &
                                                (j + buff_size*(k + (n + 1)*l))
                                            q_cons_buff_send(r) = pb(j + pack_offset, k, l, i - sys_size, q)
                                        end do
                                    end do
                                end do
                            end do
                        end do

                        !$acc parallel loop collapse(5) gang vector default(present) private(r)
                        do l = 0, p
                            do k = 0, n
                                do j = 0, buff_size - 1
                                    do i = sys_size + 1, sys_size + 4
                                        do q = 1, nb
                                            r = (i - 1) + (q - 1)*4 + nb*4 + v_size* &
                                                (j + buff_size*(k + (n + 1)*l))
                                            q_cons_buff_send(r) = mv(j + pack_offset, k, l, i - sys_size, q)
                                        end do
                                    end do
                                end do
                            end do
                        end do
                    end if
                #:elif mpi_dir == 2
                    !$acc parallel loop collapse(4) gang vector default(present) private(r)
                    do i = 1, sys_size
                        do l = 0, p
                            do k = 0, buff_size - 1
                                do j = -buff_size, m + buff_size
                                    r = (i - 1) + v_size* &
                                        ((j + buff_size) + (m + 2*buff_size + 1)* &
                                         (k + buff_size*l))
                                    q_cons_buff_send(r) = q_cons_vf(i)%sf(j, k + pack_offset, l)
                                end do
                            end do
                        end do
                    end do

                    if (qbmm .and. .not. polytropic) then
                        !$acc parallel loop collapse(5) gang vector default(present) private(r)
                        do i = sys_size + 1, sys_size + 4
                            do l = 0, p
                                do k = 0, buff_size - 1
                                    do j = -buff_size, m + buff_size
                                        do q = 1, nb
                                            r = (i - 1) + (q - 1)*4 + v_size* &
                                                ((j + buff_size) + (m + 2*buff_size + 1)* &
                                                 (k + buff_size*l))
                                            q_cons_buff_send(r) = pb(j, k + pack_offset, l, i - sys_size, q)
                                        end do
                                    end do
                                end do
                            end do
                        end do

                        !$acc parallel loop collapse(5) gang vector default(present) private(r)
                        do i = sys_size + 1, sys_size + 4
                            do l = 0, p
                                do k = 0, buff_size - 1
                                    do j = -buff_size, m + buff_size
                                        do q = 1, nb
                                            r = (i - 1) + (q - 1)*4 + nb*4 + v_size* &
                                                ((j + buff_size) + (m + 2*buff_size + 1)* &
                                                 (k + buff_size*l))
                                            q_cons_buff_send(r) = mv(j, k + pack_offset, l, i - sys_size, q)
                                        end do
                                    end do
                                end do
                            end do
                        end do
                    end if
                #:else
                    !$acc parallel loop collapse(4) gang vector default(present) private(r)
                    do i = 1, sys_size
                        do l = 0, buff_size - 1
                            do k = -buff_size, n + buff_size
                                do j = -buff_size, m + buff_size
                                    r = (i - 1) + v_size* &
                                        ((j + buff_size) + (m + 2*buff_size + 1)* &
                                         ((k + buff_size) + (n + 2*buff_size + 1)*l))
                                    q_cons_buff_send(r) = q_cons_vf(i)%sf(j, k, l + pack_offset)
                                end do
                            end do
                        end do
                    end do

                    if (qbmm .and. .not. polytropic) then
                        !$acc parallel loop collapse(5) gang vector default(present) private(r)
                        do i = sys_size + 1, sys_size + 4
                            do l = 0, buff_size - 1
                                do k = -buff_size, n + buff_size
                                    do j = -buff_size, m + buff_size
                                        do q = 1, nb
                                            r = (i - 1) + (q - 1)*4 + v_size* &
                                                ((j + buff_size) + (m + 2*buff_size + 1)* &
                                                 ((k + buff_size) + (n + 2*buff_size + 1)*l))
                                            q_cons_buff_send(r) = pb(j, k, l + pack_offset, i - sys_size, q)
                                        end do
                                    end do
                                end do
                            end do
                        end do

                        !$acc parallel loop collapse(5) gang vector default(present) private(r)
                        do i = sys_size + 1, sys_size + 4
                            do l = 0, buff_size - 1
                                do k = -buff_size, n + buff_size
                                    do j = -buff_size, m + buff_size
                                        do q = 1, nb
                                            r = (i - 1) + (q - 1)*4 + nb*4 + v_size* &
                                                ((j + buff_size) + (m + 2*buff_size + 1)* &
                                                 ((k + buff_size) + (n + 2*buff_size + 1)*l))
                                            q_cons_buff_send(r) = mv(j, k, l + pack_offset, i - sys_size, q)
                                        end do
                                    end do
                                end do
                            end do
                        end do
                    end if
                #:endif
            end if
        #:endfor
        call nvtxEndRange ! Packbuf

        ! Send/Recv
        #:for rdma_mpi in [False, True]
            if (rdma_mpi .eqv. ${'.true.' if rdma_mpi else '.false.'}$) then
                p_send => q_cons_buff_send(0)
                p_recv => q_cons_buff_recv(0)
                #:if rdma_mpi
                    !$acc data attach(p_send, p_recv)
                    !$acc host_data use_device(p_send, p_recv)
                    call nvtxStartRange("RHS-COMM-SENDRECV-RDMA")
                #:else
                    call nvtxStartRange("RHS-COMM-DEV2HOST")
                    !$acc update host(q_cons_buff_send, ib_buff_send)
                    call nvtxEndRange
                    call nvtxStartRange("RHS-COMM-SENDRECV-NO-RMDA")
                #:endif

                call MPI_SENDRECV( &
                    p_send, buffer_count, mpi_p, dst_proc, send_tag, &
                    p_recv, buffer_count, mpi_p, src_proc, recv_tag, &
                    MPI_COMM_WORLD, MPI_STATUS_IGNORE, ierr)
                call nvtxEndRange ! RHS-MPI-SENDRECV-(NO)-RDMA

                #:if rdma_mpi
                    !$acc end host_data
                    !$acc end data
                    !$acc wait
                #:else
                    call nvtxStartRange("RHS-COMM-HOST2DEV")
                    !$acc update device(q_cons_buff_recv)
                    call nvtxEndRange
                #:endif
            end if
        #:endfor

        ! Unpack Received Buffer
        call nvtxStartRange("RHS-COMM-UNPACKBUF")
        #:for mpi_dir in [1, 2, 3]
            if (mpi_dir == ${mpi_dir}$) then
                #:if mpi_dir == 1
                    !$acc parallel loop collapse(4) gang vector default(present) private(r)
                    do l = 0, p
                        do k = 0, n
                            do j = -buff_size, -1
                                do i = 1, sys_size
                                    r = (i - 1) + v_size* &
                                        (j + buff_size*((k + 1) + (n + 1)*l))
                                    q_cons_vf(i)%sf(j + unpack_offset, k, l) = q_cons_buff_recv(r)
#if defined(__INTEL_COMPILER)
                                    if (ieee_is_nan(q_cons_vf(i)%sf(j, k, l))) then
                                        print *, "Error", j, k, l, i
                                        error stop "NaN(s) in recv"
                                    end if
#endif
                                end do
                            end do
                        end do
                    end do

                    if (qbmm .and. .not. polytropic) then
                        !$acc parallel loop collapse(5) gang vector default(present) private(r)
                        do l = 0, p
                            do k = 0, n
                                do j = -buff_size, -1
                                    do i = sys_size + 1, sys_size + 4
                                        do q = 1, nb
                                            r = (i - 1) + (q - 1)*4 + v_size* &
                                                (j + buff_size*((k + 1) + (n + 1)*l))
                                            pb(j + unpack_offset, k, l, i - sys_size, q) = q_cons_buff_recv(r)
                                        end do
                                    end do
                                end do
                            end do
                        end do

                        !$acc parallel loop collapse(5) gang vector default(present) private(r)
                        do l = 0, p
                            do k = 0, n
                                do j = -buff_size, -1
                                    do i = sys_size + 1, sys_size + 4
                                        do q = 1, nb
                                            r = (i - 1) + (q - 1)*4 + nb*4 + v_size* &
                                                (j + buff_size*((k + 1) + (n + 1)*l))
                                            mv(j + unpack_offset, k, l, i - sys_size, q) = q_cons_buff_recv(r)
                                        end do
                                    end do
                                end do
                            end do
                        end do
                    end if
                #:elif mpi_dir == 2
                    !$acc parallel loop collapse(4) gang vector default(present) private(r)
                    do i = 1, sys_size
                        do l = 0, p
                            do k = -buff_size, -1
                                do j = -buff_size, m + buff_size
                                    r = (i - 1) + v_size* &
                                        ((j + buff_size) + (m + 2*buff_size + 1)* &
                                         ((k + buff_size) + buff_size*l))
                                    q_cons_vf(i)%sf(j, k + unpack_offset, l) = q_cons_buff_recv(r)
#if defined(__INTEL_COMPILER)
                                    if (ieee_is_nan(q_cons_vf(i)%sf(j, k, l))) then
                                        print *, "Error", j, k, l, i
                                        error stop "NaN(s) in recv"
                                    end if
#endif
                                end do
                            end do
                        end do
                    end do

                    if (qbmm .and. .not. polytropic) then
                        !$acc parallel loop collapse(5) gang vector default(present) private(r)
                        do i = sys_size + 1, sys_size + 4
                            do l = 0, p
                                do k = -buff_size, -1
                                    do j = -buff_size, m + buff_size
                                        do q = 1, nb
                                            r = (i - 1) + (q - 1)*4 + v_size* &
                                                ((j + buff_size) + (m + 2*buff_size + 1)* &
                                                 ((k + buff_size) + buff_size*l))
                                            pb(j, k + unpack_offset, l, i - sys_size, q) = q_cons_buff_recv(r)
                                        end do
                                    end do
                                end do
                            end do
                        end do

                        !$acc parallel loop collapse(5) gang vector default(present) private(r)
                        do i = sys_size + 1, sys_size + 4
                            do l = 0, p
                                do k = -buff_size, -1
                                    do j = -buff_size, m + buff_size
                                        do q = 1, nb
                                            r = (i - 1) + (q - 1)*4 + nb*4 + v_size* &
                                                ((j + buff_size) + (m + 2*buff_size + 1)* &
                                                 ((k + buff_size) + buff_size*l))
                                            mv(j, k + unpack_offset, l, i - sys_size, q) = q_cons_buff_recv(r)
                                        end do
                                    end do
                                end do
                            end do
                        end do
                    end if
                #:else
                    ! Unpacking buffer from bc_z%beg
                    !$acc parallel loop collapse(4) gang vector default(present) private(r)
                    do i = 1, sys_size
                        do l = -buff_size, -1
                            do k = -buff_size, n + buff_size
                                do j = -buff_size, m + buff_size
                                    r = (i - 1) + v_size* &
                                        ((j + buff_size) + (m + 2*buff_size + 1)* &
                                         ((k + buff_size) + (n + 2*buff_size + 1)* &
                                          (l + buff_size)))
                                    q_cons_vf(i)%sf(j, k, l + unpack_offset) = q_cons_buff_recv(r)
#if defined(__INTEL_COMPILER)
                                    if (ieee_is_nan(q_cons_vf(i)%sf(j, k, l))) then
                                        print *, "Error", j, k, l, i
                                        error stop "NaN(s) in recv"
                                    end if
#endif
                                end do
                            end do
                        end do
                    end do

                    if (qbmm .and. .not. polytropic) then
                        !$acc parallel loop collapse(5) gang vector default(present) private(r)
                        do i = sys_size + 1, sys_size + 4
                            do l = -buff_size, -1
                                do k = -buff_size, n + buff_size
                                    do j = -buff_size, m + buff_size
                                        do q = 1, nb
                                            r = (i - 1) + (q - 1)*4 + v_size* &
                                                ((j + buff_size) + (m + 2*buff_size + 1)* &
                                                 ((k + buff_size) + (n + 2*buff_size + 1)* &
                                                  (l + buff_size)))
                                            pb(j, k, l + unpack_offset, i - sys_size, q) = q_cons_buff_recv(r)
                                        end do
                                    end do
                                end do
                            end do
                        end do

                        !$acc parallel loop collapse(5) gang vector default(present) private(r)
                        do i = sys_size + 1, sys_size + 4
                            do l = -buff_size, -1
                                do k = -buff_size, n + buff_size
                                    do j = -buff_size, m + buff_size
                                        do q = 1, nb
                                            r = (i - 1) + (q - 1)*4 + nb*4 + v_size* &
                                                ((j + buff_size) + (m + 2*buff_size + 1)* &
                                                 ((k + buff_size) + (n + 2*buff_size + 1)* &
                                                  (l + buff_size)))
                                            mv(j, k, l + unpack_offset, i - sys_size, q) = q_cons_buff_recv(r)
                                        end do
                                    end do
                                end do
                            end do
                        end do
                    end if
                #:endif
            end if
        #:endfor
        call nvtxEndRange

#endif

    end subroutine s_mpi_sendrecv_variables_buffers

    !>  The goal of this procedure is to populate the buffers of
        !!      the cell-average conservative variables by communicating
        !!      with the neighboring processors.
    subroutine s_mpi_sendrecv_ib_buffers(ib_markers, gp_layers)

        type(integer_field), intent(inout) :: ib_markers
        integer, intent(in) :: gp_layers

        integer :: i, j, k, l, r !< Generic loop iterators
        integer, pointer, dimension(:) :: p_i_send, p_i_recv

#ifdef MFC_MPI

        if (n > 0) then
            if (p > 0) then
                @:ALLOCATE(ib_buff_send(0:-1 + gp_layers * &
                                        & (m + 2*gp_layers + 1)* &
                                        & (n + 2*gp_layers + 1)* &
                                        & (p + 2*gp_layers + 1)/ &
                                        & (min(m, n, p) + 2*gp_layers + 1)))
            else
                @:ALLOCATE(ib_buff_send(0:-1 + gp_layers* &
                                        & (max(m, n) + 2*gp_layers + 1)))
            end if
        else
            @:ALLOCATE(ib_buff_send(0:-1 + gp_layers))
        end if
        @:ALLOCATE(ib_buff_recv(0:ubound(ib_buff_send, 1)))

        !nCalls_time = nCalls_time + 1

        ! MPI Communication in x-direction =================================
        if (bc_x%beg >= 0) then      ! PBC at the beginning

            if (bc_x%end >= 0) then      ! PBC at the beginning and end

                ! Packing buffer to be sent to bc_x%end
                !$acc parallel loop collapse(3) gang vector default(present) private(r)
                do l = 0, p
                    do k = 0, n
                        do j = m - gp_layers + 1, m
                            r = ((j - m - 1) + gp_layers*((k + 1) + (n + 1)*l))
                            ib_buff_send(r) = ib_markers%sf(j, k, l)
                        end do
                    end do
                end do

                !call MPI_Barrier(MPI_COMM_WORLD, ierr)

#if defined(MFC_OpenACC)
                if (rdma_mpi) then
                    p_i_send => ib_buff_send
                    p_i_recv => ib_buff_recv

                    !$acc data attach(p_i_send, p_i_recv)
                    !$acc host_data use_device(p_i_send, p_i_recv)

                    ! Send/receive buffer to/from bc_x%end/bc_x%beg
                    call MPI_SENDRECV( &
                        p_i_send(0), &
                        gp_layers*(n + 1)*(p + 1), &
                        MPI_INTEGER, bc_x%end, 0, &
                        p_i_recv(0), &
                        gp_layers*(n + 1)*(p + 1), &
                        MPI_INTEGER, bc_x%beg, 0, &
                        MPI_COMM_WORLD, MPI_STATUS_IGNORE, ierr)

                    !$acc end host_data
                    !$acc end data
                    !$acc wait
                else
#endif

                    !$acc update host(ib_buff_send, ib_buff_send)

                    ! Send/receive buffer to/from bc_x%end/bc_x%beg
                    call MPI_SENDRECV( &
                        ib_buff_send(0), &
                        gp_layers*(n + 1)*(p + 1), &
                        MPI_INTEGER, bc_x%end, 0, &
                        ib_buff_recv(0), &
                        gp_layers*(n + 1)*(p + 1), &
                        MPI_INTEGER, bc_x%beg, 0, &
                        MPI_COMM_WORLD, MPI_STATUS_IGNORE, ierr)

#if defined(MFC_OpenACC)
                end if
#endif

            else                        ! PBC at the beginning only

                ! Packing buffer to be sent to bc_x%beg
                !$acc parallel loop collapse(3) gang vector default(present) private(r)
                do l = 0, p
                    do k = 0, n
                        do j = 0, gp_layers - 1
                            r = (j + gp_layers*(k + (n + 1)*l))
                            ib_buff_send(r) = ib_markers%sf(j, k, l)
                        end do
                    end do
                end do

                !call MPI_Barrier(MPI_COMM_WORLD, ierr)

#if defined(MFC_OpenACC)
                if (rdma_mpi) then
                    p_i_send => ib_buff_send
                    p_i_recv => ib_buff_recv

                    !$acc data attach(p_i_send, p_i_recv)
                    !$acc host_data use_device(p_i_send, p_i_recv)

                    ! Send/receive buffer to/from bc_x%end/bc_x%beg
                    call MPI_SENDRECV( &
                        p_i_send(0), &
                        gp_layers*(n + 1)*(p + 1), &
                        MPI_INTEGER, bc_x%beg, 1, &
                        p_i_recv(0), &
                        gp_layers*(n + 1)*(p + 1), &
                        MPI_INTEGER, bc_x%beg, 0, &
                        MPI_COMM_WORLD, MPI_STATUS_IGNORE, ierr)

                    !$acc end host_data
                    !$acc end data
                    !$acc wait
                else
#endif
                    !$acc update host(ib_buff_send)

                    ! Send/receive buffer to/from bc_x%end/bc_x%beg
                    call MPI_SENDRECV( &
                        ib_buff_send(0), &
                        gp_layers*(n + 1)*(p + 1), &
                        MPI_INTEGER, bc_x%beg, 1, &
                        ib_buff_recv(0), &
                        gp_layers*(n + 1)*(p + 1), &
                        MPI_INTEGER, bc_x%beg, 0, &
                        MPI_COMM_WORLD, MPI_STATUS_IGNORE, ierr)

#if defined(MFC_OpenACC)
                end if
#endif

            end if

#if defined(MFC_OpenACC)
            if (rdma_mpi .eqv. .false.) then
                !$acc update device(ib_buff_recv)
            end if
#endif

            ! Unpacking buffer received from bc_x%beg
            !$acc parallel loop collapse(3) gang vector default(present) private(r)
            do l = 0, p
                do k = 0, n
                    do j = -gp_layers, -1
                        r = (j + gp_layers*((k + 1) + (n + 1)*l))
                        ib_markers%sf(j, k, l) = ib_buff_recv(r)
                    end do
                end do
            end do

        end if

        if (bc_x%end >= 0) then                ! PBC at the end

            if (bc_x%beg >= 0) then      ! PBC at the end and beginning

                !$acc parallel loop collapse(3) gang vector default(present) private(r)
                ! Packing buffer to be sent to bc_x%beg
                do l = 0, p
                    do k = 0, n
                        do j = 0, gp_layers - 1
                            r = (j + gp_layers*(k + (n + 1)*l))
                            ib_buff_send(r) = ib_markers%sf(j, k, l)
                        end do
                    end do
                end do

                !call MPI_Barrier(MPI_COMM_WORLD, ierr)

#if defined(MFC_OpenACC)
                if (rdma_mpi) then
                    p_i_send => ib_buff_send
                    p_i_recv => ib_buff_recv

                    !$acc data attach(p_i_send, p_i_recv)
                    !$acc host_data use_device(p_i_send, p_i_recv)

                    ! Send/receive buffer to/from bc_x%end/bc_x%beg
                    call MPI_SENDRECV( &
                        p_i_send(0), &
                        gp_layers*(n + 1)*(p + 1), &
                        MPI_INTEGER, bc_x%beg, 1, &
                        p_i_recv(0), &
                        gp_layers*(n + 1)*(p + 1), &
                        MPI_INTEGER, bc_x%end, 1, &
                        MPI_COMM_WORLD, MPI_STATUS_IGNORE, ierr)

                    !$acc end host_data
                    !$acc end data
                    !$acc wait
                else
#endif

                    !$acc update host(ib_buff_send)
                    call MPI_SENDRECV( &
                        ib_buff_send(0), &
                        gp_layers*(n + 1)*(p + 1), &
                        MPI_INTEGER, bc_x%beg, 1, &
                        ib_buff_recv(0), &
                        gp_layers*(n + 1)*(p + 1), &
                        MPI_INTEGER, bc_x%end, 1, &
                        MPI_COMM_WORLD, MPI_STATUS_IGNORE, ierr)

#if defined(MFC_OpenACC)
                end if
#endif

            else                        ! PBC at the end only

                ! Packing buffer to be sent to bc_x%end
                !$acc parallel loop collapse(3) gang vector default(present) private(r)
                do l = 0, p
                    do k = 0, n
                        do j = m - gp_layers + 1, m
                            r = ((j - m - 1) + gp_layers*((k + 1) + (n + 1)*l))
                            ib_buff_send(r) = ib_markers%sf(j, k, l)
                        end do
                    end do
                end do

                !call MPI_Barrier(MPI_COMM_WORLD, ierr)

#if defined(MFC_OpenACC)
                if (rdma_mpi) then
                    p_i_send => ib_buff_send
                    p_i_recv => ib_buff_recv

                    !$acc data attach(p_i_send, p_i_recv)
                    !$acc host_data use_device(p_i_send, p_i_recv)

                    ! Send/receive buffer to/from bc_x%end/bc_x%beg
                    call MPI_SENDRECV( &
                        p_i_send(0), &
                        gp_layers*(n + 1)*(p + 1), &
                        MPI_INTEGER, bc_x%end, 0, &
                        p_i_recv(0), &
                        gp_layers*(n + 1)*(p + 1), &
                        MPI_INTEGER, bc_x%end, 1, &
                        MPI_COMM_WORLD, MPI_STATUS_IGNORE, ierr)

                    !$acc end host_data
                    !$acc end data
                    !$acc wait
                else
#endif

                    !$acc update host(ib_buff_send)

                    call MPI_SENDRECV( &
                        ib_buff_send(0), &
                        gp_layers*(n + 1)*(p + 1), &
                        MPI_INTEGER, bc_x%end, 0, &
                        ib_buff_recv(0), &
                        gp_layers*(n + 1)*(p + 1), &
                        MPI_INTEGER, bc_x%end, 1, &
                        MPI_COMM_WORLD, MPI_STATUS_IGNORE, ierr)

#if defined(MFC_OpenACC)
                end if
#endif

            end if

            if (rdma_mpi .eqv. .false.) then
                !$acc update device(ib_buff_recv)
            end if

            ! Unpacking buffer received from bc_x%end
            !$acc parallel loop collapse(3) gang vector default(present) private(r)
            do l = 0, p
                do k = 0, n
                    do j = m + 1, m + gp_layers
                        r = ((j - m - 1) + gp_layers*(k + (n + 1)*l))
                        ib_markers%sf(j, k, l) = ib_buff_recv(r)
                    end do
                end do
            end do

        end if
        ! END: MPI Communication in x-direction ============================

        ! MPI Communication in y-direction =================================

        if (bc_y%beg >= 0) then      ! PBC at the beginning

            if (bc_y%end >= 0) then      ! PBC at the beginning and end

                ! Packing buffer to be sent to bc_y%end
                !$acc parallel loop collapse(3) gang vector default(present) private(r)
                do l = 0, p
                    do k = n - gp_layers + 1, n
                        do j = -gp_layers, m + gp_layers
                            r = ((j + gp_layers) + (m + 2*gp_layers + 1)* &
                                 ((k - n + gp_layers - 1) + gp_layers*l))
                            ib_buff_send(r) = ib_markers%sf(j, k, l)
                        end do
                    end do
                end do

                !call MPI_Barrier(MPI_COMM_WORLD, ierr)

#if defined(MFC_OpenACC)
                if (rdma_mpi) then
                    p_i_send => ib_buff_send
                    p_i_recv => ib_buff_recv

                    !$acc data attach(p_i_send, p_i_recv)
                    !$acc host_data use_device(p_i_send, p_i_recv)

                    ! Send/receive buffer to/from bc_x%end/bc_x%beg
                    call MPI_SENDRECV( &
                        p_i_send(0), &
                        gp_layers*(m + 2*gp_layers + 1)*(p + 1), &
                        MPI_INTEGER, bc_y%end, 0, &
                        p_i_recv(0), &
                        gp_layers*(m + 2*gp_layers + 1)*(p + 1), &
                        MPI_INTEGER, bc_y%beg, 0, &
                        MPI_COMM_WORLD, MPI_STATUS_IGNORE, ierr)

                    !$acc end host_data
                    !$acc end data
                    !$acc wait
                else
#endif

                    !$acc update host(ib_buff_send)

                    ! Send/receive buffer to/from bc_x%end/bc_x%beg
                    call MPI_SENDRECV( &
                        ib_buff_send(0), &
                        gp_layers*(m + 2*gp_layers + 1)*(p + 1), &
                        MPI_INTEGER, bc_y%end, 0, &
                        ib_buff_recv(0), &
                        gp_layers*(m + 2*gp_layers + 1)*(p + 1), &
                        MPI_INTEGER, bc_y%beg, 0, &
                        MPI_COMM_WORLD, MPI_STATUS_IGNORE, ierr)

#if defined(MFC_OpenACC)
                end if
#endif

            else                        ! PBC at the beginning only

                ! Packing buffer to be sent to bc_y%beg
                !$acc parallel loop collapse(3) gang vector default(present) private(r)
                do l = 0, p
                    do k = 0, gp_layers - 1
                        do j = -gp_layers, m + gp_layers
                            r = ((j + gp_layers) + (m + 2*gp_layers + 1)* &
                                 (k + gp_layers*l))
                            ib_buff_send(r) = ib_markers%sf(j, k, l)
                        end do
                    end do
                end do

                !call MPI_Barrier(MPI_COMM_WORLD, ierr)

#if defined(MFC_OpenACC)
                if (rdma_mpi) then
                    p_i_send => ib_buff_send
                    p_i_recv => ib_buff_recv

                    !$acc data attach(p_i_send, p_i_recv)
                    !$acc host_data use_device(p_i_send, p_i_recv)

                    ! Send/receive buffer to/from bc_x%end/bc_x%beg
                    call MPI_SENDRECV( &
                        p_i_send(0), &
                        gp_layers*(m + 2*gp_layers + 1)*(p + 1), &
                        MPI_INTEGER, bc_y%beg, 1, &
                        p_i_recv(0), &
                        gp_layers*(m + 2*gp_layers + 1)*(p + 1), &
                        MPI_INTEGER, bc_y%beg, 0, &
                        MPI_COMM_WORLD, MPI_STATUS_IGNORE, ierr)

                    !$acc end host_data
                    !$acc end data
                    !$acc wait
                else
#endif

                    !$acc update host(ib_buff_send)

                    ! Send/receive buffer to/from bc_x%end/bc_x%beg
                    call MPI_SENDRECV( &
                        ib_buff_send(0), &
                        gp_layers*(m + 2*gp_layers + 1)*(p + 1), &
                        MPI_INTEGER, bc_y%beg, 1, &
                        ib_buff_recv(0), &
                        gp_layers*(m + 2*gp_layers + 1)*(p + 1), &
                        MPI_INTEGER, bc_y%beg, 0, &
                        MPI_COMM_WORLD, MPI_STATUS_IGNORE, ierr)

#if defined(MFC_OpenACC)
                end if
#endif

            end if

#if defined(MFC_OpenACC)
            if (rdma_mpi .eqv. .false.) then
                !$acc update device(ib_buff_recv)
            end if
#endif

            ! Unpacking buffer received from bc_y%beg
            !$acc parallel loop collapse(3) gang vector default(present) private(r)
            do l = 0, p
                do k = -gp_layers, -1
                    do j = -gp_layers, m + gp_layers
                        r = ((j + gp_layers) + (m + 2*gp_layers + 1)* &
                             ((k + gp_layers) + gp_layers*l))
                        ib_markers%sf(j, k, l) = ib_buff_recv(r)
                    end do
                end do
            end do

        end if

        if (bc_y%end >= 0) then                   ! PBC at the end

            if (bc_y%beg >= 0) then      ! PBC at the end and beginning

                ! Packing buffer to be sent to bc_y%beg
                !$acc parallel loop collapse(3) gang vector default(present) private(r)
                do l = 0, p
                    do k = 0, gp_layers - 1
                        do j = -gp_layers, m + gp_layers
                            r = ((j + gp_layers) + (m + 2*gp_layers + 1)* &
                                 (k + gp_layers*l))
                            ib_buff_send(r) = ib_markers%sf(j, k, l)
                        end do
                    end do
                end do

                !call MPI_Barrier(MPI_COMM_WORLD, ierr)

#if defined(MFC_OpenACC)
                if (rdma_mpi) then
                    p_i_send => ib_buff_send
                    p_i_recv => ib_buff_recv

                    !$acc data attach(p_i_send, p_i_recv)
                    !$acc host_data use_device(p_i_send, p_i_recv)

                    ! Send/receive buffer to/from bc_x%end/bc_x%beg
                    call MPI_SENDRECV( &
                        p_i_send(0), &
                        gp_layers*(m + 2*gp_layers + 1)*(p + 1), &
                        MPI_INTEGER, bc_y%beg, 1, &
                        p_i_recv(0), &
                        gp_layers*(m + 2*gp_layers + 1)*(p + 1), &
                        MPI_INTEGER, bc_y%end, 1, &
                        MPI_COMM_WORLD, MPI_STATUS_IGNORE, ierr)

                    !$acc end host_data
                    !$acc end data
                    !$acc wait
                else
#endif

                    !$acc update host(ib_buff_send)

                    ! Send/receive buffer to/from bc_x%end/bc_x%beg
                    call MPI_SENDRECV( &
                        ib_buff_send(0), &
                        gp_layers*(m + 2*gp_layers + 1)*(p + 1), &
                        MPI_INTEGER, bc_y%beg, 1, &
                        ib_buff_recv(0), &
                        gp_layers*(m + 2*gp_layers + 1)*(p + 1), &
                        MPI_INTEGER, bc_y%end, 1, &
                        MPI_COMM_WORLD, MPI_STATUS_IGNORE, ierr)

#if defined(MFC_OpenACC)
                end if
#endif

            else                        ! PBC at the end only

                ! Packing buffer to be sent to bc_y%end
                !$acc parallel loop collapse(3) gang vector default(present) private(r)
                do l = 0, p
                    do k = n - gp_layers + 1, n
                        do j = -gp_layers, m + gp_layers
                            r = ((j + gp_layers) + (m + 2*gp_layers + 1)* &
                                 ((k - n + gp_layers - 1) + gp_layers*l))
                            ib_buff_send(r) = ib_markers%sf(j, k, l)
                        end do
                    end do
                end do

                !call MPI_Barrier(MPI_COMM_WORLD, ierr)

#if defined(MFC_OpenACC)
                if (rdma_mpi) then
                    p_i_send => ib_buff_send
                    p_i_recv => ib_buff_recv

                    !$acc data attach(p_i_send, p_i_recv)
                    !$acc host_data use_device(p_i_send, p_i_recv)

                    ! Send/receive buffer to/from bc_x%end/bc_x%beg
                    call MPI_SENDRECV( &
                        p_i_send(0), &
                        gp_layers*(m + 2*gp_layers + 1)*(p + 1), &
                        MPI_INTEGER, bc_y%end, 0, &
                        p_i_recv(0), &
                        gp_layers*(m + 2*gp_layers + 1)*(p + 1), &
                        MPI_INTEGER, bc_y%end, 1, &
                        MPI_COMM_WORLD, MPI_STATUS_IGNORE, ierr)

                    !$acc end host_data
                    !$acc end data
                    !$acc wait
                else
#endif

                    !$acc update host(ib_buff_send)

                    ! Send/receive buffer to/from bc_x%end/bc_x%beg
                    call MPI_SENDRECV( &
                        ib_buff_send(0), &
                        gp_layers*(m + 2*gp_layers + 1)*(p + 1), &
                        MPI_INTEGER, bc_y%end, 0, &
                        ib_buff_recv(0), &
                        gp_layers*(m + 2*gp_layers + 1)*(p + 1), &
                        MPI_INTEGER, bc_y%end, 1, &
                        MPI_COMM_WORLD, MPI_STATUS_IGNORE, ierr)

#if defined(MFC_OpenACC)
                end if
#endif

            end if

#if defined(MFC_OpenACC)
            if (rdma_mpi .eqv. .false.) then
                !$acc update device(ib_buff_recv)
            end if
#endif

            ! Unpacking buffer received form bc_y%end
            !$acc parallel loop collapse(3) gang vector default(present) private(r)
            do l = 0, p
                do k = n + 1, n + gp_layers
                    do j = -gp_layers, m + gp_layers
                        r = ((j + gp_layers) + (m + 2*gp_layers + 1)* &
                             ((k - n - 1) + gp_layers*l))
                        ib_markers%sf(j, k, l) = ib_buff_recv(r)
                    end do
                end do
            end do

        end if
        ! END: MPI Communication in y-direction ============================

        ! MPI Communication in z-direction =================================
        if (bc_z%beg >= 0) then      ! PBC at the beginning

            if (bc_z%end >= 0) then      ! PBC at the beginning and end

                ! Packing buffer to be sent to bc_z%end
                !$acc parallel loop collapse(3) gang vector default(present) private(r)
                do l = p - gp_layers + 1, p
                    do k = -gp_layers, n + gp_layers
                        do j = -gp_layers, m + gp_layers
                            r = ((j + gp_layers) + (m + 2*gp_layers + 1)* &
                                 ((k + gp_layers) + (n + 2*gp_layers + 1)* &
                                  (l - p + gp_layers - 1)))
                            ib_buff_send(r) = ib_markers%sf(j, k, l)
                        end do
                    end do
                end do

                !call MPI_Barrier(MPI_COMM_WORLD, ierr)

#if defined(MFC_OpenACC)
                if (rdma_mpi) then
                    p_i_send => ib_buff_send
                    p_i_recv => ib_buff_recv

                    !$acc data attach(p_i_send, p_i_recv)
                    !$acc host_data use_device(p_i_send, p_i_recv)

                    ! Send/receive buffer to/from bc_x%end/bc_x%beg
                    call MPI_SENDRECV( &
                        p_i_send(0), &
                        gp_layers*(m + 2*gp_layers + 1)*(n + 2*gp_layers + 1), &
                        MPI_INTEGER, bc_z%end, 0, &
                        p_i_recv(0), &
                        gp_layers*(m + 2*gp_layers + 1)*(n + 2*gp_layers + 1), &
                        MPI_INTEGER, bc_z%beg, 0, &
                        MPI_COMM_WORLD, MPI_STATUS_IGNORE, ierr)

                    !$acc end host_data
                    !$acc end data
                    !$acc wait
                else
#endif

                    !$acc update host(ib_buff_send)

                    ! Send/receive buffer to/from bc_x%end/bc_x%beg
                    call MPI_SENDRECV( &
                        ib_buff_send(0), &
                        gp_layers*(m + 2*gp_layers + 1)*(n + 2*gp_layers + 1), &
                        MPI_INTEGER, bc_z%end, 0, &
                        ib_buff_recv(0), &
                        gp_layers*(m + 2*gp_layers + 1)*(n + 2*gp_layers + 1), &
                        MPI_INTEGER, bc_z%beg, 0, &
                        MPI_COMM_WORLD, MPI_STATUS_IGNORE, ierr)

#if defined(MFC_OpenACC)
                end if
#endif

            else                        ! PBC at the beginning only

                ! Packing buffer to be sent to bc_z%beg
                !$acc parallel loop collapse(3) gang vector default(present) private(r)
                do l = 0, gp_layers - 1
                    do k = -gp_layers, n + gp_layers
                        do j = -gp_layers, m + gp_layers
                            r = ((j + gp_layers) + (m + 2*gp_layers + 1)* &
                                 ((k + gp_layers) + (n + 2*gp_layers + 1)*l))
                            ib_buff_send(r) = ib_markers%sf(j, k, l)
                        end do
                    end do
                end do

                !call MPI_Barrier(MPI_COMM_WORLD, ierr)

#if defined(MFC_OpenACC)
                if (rdma_mpi) then
                    p_i_send => ib_buff_send
                    p_i_recv => ib_buff_recv

                    !$acc data attach(p_i_send, p_i_recv)
                    !$acc host_data use_device(p_i_send, p_i_recv)

                    ! Send/receive buffer to/from bc_x%end/bc_x%beg
                    call MPI_SENDRECV( &
                        p_i_send(0), &
                        gp_layers*(m + 2*gp_layers + 1)*(n + 2*gp_layers + 1), &
                        MPI_INTEGER, bc_z%beg, 1, &
                        p_i_recv(0), &
                        gp_layers*(m + 2*gp_layers + 1)*(n + 2*gp_layers + 1), &
                        MPI_INTEGER, bc_z%beg, 0, &
                        MPI_COMM_WORLD, MPI_STATUS_IGNORE, ierr)

                    !$acc end host_data
                    !$acc end data
                    !$acc wait
                else
#endif

                    !$acc update host(ib_buff_send)

                    ! Send/receive buffer to/from bc_x%end/bc_x%beg
                    call MPI_SENDRECV( &
                        ib_buff_send(0), &
                        gp_layers*(m + 2*gp_layers + 1)*(n + 2*gp_layers + 1), &
                        MPI_INTEGER, bc_z%beg, 1, &
                        ib_buff_recv(0), &
                        gp_layers*(m + 2*gp_layers + 1)*(n + 2*gp_layers + 1), &
                        MPI_INTEGER, bc_z%beg, 0, &
                        MPI_COMM_WORLD, MPI_STATUS_IGNORE, ierr)

#if defined(MFC_OpenACC)
                end if
#endif

            end if

#if defined(MFC_OpenACC)
            if (rdma_mpi .eqv. .false.) then
                !$acc update device(ib_buff_recv)
            end if
#endif

            ! Unpacking buffer from bc_z%beg
            !$acc parallel loop collapse(3) gang vector default(present) private(r)
            do l = -gp_layers, -1
                do k = -gp_layers, n + gp_layers
                    do j = -gp_layers, m + gp_layers
                        r = ((j + gp_layers) + (m + 2*gp_layers + 1)* &
                             ((k + gp_layers) + (n + 2*gp_layers + 1)* &
                              (l + gp_layers)))
                        ib_markers%sf(j, k, l) = ib_buff_recv(r)
                    end do
                end do
            end do

        end if

        if (bc_z%end >= 0) then                       ! PBC at the end

            if (bc_z%beg >= 0) then      ! PBC at the end and beginning

                ! Packing buffer to be sent to bc_z%beg
                !$acc parallel loop collapse(3) gang vector default(present) private(r)
                do l = 0, gp_layers - 1
                    do k = -gp_layers, n + gp_layers
                        do j = -gp_layers, m + gp_layers
                            r = ((j + gp_layers) + (m + 2*gp_layers + 1)* &
                                 ((k + gp_layers) + (n + 2*gp_layers + 1)*l))
                            ib_buff_send(r) = ib_markers%sf(j, k, l)
                        end do
                    end do
                end do

                !call MPI_Barrier(MPI_COMM_WORLD, ierr)

#if defined(MFC_OpenACC)
                if (rdma_mpi) then
                    p_i_send => ib_buff_send
                    p_i_recv => ib_buff_recv

                    !$acc data attach(p_i_send, p_i_recv)
                    !$acc host_data use_device(p_i_send, p_i_recv)

                    ! Send/receive buffer to/from bc_x%end/bc_x%beg
                    call MPI_SENDRECV( &
                        p_i_send(0), &
                        gp_layers*(m + 2*gp_layers + 1)*(n + 2*gp_layers + 1), &
                        MPI_INTEGER, bc_z%beg, 1, &
                        p_i_recv(0), &
                        gp_layers*(m + 2*gp_layers + 1)*(n + 2*gp_layers + 1), &
                        MPI_INTEGER, bc_z%end, 1, &
                        MPI_COMM_WORLD, MPI_STATUS_IGNORE, ierr)

                    !$acc end host_data
                    !$acc end data
                    !$acc wait
                else
#endif
                    !$acc update host(ib_buff_send)

                    ! Send/receive buffer to/from bc_x%end/bc_x%beg
                    call MPI_SENDRECV( &
                        ib_buff_send(0), &
                        gp_layers*(m + 2*gp_layers + 1)*(n + 2*gp_layers + 1), &
                        MPI_INTEGER, bc_z%beg, 1, &
                        ib_buff_recv(0), &
                        gp_layers*(m + 2*gp_layers + 1)*(n + 2*gp_layers + 1), &
                        MPI_INTEGER, bc_z%end, 1, &
                        MPI_COMM_WORLD, MPI_STATUS_IGNORE, ierr)

#if defined(MFC_OpenACC)
                end if
#endif

            else                        ! PBC at the end only

                ! Packing buffer to be sent to bc_z%end
                !$acc parallel loop collapse(3) gang vector default(present) private(r)
                do l = p - gp_layers + 1, p
                    do k = -gp_layers, n + gp_layers
                        do j = -gp_layers, m + gp_layers
                            r = ((j + gp_layers) + (m + 2*gp_layers + 1)* &
                                 ((k + gp_layers) + (n + 2*gp_layers + 1)* &
                                  (l - p + gp_layers - 1)))
                            ib_buff_send(r) = ib_markers%sf(j, k, l)
                        end do
                    end do
                end do

                !call MPI_Barrier(MPI_COMM_WORLD, ierr)

#if defined(MFC_OpenACC)
                if (rdma_mpi) then
                    p_i_send => ib_buff_send
                    p_i_recv => ib_buff_recv

                    !$acc data attach(p_i_send, p_i_recv)
                    !$acc host_data use_device(p_i_send, p_i_recv)

                    ! Send/receive buffer to/from bc_x%end/bc_x%beg
                    call MPI_SENDRECV( &
                        p_i_send(0), &
                        gp_layers*(m + 2*gp_layers + 1)*(n + 2*gp_layers + 1), &
                        MPI_INTEGER, bc_z%end, 0, &
                        p_i_recv(0), &
                        gp_layers*(m + 2*gp_layers + 1)*(n + 2*gp_layers + 1), &
                        MPI_INTEGER, bc_z%end, 1, &
                        MPI_COMM_WORLD, MPI_STATUS_IGNORE, ierr)

                    !$acc end host_data
                    !$acc end data
                    !$acc wait
                else
#endif
                    !$acc update host(ib_buff_send)

                    ! Send/receive buffer to/from bc_x%end/bc_x%beg
                    call MPI_SENDRECV( &
                        ib_buff_send(0), &
                        gp_layers*(m + 2*gp_layers + 1)*(n + 2*gp_layers + 1), &
                        MPI_INTEGER, bc_z%end, 0, &
                        ib_buff_recv(0), &
                        gp_layers*(m + 2*gp_layers + 1)*(n + 2*gp_layers + 1), &
                        MPI_INTEGER, bc_z%end, 1, &
                        MPI_COMM_WORLD, MPI_STATUS_IGNORE, ierr)

#if defined(MFC_OpenACC)
                end if
#endif

            end if

#if defined(MFC_OpenACC)
            if (rdma_mpi .eqv. .false.) then
                !$acc update device(ib_buff_recv)
            end if
#endif

            ! Unpacking buffer received from bc_z%end
            !$acc parallel loop collapse(3) gang vector default(present) private(r)
            do l = p + 1, p + gp_layers
                do k = -gp_layers, n + gp_layers
                    do j = -gp_layers, m + gp_layers
                        r = ((j + gp_layers) + (m + 2*gp_layers + 1)* &
                             ((k + gp_layers) + (n + 2*gp_layers + 1)* &
                              (l - p - 1)))
                        ib_markers%sf(j, k, l) = ib_buff_recv(r)
                    end do
                end do
            end do

        end if

        ! END: MPI Communication in z-direction ============================

#endif

    end subroutine s_mpi_sendrecv_ib_buffers

    subroutine s_mpi_sendrecv_capilary_variables_buffers(c_divs_vf, mpi_dir, pbc_loc)

        type(scalar_field), dimension(num_dims + 1), intent(inout) :: c_divs_vf
        integer, intent(in) :: mpi_dir, pbc_loc

        integer :: i, j, k, l, r, q !< Generic loop iterators

        integer :: buffer_counts(1:3), buffer_count

        type(int_bounds_info) :: boundary_conditions(1:3)
        integer :: beg_end(1:2), grid_dims(1:3)
        integer :: dst_proc, src_proc, recv_tag, send_tag

        logical :: beg_end_geq_0

        integer :: pack_offset, unpack_offset
        real(wp), pointer :: p_send, p_recv

#ifdef MFC_MPI

        nVars = num_dims + 1
        !$acc update device(nVars)

        buffer_counts = (/ &
                        buff_size*nVars*(n + 1)*(p + 1), &
                        buff_size*nVars*(m + 2*buff_size + 1)*(p + 1), &
                        buff_size*nVars*(m + 2*buff_size + 1)*(n + 2*buff_size + 1) &
                        /)

        buffer_count = buffer_counts(mpi_dir)
        boundary_conditions = (/bc_x, bc_y, bc_z/)
        beg_end = (/boundary_conditions(mpi_dir)%beg, boundary_conditions(mpi_dir)%end/)
        beg_end_geq_0 = beg_end(max(pbc_loc, 0) - pbc_loc + 1) >= 0

        ! Implements:
        ! pbc_loc  bc_x >= 0 -> [send/recv]_tag  [dst/src]_proc
        ! -1 (=0)      0            ->     [1,0]       [0,0]      | 0 0 [1,0] [beg,beg]
        ! -1 (=0)      1            ->     [0,0]       [1,0]      | 0 1 [0,0] [end,beg]
        ! +1 (=1)      0            ->     [0,1]       [1,1]      | 1 0 [0,1] [end,end]
        ! +1 (=1)      1            ->     [1,1]       [0,1]      | 1 1 [1,1] [beg,end]

        send_tag = f_logical_to_int(.not. f_xor(beg_end_geq_0, pbc_loc == 1))
        recv_tag = f_logical_to_int(pbc_loc == 1)

        dst_proc = beg_end(1 + f_logical_to_int(f_xor(pbc_loc == 1, beg_end_geq_0)))
        src_proc = beg_end(1 + f_logical_to_int(pbc_loc == 1))

        grid_dims = (/m, n, p/)

        pack_offset = 0
        if (f_xor(pbc_loc == 1, beg_end_geq_0)) then
            pack_offset = grid_dims(mpi_dir) - buff_size + 1
        end if

        unpack_offset = 0
        if (pbc_loc == 1) then
            unpack_offset = grid_dims(mpi_dir) + buff_size + 1
        end if

        ! Pack Buffer to Send
        #:for mpi_dir in [1, 2, 3]
            if (mpi_dir == ${mpi_dir}$) then
                #:if mpi_dir == 1
                    !$acc parallel loop collapse(4) gang vector default(present) private(r)
                    do l = 0, p
                        do k = 0, n
                            do j = 0, buff_size - 1
                                do i = 1, nVars
                                    r = (i - 1) + nVars*(j + buff_size*(k + (n + 1)*l))
                                    c_divs_buff_send(r) = c_divs_vf(i)%sf(j + pack_offset, k, l)
                                end do
                            end do
                        end do
                    end do

                #:elif mpi_dir == 2
                    !$acc parallel loop collapse(4) gang vector default(present) private(r)
                    do i = 1, nVars
                        do l = 0, p
                            do k = 0, buff_size - 1
                                do j = -buff_size, m + buff_size
                                    r = (i - 1) + nVars* &
                                        ((j + buff_size) + (m + 2*buff_size + 1)* &
                                         (k + buff_size*l))
                                    c_divs_buff_send(r) = c_divs_vf(i)%sf(j, k + pack_offset, l)
                                end do
                            end do
                        end do
                    end do

                #:else
                    !$acc parallel loop collapse(4) gang vector default(present) private(r)
                    do i = 1, nVars
                        do l = 0, buff_size - 1
                            do k = -buff_size, n + buff_size
                                do j = -buff_size, m + buff_size
                                    r = (i - 1) + nVars* &
                                        ((j + buff_size) + (m + 2*buff_size + 1)* &
                                         ((k + buff_size) + (n + 2*buff_size + 1)*l))
                                    c_divs_buff_send(r) = c_divs_vf(i)%sf(j, k, l + pack_offset)
                                end do
                            end do
                        end do
                    end do
                #:endif
            end if
        #:endfor

        ! Send/Recv
        #:for rdma_mpi in [False, True]
            if (rdma_mpi .eqv. ${'.true.' if rdma_mpi else '.false.'}$) then
                p_send => c_divs_buff_send(0)
                p_recv => c_divs_buff_recv(0)

                #:if rdma_mpi
                    !$acc data attach(p_send, p_recv)
                    !$acc host_data use_device(p_send, p_recv)
                #:else
                    !$acc update host(c_divs_buff_send)
                #:endif

                call MPI_SENDRECV( &
                    p_send, buffer_count, mpi_p, dst_proc, send_tag, &
                    p_recv, buffer_count, mpi_p, src_proc, recv_tag, &
                    MPI_COMM_WORLD, MPI_STATUS_IGNORE, ierr)

                #:if rdma_mpi
                    !$acc end host_data
                    !$acc end data
                    !$acc wait
                #:else
                    !$acc update device(c_divs_buff_recv)
                #:endif
            end if
        #:endfor

        ! Unpack Received Buffer
        #:for mpi_dir in [1, 2, 3]
            if (mpi_dir == ${mpi_dir}$) then
                #:if mpi_dir == 1
                    !$acc parallel loop collapse(4) gang vector default(present) private(r)
                    do l = 0, p
                        do k = 0, n
                            do j = -buff_size, -1
                                do i = 1, nVars
                                    r = (i - 1) + nVars* &
                                        (j + buff_size*((k + 1) + (n + 1)*l))
                                    c_divs_vf(i)%sf(j + unpack_offset, k, l) = c_divs_buff_recv(r)
#if defined(__INTEL_COMPILER)
                                    if (ieee_is_nan(c_divs_vf(i)%sf(j, k, l))) then
                                        print *, "Error", j, k, l, i
                                        error stop "NaN(s) in recv"
                                    end if
#endif
                                end do
                            end do
                        end do
                    end do

                #:elif mpi_dir == 2
                    !$acc parallel loop collapse(4) gang vector default(present) private(r)
                    do i = 1, nVars
                        do l = 0, p
                            do k = -buff_size, -1
                                do j = -buff_size, m + buff_size
                                    r = (i - 1) + nVars* &
                                        ((j + buff_size) + (m + 2*buff_size + 1)* &
                                         ((k + buff_size) + buff_size*l))
                                    c_divs_vf(i)%sf(j, k + unpack_offset, l) = c_divs_buff_recv(r)
#if defined(__INTEL_COMPILER)
                                    if (ieee_is_nan(c_divs_vf(i)%sf(j, k, l))) then
                                        print *, "Error", j, k, l, i
                                        error stop "NaN(s) in recv"
                                    end if
#endif
                                end do
                            end do
                        end do
                    end do

                #:else
                    ! Unpacking buffer from bc_z%beg
                    !$acc parallel loop collapse(4) gang vector default(present) private(r)
                    do i = 1, nVars
                        do l = -buff_size, -1
                            do k = -buff_size, n + buff_size
                                do j = -buff_size, m + buff_size
                                    r = (i - 1) + nVars* &
                                        ((j + buff_size) + (m + 2*buff_size + 1)* &
                                         ((k + buff_size) + (n + 2*buff_size + 1)* &
                                          (l + buff_size)))
                                    c_divs_vf(i)%sf(j, k, l + unpack_offset) = c_divs_buff_recv(r)
#if defined(__INTEL_COMPILER)
                                    if (ieee_is_nan(c_divs_vf(i)%sf(j, k, l))) then
                                        print *, "Error", j, k, l, i
                                        error stop "NaN(s) in recv"
                                    end if
#endif
                                end do
                            end do
                        end do
                    end do

                #:endif
            end if
        #:endfor

#endif

    end subroutine s_mpi_sendrecv_capilary_variables_buffers

    subroutine s_mpi_send_random_number(phi_rn, num_freq)
        integer, intent(in) :: num_freq
        real(wp), intent(inout), dimension(1:num_freq) :: phi_rn
#ifdef MFC_MPI
        call MPI_BCAST(phi_rn, num_freq, mpi_p, 0, MPI_COMM_WORLD, ierr)
#endif
    end subroutine s_mpi_send_random_number

    !> Module deallocation and/or disassociation procedures
    subroutine s_finalize_mpi_proxy_module

#ifdef MFC_MPI

        ! Deallocating q_cons_buff_send and q_cons_buff_recv
        @:DEALLOCATE(q_cons_buff_send, q_cons_buff_recv)
        if (ib) then
            @:DEALLOCATE(ib_buff_send, ib_buff_recv)
        end if

        if (surface_tension) then
            @:DEALLOCATE(c_divs_buff_send, c_divs_buff_recv)
        end if

#endif

    end subroutine s_finalize_mpi_proxy_module

end module m_mpi_proxy<|MERGE_RESOLUTION|>--- conflicted
+++ resolved
@@ -196,13 +196,8 @@
             & 'bc_y%grcbc_in', 'bc_y%grcbc_out', 'bc_y%grcbc_vel_out',          &
             & 'bc_z%grcbc_in', 'bc_z%grcbc_out', 'bc_z%grcbc_vel_out',          &
             & 'cfl_adap_dt', 'cfl_const_dt', 'cfl_dt', 'surface_tension',        &
-<<<<<<< HEAD
-            & 'viscous', 'shear_stress', 'bulk_stress',                          &
-            & 'hyperelasticity', 'bubbles_lagrange', 'rkck_adap_dt' ]
-=======
             & 'viscous', 'shear_stress', 'bulk_stress', 'bubbles_lagrange',     &
             & 'hyperelasticity', 'rkck_adap_dt' ]
->>>>>>> d5819499
             call MPI_BCAST(${VAR}$, 1, MPI_LOGICAL, 0, MPI_COMM_WORLD, ierr)
         #:endfor
 
@@ -240,13 +235,8 @@
             & 'bc_x%pres_in','bc_x%pres_out','bc_y%pres_in','bc_y%pres_out', 'bc_z%pres_in','bc_z%pres_out', &
             & 'x_domain%beg', 'x_domain%end', 'y_domain%beg', 'y_domain%end',    &
             & 'z_domain%beg', 'z_domain%end', 'x_a', 'x_b', 'y_a', 'y_b', 'z_a', &
-<<<<<<< HEAD
-            & 'z_b', 't_stop', 't_save', 'cfl_target', 'rkck_tolerance' ]
-            call MPI_BCAST(${VAR}$, 1, MPI_DOUBLE_PRECISION, 0, MPI_COMM_WORLD, ierr)
-=======
             & 'z_b', 't_stop', 't_save', 'cfl_target', 'rkck_tolerance']
             call MPI_BCAST(${VAR}$, 1, mpi_p, 0, MPI_COMM_WORLD, ierr)
->>>>>>> d5819499
         #:endfor
 
         do i = 1, 3
