--- conflicted
+++ resolved
@@ -171,7 +171,6 @@
         !!      available to the other processors. Then, the purpose of
         !!      this subroutine is to distribute the user inputs to the
         !!      remaining processors in the communicator.
-<<<<<<< HEAD
 
     subroutine s_mpi_gather_data(my_vector, counts, gathered_vector, root)
 
@@ -206,9 +205,6 @@
     end subroutine s_mpi_gather_data
 
     subroutine s_mpi_bcast_user_inputs() ! ---------------------------------
-=======
-    subroutine s_mpi_bcast_user_inputs
->>>>>>> e4f04b7b
 
 #ifdef MFC_MPI
 
