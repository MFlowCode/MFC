--- conflicted
+++ resolved
@@ -30,9 +30,11 @@
 
 #ifdef CRAY_ACC_WAR
     @:CRAY_DECLARE_GLOBAL(real(kind(0d0)), dimension(:), q_cons_buff_send)
-    @:CRAY_DECLARE_GLOBAL(real(kind(0d0)), dimension(:), q_cons_buff_recv)   
+    @:CRAY_DECLARE_GLOBAL(real(kind(0d0)), dimension(:), q_cons_buff_recv)
+    @:CRAY_DECLARE_GLOBAL(real(kind(0d0)), dimension(:), ib_buff_send 
+    @:CRAY_DECLARE_GLOBAL(real(kind(0d0)), dimension(:), ib_buff_recv)    
     private :: q_cons_buff_recv, q_cons_buff_send
-!$acc declare link(q_cons_buff_recv, q_cons_buff_send)
+!$acc declare link(q_cons_buff_recv, q_cons_buff_send, ib_buff_send, ib_buff_recv)
 #else
     real(kind(0d0)), private, allocatable, dimension(:) :: q_cons_buff_send !<
     !! This variable is utilized to pack and send the buffer of the cell-average
@@ -43,7 +45,6 @@
     !! q_cons_buff_recv is utilized to receive and unpack the buffer of the cell-
     !! average conservative variables, for a single computational domain boundary
     !! at the time, from the relevant neighboring processor.
-<<<<<<< HEAD
 
     integer, private, allocatable, dimension(:) :: ib_buff_send !<
     !! This variable is utilized to pack and send the buffer of the immersed
@@ -55,20 +56,13 @@
     !! immersed boundary markers, for a single computational domain boundary
     !! at the time, from the relevant neighboring processor.
 
-=======
-!$acc declare create(q_cons_buff_send, q_cons_buff_recv)
-#endif
->>>>>>> 30ac1a5b
+    !$acc declare create(q_cons_buff_send, q_cons_buff_recv, ib_buff_send, ib_buff_recv)
+#endif
     !> @name Generic flags used to identify and report MPI errors
     !> @{
     integer, private :: err_code, ierr, v_size
     !> @}
 
-<<<<<<< HEAD
-    !$acc declare create(q_cons_buff_send, q_cons_buff_recv, v_size)
-
-=======
->>>>>>> 30ac1a5b
     !real :: s_time, e_time
     !real :: compress_time, mpi_time, decompress_time
     !integer :: nCalls_time = 0
@@ -86,65 +80,45 @@
         ! for the sake of simplicity, both variables are provided sufficient
         ! storage to hold the largest buffer in the computational domain.
 
-<<<<<<< HEAD
         if (qbmm .and. .not. polytropic) then
             if (n > 0) then
                 if (p > 0) then
-                    @:ALLOCATE(q_cons_buff_send(0:-1 + buff_size*(sys_size + 2*nb*4)* &
+                    @:ALLOCATE_GLOBAL(q_cons_buff_send(0:-1 + buff_size*(sys_size + 2*nb*4)* &
                                              & (m + 2*buff_size + 1)* &
                                              & (n + 2*buff_size + 1)* &
                                              & (p + 2*buff_size + 1)/ &
                                              & (min(m, n, p) + 2*buff_size + 1)))
                 else
-                    @:ALLOCATE(q_cons_buff_send(0:-1 + buff_size*(sys_size + 2*nb*4)* &
+                    @:ALLOCATE_GLOBAL(q_cons_buff_send(0:-1 + buff_size*(sys_size + 2*nb*4)* &
                                              & (max(m, n) + 2*buff_size + 1)))
                 end if
             else
-                @:ALLOCATE(q_cons_buff_send(0:-1 + buff_size*(sys_size + 2*nb*4)))
-=======
-        if (n > 0) then
-            if (p > 0) then
-                @:ALLOCATE_GLOBAL(q_cons_buff_send(0:-1 + buff_size*sys_size* &
-                                         & (m + 2*buff_size + 1)* &
-                                         & (n + 2*buff_size + 1)* &
-                                         & (p + 2*buff_size + 1)/ &
-                                         & (min(m, n, p) + 2*buff_size + 1)))
-            else
-                @:ALLOCATE_GLOBAL(q_cons_buff_send(0:-1 + buff_size*sys_size* &
-                                         & (max(m, n) + 2*buff_size + 1)))
->>>>>>> 30ac1a5b
+                @:ALLOCATE_GLOBAL(q_cons_buff_send(0:-1 + buff_size*(sys_size + 2*nb*4)))
             end if
 
-            @:ALLOCATE(q_cons_buff_recv(0:ubound(q_cons_buff_send, 1)))
+            @:ALLOCATE_GLOBAL(q_cons_buff_recv(0:ubound(q_cons_buff_send, 1)))
 
             v_size = sys_size + 2*nb*4
         else
-<<<<<<< HEAD
             if (n > 0) then
                 if (p > 0) then
-                    @:ALLOCATE(q_cons_buff_send(0:-1 + buff_size*sys_size* &
+                    @:ALLOCATE_GLOBAL(q_cons_buff_send(0:-1 + buff_size*sys_size* &
                                              & (m + 2*buff_size + 1)* &
                                              & (n + 2*buff_size + 1)* &
                                              & (p + 2*buff_size + 1)/ &
                                              & (min(m, n, p) + 2*buff_size + 1)))
                 else
-                    @:ALLOCATE(q_cons_buff_send(0:-1 + buff_size*sys_size* &
+                    @:ALLOCATE_GLOBAL(q_cons_buff_send(0:-1 + buff_size*sys_size* &
                                              & (max(m, n) + 2*buff_size + 1)))
                 end if
             else
-                @:ALLOCATE(q_cons_buff_send(0:-1 + buff_size*sys_size))
+                @:ALLOCATE_GLOBAL(q_cons_buff_send(0:-1 + buff_size*sys_size))
             end if
 
-            @:ALLOCATE(q_cons_buff_recv(0:ubound(q_cons_buff_send, 1)))
+            @:ALLOCATE_GLOBAL(q_cons_buff_recv(0:ubound(q_cons_buff_send, 1)))
 
             v_size = sys_size
         end if
-=======
-            @:ALLOCATE_GLOBAL(q_cons_buff_send(0:-1 + buff_size*sys_size))
-        end if
-
-        @:ALLOCATE_GLOBAL(q_cons_buff_recv(0:ubound(q_cons_buff_send, 1)))
->>>>>>> 30ac1a5b
 
 #endif
 
@@ -874,11 +848,7 @@
 
                     !call MPI_Barrier(MPI_COMM_WORLD, ierr)
 
-<<<<<<< HEAD
 #if defined(MFC_OpenACC) && defined(__PGI)
-=======
-#if defined(_OPENACC) 
->>>>>>> 30ac1a5b
                     if (cu_mpi) then
                         !$acc host_data use_device( q_cons_buff_recv, q_cons_buff_send, ib_buff_recv, ib_buff_send)
 
@@ -934,11 +904,7 @@
                                 MPI_COMM_WORLD, MPI_STATUS_IGNORE, ierr)
                         end if
 
-<<<<<<< HEAD
 #if defined(MFC_OpenACC) && defined(__PGI)
-=======
-#if defined(_OPENACC) 
->>>>>>> 30ac1a5b
                     end if
 #endif
 
@@ -995,11 +961,7 @@
 
                     !call MPI_Barrier(MPI_COMM_WORLD, ierr)
 
-<<<<<<< HEAD
 #if defined(MFC_OpenACC) && defined(__PGI)
-=======
-#if defined(_OPENACC) 
->>>>>>> 30ac1a5b
                     if (cu_mpi) then
                         !$acc host_data use_device( q_cons_buff_recv, q_cons_buff_send )
 
@@ -1051,21 +1013,12 @@
                                 MPI_COMM_WORLD, MPI_STATUS_IGNORE, ierr)
                         end if
 
-<<<<<<< HEAD
 #if defined(MFC_OpenACC) && defined(__PGI)
-=======
-#if defined(_OPENACC)
->>>>>>> 30ac1a5b
                     end if
 #endif
 
                 end if
-
-<<<<<<< HEAD
 #if defined(MFC_OpenACC) && defined(__PGI)
-=======
-#if defined(_OPENACC) 
->>>>>>> 30ac1a5b
                 if (cu_mpi .eqv. .false.) then
                     !$acc update device(q_cons_buff_recv)
                 end if
@@ -1144,7 +1097,6 @@
                         end do
                     end do
 
-<<<<<<< HEAD
                     if (qbmm .and. .not. polytropic) then
 
                         !$acc parallel loop collapse(5) gang vector default(present) private(r)
@@ -1183,12 +1135,6 @@
                     !call MPI_Barrier(MPI_COMM_WORLD, ierr)
 
 #if defined(MFC_OpenACC) && defined(__PGI)
-=======
-
-                    !call MPI_Barrier(MPI_COMM_WORLD, ierr)
-
-#if defined(_OPENACC) 
->>>>>>> 30ac1a5b
                     if (cu_mpi) then
                         !$acc host_data use_device( q_cons_buff_recv, q_cons_buff_send )
 
@@ -1217,7 +1163,6 @@
                         !$acc wait
                     else
 #endif
-
                         !$acc update host(q_cons_buff_send)
                         if (qbmm .and. .not. polytropic) then
                             call MPI_SENDRECV( &
@@ -1239,11 +1184,7 @@
                                 MPI_COMM_WORLD, MPI_STATUS_IGNORE, ierr)
                         end if
 
-<<<<<<< HEAD
 #if defined(MFC_OpenACC) && defined(__PGI)
-=======
-#if defined(_OPENACC) 
->>>>>>> 30ac1a5b
                     end if
 #endif
 
@@ -1299,12 +1240,7 @@
                     end if
 
                     !call MPI_Barrier(MPI_COMM_WORLD, ierr)
-
-<<<<<<< HEAD
 #if defined(MFC_OpenACC) && defined(__PGI)
-=======
-#if defined(_OPENACC) 
->>>>>>> 30ac1a5b
                     if (cu_mpi) then
                         !$acc host_data use_device( q_cons_buff_recv, q_cons_buff_send )
 
@@ -1333,10 +1269,8 @@
                         !$acc wait
                     else
 #endif
-
                         !$acc update host(q_cons_buff_send)
 
-<<<<<<< HEAD
                         if (qbmm .and. .not. polytropic) then
                             call MPI_SENDRECV( &
                                 q_cons_buff_send(0), &
@@ -1358,9 +1292,6 @@
                         end if
 
 #if defined(MFC_OpenACC) && defined(__PGI)
-=======
-#if defined(_OPENACC)
->>>>>>> 30ac1a5b
                     end if
 #endif
 
@@ -1484,12 +1415,7 @@
                     end if
 
                     !call MPI_Barrier(MPI_COMM_WORLD, ierr)
-
-<<<<<<< HEAD
 #if defined(MFC_OpenACC) && defined(__PGI)
-=======
-#if defined(_OPENACC) 
->>>>>>> 30ac1a5b
                     if (cu_mpi) then
                         !$acc host_data use_device( q_cons_buff_recv, q_cons_buff_send )
 
@@ -1541,12 +1467,7 @@
                                 MPI_DOUBLE_PRECISION, bc_y%beg, 0, &
                                 MPI_COMM_WORLD, MPI_STATUS_IGNORE, ierr)
                         end if
-
-<<<<<<< HEAD
 #if defined(MFC_OpenACC) && defined(__PGI)
-=======
-#if defined(_OPENACC) 
->>>>>>> 30ac1a5b
                     end if
 #endif
 
@@ -1601,12 +1522,7 @@
                     end if
 
                     !call MPI_Barrier(MPI_COMM_WORLD, ierr)
-
-<<<<<<< HEAD
 #if defined(MFC_OpenACC) && defined(__PGI)
-=======
-#if defined(_OPENACC) 
->>>>>>> 30ac1a5b
                     if (cu_mpi) then
                         !$acc host_data use_device( q_cons_buff_recv, q_cons_buff_send )
 
@@ -1658,22 +1574,12 @@
                                 MPI_DOUBLE_PRECISION, bc_y%beg, 0, &
                                 MPI_COMM_WORLD, MPI_STATUS_IGNORE, ierr)
                         end if
-
-<<<<<<< HEAD
 #if defined(MFC_OpenACC) && defined(__PGI)
-=======
-#if defined(_OPENACC) 
->>>>>>> 30ac1a5b
                     end if
 #endif
 
                 end if
-
-<<<<<<< HEAD
 #if defined(MFC_OpenACC) && defined(__PGI)
-=======
-#if defined(_OPENACC) 
->>>>>>> 30ac1a5b
                 if (cu_mpi .eqv. .false.) then
                     !$acc update device(q_cons_buff_recv)
                 end if
@@ -1787,12 +1693,7 @@
                     end if
 
                     !call MPI_Barrier(MPI_COMM_WORLD, ierr)
-
-<<<<<<< HEAD
 #if defined(MFC_OpenACC) && defined(__PGI)
-=======
-#if defined(_OPENACC) 
->>>>>>> 30ac1a5b
                     if (cu_mpi) then
                         !$acc host_data use_device( q_cons_buff_recv, q_cons_buff_send )
 
@@ -1844,12 +1745,7 @@
                                 MPI_DOUBLE_PRECISION, bc_y%end, 1, &
                                 MPI_COMM_WORLD, MPI_STATUS_IGNORE, ierr)
                         end if
-
-<<<<<<< HEAD
 #if defined(MFC_OpenACC) && defined(__PGI)
-=======
-#if defined(_OPENACC) 
->>>>>>> 30ac1a5b
                     end if
 #endif
 
@@ -1870,7 +1766,6 @@
                         end do
                     end do
 
-<<<<<<< HEAD
                     if (qbmm .and. .not. polytropic) then
                         !$acc parallel loop collapse(5) gang vector default(present) private(r)
                         do i = sys_size + 1, sys_size + 4
@@ -1930,23 +1825,6 @@
                                 MPI_DOUBLE_PRECISION, bc_y%end, 1, &
                                 MPI_COMM_WORLD, MPI_STATUS_IGNORE, ierr)
                         end if
-=======
-                    !call MPI_Barrier(MPI_COMM_WORLD, ierr)
-
-#if defined(_OPENACC) 
-                    if (cu_mpi) then
-!$acc host_data use_device( q_cons_buff_recv, q_cons_buff_send )
-
-                        ! Send/receive buffer to/from bc_x%end/bc_x%beg
-                        call MPI_SENDRECV( &
-                            q_cons_buff_send(0), &
-                            buff_size*sys_size*(m + 2*buff_size + 1)*(p + 1), &
-                            MPI_DOUBLE_PRECISION, bc_y%end, 0, &
-                            q_cons_buff_recv(0), &
-                            buff_size*sys_size*(m + 2*buff_size + 1)*(p + 1), &
-                            MPI_DOUBLE_PRECISION, bc_y%end, 1, &
-                            MPI_COMM_WORLD, MPI_STATUS_IGNORE, ierr)
->>>>>>> 30ac1a5b
 
                         !$acc end host_data
                         !$acc wait
@@ -1975,22 +1853,12 @@
                                 MPI_DOUBLE_PRECISION, bc_y%end, 1, &
                                 MPI_COMM_WORLD, MPI_STATUS_IGNORE, ierr)
                         end if
-
-<<<<<<< HEAD
 #if defined(MFC_OpenACC) && defined(__PGI)
-=======
-#if defined(_OPENACC) 
->>>>>>> 30ac1a5b
                     end if
 #endif
 
                 end if
-
-<<<<<<< HEAD
 #if defined(MFC_OpenACC) && defined(__PGI)
-=======
-#if defined(_OPENACC) 
->>>>>>> 30ac1a5b
                 if (cu_mpi .eqv. .false.) then
                     !$acc update device(q_cons_buff_recv)
                 end if
@@ -2113,12 +1981,7 @@
                     end if
 
                     !call MPI_Barrier(MPI_COMM_WORLD, ierr)
-
-<<<<<<< HEAD
 #if defined(MFC_OpenACC) && defined(__PGI)
-=======
-#if defined(_OPENACC) 
->>>>>>> 30ac1a5b
                     if (cu_mpi) then
                         !$acc host_data use_device( q_cons_buff_recv, q_cons_buff_send )
 
@@ -2148,12 +2011,7 @@
                             buff_size*v_size*(m + 2*buff_size + 1)*(n + 2*buff_size + 1), &
                             MPI_DOUBLE_PRECISION, bc_z%beg, 0, &
                             MPI_COMM_WORLD, MPI_STATUS_IGNORE, ierr)
-
-<<<<<<< HEAD
 #if defined(MFC_OpenACC) && defined(__PGI)
-=======
-#if defined(_OPENACC)
->>>>>>> 30ac1a5b
                     end if
 #endif
 
@@ -2210,12 +2068,7 @@
                     end if
 
                     !call MPI_Barrier(MPI_COMM_WORLD, ierr)
-
-<<<<<<< HEAD
 #if defined(MFC_OpenACC) && defined(__PGI)
-=======
-#if defined(_OPENACC) 
->>>>>>> 30ac1a5b
                     if (cu_mpi) then
                         !$acc host_data use_device( q_cons_buff_recv, q_cons_buff_send )
 
@@ -2246,21 +2099,12 @@
                             MPI_DOUBLE_PRECISION, bc_z%beg, 0, &
                             MPI_COMM_WORLD, MPI_STATUS_IGNORE, ierr)
 
-<<<<<<< HEAD
 #if defined(MFC_OpenACC) && defined(__PGI)
-=======
-#if defined(_OPENACC)
->>>>>>> 30ac1a5b
                     end if
 #endif
 
                 end if
-
-<<<<<<< HEAD
 #if defined(MFC_OpenACC) && defined(__PGI)
-=======
-#if defined(_OPENACC) 
->>>>>>> 30ac1a5b
                 if (cu_mpi .eqv. .false.) then
                     !$acc update device(q_cons_buff_recv)
                 end if
@@ -2379,11 +2223,7 @@
 
                     !call MPI_Barrier(MPI_COMM_WORLD, ierr)
 
-<<<<<<< HEAD
 #if defined(MFC_OpenACC) && defined(__PGI)
-=======
-#if defined(_OPENACC) 
->>>>>>> 30ac1a5b
                     if (cu_mpi) then
                         !$acc host_data use_device( q_cons_buff_recv, q_cons_buff_send )
 
@@ -2412,13 +2252,8 @@
                             buff_size*v_size*(m + 2*buff_size + 1)*(n + 2*buff_size + 1), &
                             MPI_DOUBLE_PRECISION, bc_z%end, 1, &
                             MPI_COMM_WORLD, MPI_STATUS_IGNORE, ierr)
-<<<<<<< HEAD
 
 #if defined(MFC_OpenACC) && defined(__PGI)
-=======
-                        
-#if defined(_OPENACC) 
->>>>>>> 30ac1a5b
                     end if
 #endif
 
@@ -2478,11 +2313,7 @@
 
                     !call MPI_Barrier(MPI_COMM_WORLD, ierr)
 
-<<<<<<< HEAD
 #if defined(MFC_OpenACC) && defined(__PGI)
-=======
-#if defined(_OPENACC) 
->>>>>>> 30ac1a5b
                     if (cu_mpi) then
                         !$acc host_data use_device( q_cons_buff_recv, q_cons_buff_send )
 
@@ -2511,22 +2342,13 @@
                             buff_size*v_size*(m + 2*buff_size + 1)*(n + 2*buff_size + 1), &
                             MPI_DOUBLE_PRECISION, bc_z%end, 1, &
                             MPI_COMM_WORLD, MPI_STATUS_IGNORE, ierr)
-
-<<<<<<< HEAD
 #if defined(MFC_OpenACC) && defined(__PGI)
-=======
-#if defined(_OPENACC) 
->>>>>>> 30ac1a5b
                     end if
 #endif
 
                 end if
 
-<<<<<<< HEAD
 #if defined(MFC_OpenACC) && defined(__PGI)
-=======
-#if defined(_OPENACC) 
->>>>>>> 30ac1a5b
                 if (cu_mpi .eqv. .false.) then
                     !$acc update device(q_cons_buff_recv)
                 end if
@@ -2615,7 +2437,6 @@
 
 #ifdef MFC_MPI
 
-<<<<<<< HEAD
         if (n > 0) then
             if (p > 0) then
                 @:ALLOCATE(ib_buff_send(0:-1 + gp_layers * &
@@ -2651,10 +2472,6 @@
                 end do
 
                 !call MPI_Barrier(MPI_COMM_WORLD, ierr)
-=======
-        ! Deallocating q_cons_buff_send and q_cons_buff_recv
-        @:DEALLOCATE_GLOBAL(q_cons_buff_send, q_cons_buff_recv)
->>>>>>> 30ac1a5b
 
 #if defined(_OPENACC) && defined(__PGI)
                 if (cu_mpi) then
@@ -3402,9 +3219,9 @@
 #ifdef MFC_MPI
 
         ! Deallocating q_cons_buff_send and q_cons_buff_recv
-        @:DEALLOCATE(q_cons_buff_send, q_cons_buff_recv)
+        @:DEALLOCATE_GLOBAL(q_cons_buff_send, q_cons_buff_recv)
         if (ib) then
-            @:DEALLOCATE(ib_buff_send, ib_buff_recv)
+            @:DEALLOCATE_GLOBAL(ib_buff_send, ib_buff_recv)
         end if
 
 #endif
