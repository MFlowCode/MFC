!>
!! @file m_mpi_proxy.f90
!! @brief Contains module m_mpi_proxy

#:include 'case.fpp'
#:include 'macros.fpp'

!> @brief The module serves as a proxy to the parameters and subroutines
!!          available in the MPI implementation's MPI module. Specifically,
!!          the purpose of the proxy is to harness basic MPI commands into
!!          more complicated procedures as to accomplish the communication
!!          goals for the simulation.
module m_mpi_proxy

#ifdef MFC_MPI
    use mpi                    !< Message passing interface (MPI) module
#endif

    use m_helper_basic         !< Functions to compare floating point numbers

    use m_helper

    use m_derived_types        !< Definitions of the derived types

    use m_global_parameters    !< Definitions of the global parameters

    use m_mpi_common

    use m_nvtx

    use ieee_arithmetic

    implicit none

    integer, private, allocatable, dimension(:) :: ib_buff_send !<
    !! This variable is utilized to pack and send the buffer of the immersed
    !! boundary markers, for a single computational domain boundary at the
    !! time, to the relevant neighboring processor.

    integer, private, allocatable, dimension(:) :: ib_buff_recv !<
    !! q_cons_buff_recv is utilized to receive and unpack the buffer of the
    !! immersed boundary markers, for a single computational domain boundary
    !! at the time, from the relevant neighboring processor.

    integer :: i_halo_size
    $:GPU_DECLARE(create='[i_halo_size]')

contains

    subroutine s_initialize_mpi_proxy_module()

#ifdef MFC_MPI
        if (ib) then
            if (n > 0) then
                if (p > 0) then
                    i_halo_size = -1 + buff_size* &
                                            & (m + 2*buff_size + 1)* &
                                            & (n + 2*buff_size + 1)* &
                                            & (p + 2*buff_size + 1)/ &
                                            & (cells_bounds%mnp_min + 2*buff_size + 1)
                else
                    i_halo_size = -1 + buff_size* &
                                            & (cells_bounds%mn_max + 2*buff_size + 1)
                end if
            else
                i_halo_size = -1 + buff_size
            end if

            $:GPU_UPDATE(device='[i_halo_size]')
            @:ALLOCATE(ib_buff_send(0:i_halo_size), ib_buff_recv(0:i_halo_size))
        end if
#endif

    end subroutine s_initialize_mpi_proxy_module

    !>  Since only the processor with rank 0 reads and verifies
        !!      the consistency of user inputs, these are initially not
        !!      available to the other processors. Then, the purpose of
        !!      this subroutine is to distribute the user inputs to the
        !!      remaining processors in the communicator.
    impure subroutine s_mpi_bcast_user_inputs()

#ifdef MFC_MPI

        integer :: i, j !< Generic loop iterator
        integer :: ierr !< Generic flag used to identify and report MPI errors

        call MPI_BCAST(case_dir, len(case_dir), MPI_CHARACTER, 0, MPI_COMM_WORLD, ierr)

        #:for VAR in ['k_x', 'k_y', 'k_z', 'w_x', 'w_y', 'w_z', 'p_x', 'p_y', &
            & 'p_z', 'g_x', 'g_y', 'g_z']
            call MPI_BCAST(${VAR}$, 1, mpi_p, 0, MPI_COMM_WORLD, ierr)
        #:endfor

        #:for VAR in ['t_step_old', 'm', 'n', 'p', 'm_glb', 'n_glb', 'p_glb',  &
            & 't_step_start','t_step_stop','t_step_save','t_step_print',       &
            & 'model_eqns','time_stepper', 'riemann_solver', 'low_Mach',       &
            & 'wave_speeds', 'avg_state', 'precision', 'bc_x%beg', 'bc_x%end', &
            & 'bc_y%beg', 'bc_y%end', 'bc_z%beg', 'bc_z%end',  'fd_order',     &
            & 'num_probes', 'num_integrals', 'bubble_model', 'thermal',        &
            & 'num_source', 'relax_model', 'num_ibs', 'n_start',    &
            & 'num_bc_patches', 'num_igr_iters', 'num_igr_warm_start_iters', &
            & 'adap_dt_max_iters', 't_step_stat_start', 'mom_f_idx', 'forcing_window' ]
            call MPI_BCAST(${VAR}$, 1, MPI_INTEGER, 0, MPI_COMM_WORLD, ierr)
        #:endfor

        #:for VAR in [ 'run_time_info','cyl_coord', 'mpp_lim',     &
            &  'mp_weno', 'rdma_mpi', 'powell', 'cont_damage', 'bc_io', &
            & 'weno_Re_flux', 'alt_soundspeed', 'null_weights', 'mixture_err',   &
            & 'parallel_io', 'hypoelasticity', 'bubbles_euler', 'polytropic',    &
            & 'polydisperse', 'qbmm', 'acoustic_source', 'probe_wrt', 'integral_wrt',   &
            & 'prim_vars_wrt', 'weno_avg', 'file_per_process', 'relax',          &
            & 'adv_n', 'adap_dt', 'ib', 'bodyForces', 'bf_x', 'bf_y', 'bf_z',    &
            & 'bc_x%grcbc_in', 'bc_x%grcbc_out', 'bc_x%grcbc_vel_out',          &
            & 'bc_y%grcbc_in', 'bc_y%grcbc_out', 'bc_y%grcbc_vel_out',          &
            & 'bc_z%grcbc_in', 'bc_z%grcbc_out', 'bc_z%grcbc_vel_out',          &
            & 'cfl_adap_dt', 'cfl_const_dt', 'cfl_dt', 'surface_tension',       &
            & 'shear_stress', 'bulk_stress', 'bubbles_lagrange',                &
            & 'hyperelasticity', 'down_sample', 'int_comp','fft_wrt',           &
            & 'periodic_ibs', 'compute_particle_drag', 'periodic_forcing',      &
            & 'forcing_wrt', 'volume_filtering_momentum_eqn', 'store_levelset', &
            & 'slab_domain_decomposition', 'q_filtered_wrt' ]
            call MPI_BCAST(${VAR}$, 1, MPI_LOGICAL, 0, MPI_COMM_WORLD, ierr)
        #:endfor

        if (chemistry) then
            #:for VAR in [ 'diffusion', 'reactions' ]
                call MPI_BCAST(chem_params%${VAR}$, 1, MPI_LOGICAL, 0, MPI_COMM_WORLD, ierr)
            #:endfor

            #:for VAR in [ 'gamma_method' ]
                call MPI_BCAST(chem_params%${VAR}$, 1, MPI_INTEGER, 0, MPI_COMM_WORLD, ierr)
            #:endfor
        end if

        if (bubbles_lagrange) then
            #:for VAR in [ 'heatTransfer_model', 'massTransfer_model', 'pressure_corrector', &
                & 'write_bubbles', 'write_bubbles_stats']
                call MPI_BCAST(lag_params%${VAR}$, 1, MPI_LOGICAL, 0, MPI_COMM_WORLD, ierr)
            #:endfor

            #:for VAR in ['solver_approach', 'cluster_type', 'smooth_type', 'nBubs_glb']
                call MPI_BCAST(lag_params%${VAR}$, 1, MPI_INTEGER, 0, MPI_COMM_WORLD, ierr)
            #:endfor

            #:for VAR in [ 'c0', 'rho0', 'T0', 'x0', 'epsilonb','charwidth', &
                & 'valmaxvoid', 'Thost']
                call MPI_BCAST(lag_params%${VAR}$, 1, mpi_p, 0, MPI_COMM_WORLD, ierr)
            #:endfor
        end if

        #:for VAR in [ 'dt','weno_eps','teno_CT','pref','rhoref','R0ref','Web','Ca', 'sigma', &
            & 'Re_inv', 'poly_sigma', 'palpha_eps', 'ptgalpha_eps', 'pi_fac',    &
            & 'bc_x%vb1','bc_x%vb2','bc_x%vb3','bc_x%ve1','bc_x%ve2','bc_x%ve2', &
            & 'bc_y%vb1','bc_y%vb2','bc_y%vb3','bc_y%ve1','bc_y%ve2','bc_y%ve3', &
            & 'bc_z%vb1','bc_z%vb2','bc_z%vb3','bc_z%ve1','bc_z%ve2','bc_z%ve3', &
            & 'bc_x%pres_in','bc_x%pres_out','bc_y%pres_in','bc_y%pres_out', 'bc_z%pres_in','bc_z%pres_out', &
            & 'x_domain%beg', 'x_domain%end', 'y_domain%beg', 'y_domain%end',    &
            & 'z_domain%beg', 'z_domain%end', 'x_a', 'x_b', 'y_a', 'y_b', 'z_a', &
            & 'z_b', 't_stop', 't_save', 'cfl_target', 'Bx0', 'alf_factor',  &
            & 'tau_star', 'cont_damage_s', 'alpha_bar', 'adap_dt_tol', &
            & 'ic_eps', 'ic_beta', 'u_inf_ref', 'rho_inf_ref', 'P_inf_ref',      &
            & 'filter_width', 'forcing_dt', 'particle_vf' ]
            call MPI_BCAST(${VAR}$, 1, mpi_p, 0, MPI_COMM_WORLD, ierr)
        #:endfor

        do i = 1, 3
            #:for VAR in [ 'bc_x%vel_in', 'bc_x%vel_out', 'bc_y%vel_in', 'bc_y%vel_out',  &
                & 'bc_z%vel_in', 'bc_z%vel_out']
                call MPI_BCAST(${VAR}$ (i), 1, mpi_p, 0, MPI_COMM_WORLD, ierr)
            #:endfor
        end do

        #:if not MFC_CASE_OPTIMIZATION
            call MPI_BCAST(mapped_weno, 1, MPI_LOGICAL, 0, MPI_COMM_WORLD, ierr)
            call MPI_BCAST(wenoz, 1, MPI_LOGICAL, 0, MPI_COMM_WORLD, ierr)
            call MPI_BCAST(teno, 1, MPI_LOGICAL, 0, MPI_COMM_WORLD, ierr)
            call MPI_BCAST(weno_order, 1, MPI_INTEGER, 0, MPI_COMM_WORLD, ierr)
            call MPI_BCAST(nb, 1, MPI_INTEGER, 0, MPI_COMM_WORLD, ierr)
            call MPI_BCAST(num_fluids, 1, MPI_INTEGER, 0, MPI_COMM_WORLD, ierr)
            call MPI_BCAST(wenoz_q, 1, mpi_p, 0, MPI_COMM_WORLD, ierr)
            call MPI_BCAST(mhd, 1, MPI_LOGICAL, 0, MPI_COMM_WORLD, ierr)
            call MPI_BCAST(relativity, 1, MPI_LOGICAL, 0, MPI_COMM_WORLD, ierr)
            call MPI_BCAST(igr, 1, MPI_LOGICAL, 0, MPI_COMM_WORLD, ierr)
            call MPI_BCAST(igr_order, 1, MPI_INTEGER, 0, MPI_COMM_WORLD, ierr)
            call MPI_BCAST(igr_pres_lim, 1, MPI_LOGICAL, 0, MPI_COMM_WORLD, ierr)
            call MPI_BCAST(igr_iter_solver, 1, MPI_INTEGER, 0, MPI_COMM_WORLD, ierr)
            call MPI_BCAST(viscous, 1, MPI_LOGICAL, 0, MPI_COMM_WORLD, ierr)
            call MPI_BCAST(recon_type, 1, MPI_INTEGER, 0, MPI_COMM_WORLD, ierr)
            call MPI_BCAST(muscl_order, 1, MPI_INTEGER, 0, MPI_COMM_WORLD, ierr)
            call MPI_BCAST(muscl_lim, 1, MPI_INTEGER, 0, MPI_COMM_WORLD, ierr)
        #:endif

        do i = 1, num_fluids_max
            #:for VAR in [ 'gamma','pi_inf','G','cv','qv','qvp' ]
                call MPI_BCAST(fluid_pp(i)%${VAR}$, 1, mpi_p, 0, MPI_COMM_WORLD, ierr)
            #:endfor
            call MPI_BCAST(fluid_pp(i)%Re(1), 2, mpi_p, 0, MPI_COMM_WORLD, ierr)
        end do

        if (bubbles_euler .or. bubbles_lagrange) then
            #:for VAR in [ 'R0ref','p0ref','rho0ref','T0ref', &
                'ss','pv','vd','mu_l','mu_v','mu_g','gam_v','gam_g',&
                'M_v','M_g','k_v','k_g','cp_v','cp_g','R_v','R_g']
                call MPI_BCAST(bub_pp%${VAR}$, 1, mpi_p, 0, MPI_COMM_WORLD, ierr)
            #:endfor
        end if

        do i = 1, num_fluids_max
            #:for VAR in ['bc_x%alpha_rho_in','bc_x%alpha_in','bc_y%alpha_rho_in','bc_y%alpha_in','bc_z%alpha_rho_in','bc_z%alpha_in']
                call MPI_BCAST(${VAR}$ (i), 1, mpi_p, 0, MPI_COMM_WORLD, ierr)
            #:endfor
        end do

        do i = 1, num_ibs
            #:for VAR in [ 'radius', 'length_x', 'length_y', 'length_z', &
<<<<<<< HEAD
                & 'x_centroid', 'y_centroid', 'z_centroid', 'c', 'm', 'p', 't', 'theta', 'slip']
=======
                & 'x_centroid', 'y_centroid', 'z_centroid', 'c', 'm', 'p', 't', 'theta', 'slip', 'mass']
>>>>>>> 49d4ae99
                call MPI_BCAST(patch_ib(i)%${VAR}$, 1, mpi_p, 0, MPI_COMM_WORLD, ierr)
            #:endfor
            #:for VAR in ['vel', 'angular_vel', 'angles']
                call MPI_BCAST(patch_ib(i)%${VAR}$, 3, mpi_p, 0, MPI_COMM_WORLD, ierr)
            #:endfor
            call MPI_BCAST(patch_ib(i)%geometry, 1, MPI_INTEGER, 0, MPI_COMM_WORLD, ierr)
            call MPI_BCAST(patch_ib(i)%moving_ibm, 1, MPI_INTEGER, 0, MPI_COMM_WORLD, ierr)
        end do

        do j = 1, num_probes_max
            do i = 1, 3
                call MPI_BCAST(acoustic(j)%loc(i), 1, mpi_p, 0, MPI_COMM_WORLD, ierr)
            end do

            call MPI_BCAST(acoustic(j)%dipole, 1, MPI_LOGICAL, 0, MPI_COMM_WORLD, ierr)

            #:for VAR in [ 'pulse', 'support', 'num_elements', 'element_on', 'bb_num_freq' ]
                call MPI_BCAST(acoustic(j)%${VAR}$, 1, MPI_INTEGER, 0, MPI_COMM_WORLD, ierr)
            #:endfor

            #:for VAR in [ 'mag', 'length', 'height', &
                'wavelength', 'frequency', 'gauss_sigma_dist', 'gauss_sigma_time', &
                'npulse', 'dir', 'delay', 'foc_length', 'aperture', &
                'element_spacing_angle', 'element_polygon_ratio', 'rotate_angle', &
                'bb_bandwidth', 'bb_lowest_freq' ]
                call MPI_BCAST(acoustic(j)%${VAR}$, 1, mpi_p, 0, MPI_COMM_WORLD, ierr)
            #:endfor

            #:for VAR in [ 'x','y','z' ]
                call MPI_BCAST(probe(j)%${VAR}$, 1, mpi_p, 0, MPI_COMM_WORLD, ierr)
            #:endfor

            #:for VAR in [ 'xmin', 'xmax', 'ymin', 'ymax', 'zmin', 'zmax' ]
                call MPI_BCAST(integral(j)%${VAR}$, 1, mpi_p, 0, MPI_COMM_WORLD, ierr)
            #:endfor
        end do

        ! NVIDIA UVM variables
        call MPI_BCAST(nv_uvm_out_of_core, 1, MPI_LOGICAL, 0, MPI_COMM_WORLD, ierr)
        call MPI_BCAST(nv_uvm_igr_temps_on_gpu, 1, MPI_INTEGER, 0, MPI_COMM_WORLD, ierr)
        call MPI_BCAST(nv_uvm_pref_gpu, 1, MPI_LOGICAL, 0, MPI_COMM_WORLD, ierr)

#endif

    end subroutine s_mpi_bcast_user_inputs

    subroutine s_mpi_sendrecv_ib_buffers(ib_markers, mpi_dir, pbc_loc)

        type(integer_field), intent(inout) :: ib_markers

        integer, intent(in) :: mpi_dir, pbc_loc

        integer :: i, j, k, l, r, q !< Generic loop iterators

        integer :: buffer_counts(1:3), buffer_count

        type(int_bounds_info) :: boundary_conditions(1:3)
        integer :: beg_end(1:2), grid_dims(1:3)
        integer :: dst_proc, src_proc, recv_tag, send_tag

        logical :: beg_end_geq_0, qbmm_comm

        integer :: pack_offset, unpack_offset

#ifdef MFC_MPI
        integer :: ierr !< Generic flag used to identify and report MPI errors

        call nvtxStartRange("IB-MARKER-COMM-PACKBUF")

        buffer_counts = (/ &
                        buff_size*(n + 1)*(p + 1), &
                        buff_size*(m + 2*buff_size + 1)*(p + 1), &
                        buff_size*(m + 2*buff_size + 1)*(n + 2*buff_size + 1) &
                        /)

        buffer_count = buffer_counts(mpi_dir)
        boundary_conditions = (/bc_x, bc_y, bc_z/)
        beg_end = (/boundary_conditions(mpi_dir)%beg, boundary_conditions(mpi_dir)%end/)
        beg_end_geq_0 = beg_end(max(pbc_loc, 0) - pbc_loc + 1) >= 0

        ! Implements:
        ! pbc_loc  bc_x >= 0 -> [send/recv]_tag  [dst/src]_proc
        ! -1 (=0)      0            ->     [1,0]       [0,0]      | 0 0 [1,0] [beg,beg]
        ! -1 (=0)      1            ->     [0,0]       [1,0]      | 0 1 [0,0] [end,beg]
        ! +1 (=1)      0            ->     [0,1]       [1,1]      | 1 0 [0,1] [end,end]
        ! +1 (=1)      1            ->     [1,1]       [0,1]      | 1 1 [1,1] [beg,end]

        send_tag = f_logical_to_int(.not. f_xor(beg_end_geq_0, pbc_loc == 1))
        recv_tag = f_logical_to_int(pbc_loc == 1)

        dst_proc = beg_end(1 + f_logical_to_int(f_xor(pbc_loc == 1, beg_end_geq_0)))
        src_proc = beg_end(1 + f_logical_to_int(pbc_loc == 1))

        grid_dims = (/m, n, p/)

        pack_offset = 0
        if (f_xor(pbc_loc == 1, beg_end_geq_0)) then
            pack_offset = grid_dims(mpi_dir) - buff_size + 1
        end if

        unpack_offset = 0
        if (pbc_loc == 1) then
            unpack_offset = grid_dims(mpi_dir) + buff_size + 1
        end if

        ! Pack Buffer to Send
        #:for mpi_dir in [1, 2, 3]
            if (mpi_dir == ${mpi_dir}$) then
                #:if mpi_dir == 1
                    $:GPU_PARALLEL_LOOP(collapse=3,private='[j,k,l,r]')
                    do l = 0, p
                        do k = 0, n
                            do j = 0, buff_size - 1
                                r = (j + buff_size*(k + (n + 1)*l))
                                ib_buff_send(r) = ib_markers%sf(j + pack_offset, k, l)
                            end do
                        end do
                    end do
                    $:END_GPU_PARALLEL_LOOP()
                #:elif mpi_dir == 2
                    $:GPU_PARALLEL_LOOP(collapse=3,private='[j,k,l,r]')
                    do l = 0, p
                        do k = 0, buff_size - 1
                            do j = -buff_size, m + buff_size
                                r = ((j + buff_size) + (m + 2*buff_size + 1)* &
                                     (k + buff_size*l))
                                ib_buff_send(r) = ib_markers%sf(j, k + pack_offset, l)
                            end do
                        end do
                    end do
                    $:END_GPU_PARALLEL_LOOP()
                #:else
                    $:GPU_PARALLEL_LOOP(collapse=3,private='[j,k,l,r]')
                    do l = 0, buff_size - 1
                        do k = -buff_size, n + buff_size
                            do j = -buff_size, m + buff_size
                                r = ((j + buff_size) + (m + 2*buff_size + 1)* &
                                     ((k + buff_size) + (n + 2*buff_size + 1)*l))
                                ib_buff_send(r) = ib_markers%sf(j, k, l + pack_offset)
                            end do
                        end do
                    end do
                    $:END_GPU_PARALLEL_LOOP()
                #:endif
            end if
        #:endfor
        call nvtxEndRange ! Packbuf

        #:for rdma_mpi in [False, True]
            if (rdma_mpi .eqv. ${'.true.' if rdma_mpi else '.false.'}$) then
                #:if rdma_mpi
                    #:call GPU_HOST_DATA(use_device_addr='[ib_buff_send, ib_buff_recv]')

                        call nvtxStartRange("IB-MARKER-SENDRECV-RDMA")
                        call MPI_SENDRECV( &
                            ib_buff_send, buffer_count, MPI_INTEGER, dst_proc, send_tag, &
                            ib_buff_recv, buffer_count, MPI_INTEGER, src_proc, recv_tag, &
                            MPI_COMM_WORLD, MPI_STATUS_IGNORE, ierr)
                        call nvtxEndRange

                    #:endcall GPU_HOST_DATA
                    $:GPU_WAIT()
                #:else
                    call nvtxStartRange("IB-MARKER-DEV2HOST")
                    $:GPU_UPDATE(host='[ib_buff_send]')
                    call nvtxEndRange

                    call nvtxStartRange("IB-MARKER-SENDRECV-NO-RMDA")
                    call MPI_SENDRECV( &
                        ib_buff_send, buffer_count, MPI_INTEGER, dst_proc, send_tag, &
                        ib_buff_recv, buffer_count, MPI_INTEGER, src_proc, recv_tag, &
                        MPI_COMM_WORLD, MPI_STATUS_IGNORE, ierr)
                    call nvtxEndRange

                    call nvtxStartRange("IB-MARKER-HOST2DEV")
                    $:GPU_UPDATE(device='[ib_buff_recv]')
                    call nvtxEndRange
                #:endif
            end if
        #:endfor

        ! Unpack Received Buffer
        call nvtxStartRange("IB-MARKER-COMM-UNPACKBUF")
        #:for mpi_dir in [1, 2, 3]
            if (mpi_dir == ${mpi_dir}$) then
                #:if mpi_dir == 1
                    $:GPU_PARALLEL_LOOP(collapse=3,private='[j,k,l,r]')
                    do l = 0, p
                        do k = 0, n
                            do j = -buff_size, -1
                                r = (j + buff_size*((k + 1) + (n + 1)*l))
                                ib_markers%sf(j + unpack_offset, k, l) = ib_buff_recv(r)
                            end do
                        end do
                    end do
                    $:END_GPU_PARALLEL_LOOP()
                #:elif mpi_dir == 2
                    $:GPU_PARALLEL_LOOP(collapse=3,private='[j,k,l,r]')
                    do l = 0, p
                        do k = -buff_size, -1
                            do j = -buff_size, m + buff_size
                                r = ((j + buff_size) + (m + 2*buff_size + 1)* &
                                     ((k + buff_size) + buff_size*l))
                                ib_markers%sf(j, k + unpack_offset, l) = ib_buff_recv(r)
                            end do
                        end do
                    end do
                    $:END_GPU_PARALLEL_LOOP()
                #:else
                    ! Unpacking buffer from bc_z%beg
                    $:GPU_PARALLEL_LOOP(collapse=3,private='[j,k,l,r]')
                    do l = -buff_size, -1
                        do k = -buff_size, n + buff_size
                            do j = -buff_size, m + buff_size
                                r = ((j + buff_size) + (m + 2*buff_size + 1)* &
                                     ((k + buff_size) + (n + 2*buff_size + 1)* &
                                      (l + buff_size)))
                                ib_markers%sf(j, k, l + unpack_offset) = ib_buff_recv(r)
                            end do
                        end do
                    end do
                    $:END_GPU_PARALLEL_LOOP()
                #:endif
            end if
        #:endfor
        call nvtxEndRange
#endif

    end subroutine s_mpi_sendrecv_ib_buffers

    impure subroutine s_mpi_send_random_number(phi_rn, num_freq)
        integer, intent(in) :: num_freq
        real(wp), intent(inout), dimension(1:num_freq) :: phi_rn

#ifdef MFC_MPI
        integer :: ierr !< Generic flag used to identify and report MPI errors
        call MPI_BCAST(phi_rn, num_freq, mpi_p, 0, MPI_COMM_WORLD, ierr)
#endif

    end subroutine s_mpi_send_random_number

    subroutine s_finalize_mpi_proxy_module()

#ifdef MFC_MPI
        if (ib) then
            @:DEALLOCATE(ib_buff_send, ib_buff_recv)
        end if
#endif

    end subroutine s_finalize_mpi_proxy_module

end module m_mpi_proxy<|MERGE_RESOLUTION|>--- conflicted
+++ resolved
@@ -214,11 +214,7 @@
 
         do i = 1, num_ibs
             #:for VAR in [ 'radius', 'length_x', 'length_y', 'length_z', &
-<<<<<<< HEAD
-                & 'x_centroid', 'y_centroid', 'z_centroid', 'c', 'm', 'p', 't', 'theta', 'slip']
-=======
                 & 'x_centroid', 'y_centroid', 'z_centroid', 'c', 'm', 'p', 't', 'theta', 'slip', 'mass']
->>>>>>> 49d4ae99
                 call MPI_BCAST(patch_ib(i)%${VAR}$, 1, mpi_p, 0, MPI_COMM_WORLD, ierr)
             #:endfor
             #:for VAR in ['vel', 'angular_vel', 'angles']
