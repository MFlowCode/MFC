--- conflicted
+++ resolved
@@ -33,16 +33,11 @@
     @:CRAY_DECLARE_GLOBAL(real(kind(0d0)), dimension(:), q_cons_buff_recv)
     @:CRAY_DECLARE_GLOBAL(integer, dimension(:), ib_buff_send)
     @:CRAY_DECLARE_GLOBAL(integer, dimension(:), ib_buff_recv)
-<<<<<<< HEAD
     @:CRAY_DECLARE_GLOBAL(real(kind(0d0)), dimension(:), c_divs_buff_send)
     @:CRAY_DECLARE_GLOBAL(real(kind(0d0)), dimension(:), c_divs_buff_recv)
 !$acc declare link(q_cons_buff_recv, q_cons_buff_send)
 !$acc declare link(ib_buff_send, ib_buff_recv)
 !$acc declare link(c_divs_buff_send, c_divs_buff_recv)
-=======
-
-    !$acc declare link(q_cons_buff_recv, q_cons_buff_send, ib_buff_send, ib_buff_recv)
->>>>>>> e3c4a067
 #else
     real(kind(0d0)), private, allocatable, dimension(:) :: q_cons_buff_send !<
     !! This variable is utilized to pack and send the buffer of the cell-average
@@ -74,13 +69,9 @@
     !! immersed boundary markers, for a single computational domain boundary
     !! at the time, from the relevant neighboring processor.
 
-<<<<<<< HEAD
     !$acc declare create(q_cons_buff_send, q_cons_buff_recv)
     !$acc declare create( ib_buff_send, ib_buff_recv)
     !$acc declare create(c_divs_buff_send, c_divs_buff_recv)
-=======
-    !$acc declare create(q_cons_buff_send, q_cons_buff_recv, ib_buff_send, ib_buff_recv)
->>>>>>> e3c4a067
 #endif
     !> @name Generic flags used to identify and report MPI errors
     !> @{
@@ -146,7 +137,6 @@
             v_size = sys_size
         end if
 
-<<<<<<< HEAD
         if (sigma .ne. dflt_real) then
             if (n > 0) then
                 if (p > 0) then
@@ -165,9 +155,7 @@
     
             @:ALLOCATE_GLOBAL(c_divs_buff_recv(0:ubound(c_divs_buff_send, 1)))
         end if
-=======
         !$acc update device(v_size)
->>>>>>> e3c4a067
 
 #endif
 
