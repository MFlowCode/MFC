--- conflicted
+++ resolved
@@ -229,11 +229,7 @@
             call MPI_BCAST(${VAR}$, 1, MPI_INTEGER, 0, MPI_COMM_WORLD, ierr)
         #:endfor
 
-<<<<<<< HEAD
-        #:for VAR in [ 'run_time_info','cyl_coord', 'adv_alphan', 'mpp_lim',     &
-=======
         #:for VAR in [ 'run_time_info','cyl_coord', 'mpp_lim',                   &
->>>>>>> 60a60464
             & 'mp_weno', 'rdma_mpi', 'weno_flat', 'riemann_flat',                &
             & 'weno_Re_flux', 'alt_soundspeed', 'null_weights', 'mixture_err',   &
             & 'parallel_io', 'hypoelasticity', 'bubbles', 'polytropic',          &
