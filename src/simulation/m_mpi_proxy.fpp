--- conflicted
+++ resolved
@@ -236,11 +236,8 @@
             & 'polydisperse', 'qbmm', 'acoustic_source', 'probe_wrt', 'integral_wrt',   &
             & 'prim_vars_wrt', 'weno_avg', 'file_per_process', 'relax',          &
             & 'adv_n', 'adap_dt', 'ib', 'bodyForces', 'bf_x', 'bf_y', 'bf_z',    &
-<<<<<<< HEAD
+            & 'cfl_adap_dt', 'cfl_const_dt', 'cfl_dt',                           &
             & 'hyperelasticity' ]
-=======
-            & 'cfl_adap_dt', 'cfl_const_dt', 'cfl_dt' ]
->>>>>>> 972a58a0
             call MPI_BCAST(${VAR}$, 1, MPI_LOGICAL, 0, MPI_COMM_WORLD, ierr)
         #:endfor
 
@@ -256,12 +253,8 @@
             & 'bc_y%vb1','bc_y%vb2','bc_y%vb3','bc_y%ve1','bc_y%ve2','bc_y%ve3', &
             & 'bc_z%vb1','bc_z%vb2','bc_z%vb3','bc_z%ve1','bc_z%ve2','bc_z%ve3', &
             & 'x_domain%beg', 'x_domain%end', 'y_domain%beg', 'y_domain%end',    &
-<<<<<<< HEAD
             & 'z_domain%beg', 'z_domain%end', 'x_a', 'x_b', 'y_a', 'y_b', 'z_a', &
-            & 'z_b']
-=======
-            & 'z_domain%beg', 'z_domain%end', 't_stop',  't_save', 'cfl_target']
->>>>>>> 972a58a0
+            & 'z_b', 't_stop', 't_save', 'cfl_target' ]
             call MPI_BCAST(${VAR}$, 1, MPI_DOUBLE_PRECISION, 0, MPI_COMM_WORLD, ierr)
         #:endfor
 
