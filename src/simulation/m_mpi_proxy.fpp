!>
!! @file m_mpi_proxy.f90
!! @brief Contains module m_mpi_proxy

#:include 'case.fpp'
#:include 'macros.fpp'

!> @brief The module serves as a proxy to the parameters and subroutines
!!          available in the MPI implementation's MPI module. Specifically,
!!          the purpose of the proxy is to harness basic MPI commands into
!!          more complicated procedures as to accomplish the communication
!!          goals for the simulation.
module m_mpi_proxy

    ! Dependencies =============================================================
#ifdef MFC_MPI
    use mpi                    !< Message passing interface (MPI) module
#endif

    use m_derived_types        !< Definitions of the derived types

    use m_global_parameters    !< Definitions of the global parameters

    use m_mpi_common

    use ieee_arithmetic
    ! ==========================================================================

    implicit none

#ifdef CRAY_ACC_WAR
    @:CRAY_DECLARE_GLOBAL(real(kind(0d0)), dimension(:), q_cons_buff_send)
    @:CRAY_DECLARE_GLOBAL(real(kind(0d0)), dimension(:), q_cons_buff_recv)
    @:CRAY_DECLARE_GLOBAL(integer, dimension(:), ib_buff_send)
    @:CRAY_DECLARE_GLOBAL(integer, dimension(:), ib_buff_recv)
    @:CRAY_DECLARE_GLOBAL(real(kind(0d0)), dimension(:), c_divs_buff_send)
    @:CRAY_DECLARE_GLOBAL(real(kind(0d0)), dimension(:), c_divs_buff_recv)
    !$acc declare link(q_cons_buff_recv, q_cons_buff_send)
    !$acc declare link(ib_buff_send, ib_buff_recv)
    !$acc declare link(c_divs_buff_send, c_divs_buff_recv)
#else
    real(kind(0d0)), private, allocatable, dimension(:) :: q_cons_buff_send !<
    !! This variable is utilized to pack and send the buffer of the cell-average
    !! conservative variables, for a single computational domain boundary at the
    !! time, to the relevant neighboring processor.

    real(kind(0d0)), private, allocatable, dimension(:) :: q_cons_buff_recv !<
    !! q_cons_buff_recv is utilized to receive and unpack the buffer of the cell-
    !! average conservative variables, for a single computational domain boundary
    !! at the time, from the relevant neighboring processor.

    real(kind(0d0)), private, allocatable, dimension(:) :: c_divs_buff_send !<
    !! c_divs_buff_send is utilized to send and unpack the buffer of the cell-
    !! centered color function derivatives, for a single computational domain
    !! boundary at the time, to the the relevant neighboring processor

    real(kind(0d0)), private, allocatable, dimension(:) :: c_divs_buff_recv
    !! c_divs_buff_recv is utilized to receiver and unpack the buffer of the cell-
    !! centered color function derivatives, for a single computational domain
    !! boundary at the time, from the relevant neighboring processor

    integer, private, allocatable, dimension(:) :: ib_buff_send !<
    !! This variable is utilized to pack and send the buffer of the immersed
    !! boundary markers, for a single computational domain boundary at the
    !! time, to the relevant neighboring processor.

    integer, private, allocatable, dimension(:) :: ib_buff_recv !<
    !! q_cons_buff_recv is utilized to receive and unpack the buffer of the
    !! immersed boundary markers, for a single computational domain boundary
    !! at the time, from the relevant neighboring processor.

    !$acc declare create(q_cons_buff_send, q_cons_buff_recv)
    !$acc declare create( ib_buff_send, ib_buff_recv)
    !$acc declare create(c_divs_buff_send, c_divs_buff_recv)
#endif
    !> @name Generic flags used to identify and report MPI errors
    !> @{
    integer, private :: err_code, ierr, v_size
    !> @}
    !$acc declare create(v_size)

    !real :: s_time, e_time
    !real :: compress_time, mpi_time, decompress_time
    !integer :: nCalls_time = 0

contains

    !> The computation of parameters, the allocation of memory,
        !!      the association of pointers and/or the execution of any
        !!      other procedures that are necessary to setup the module.
    subroutine s_initialize_mpi_proxy_module() ! ---------------------------

#ifdef MFC_MPI

        ! Allocating q_cons_buff_send/recv and ib_buff_send/recv. Please note that
        ! for the sake of simplicity, both variables are provided sufficient
        ! storage to hold the largest buffer in the computational domain.

        if (qbmm .and. .not. polytropic) then
            if (n > 0) then
                if (p > 0) then
                    @:ALLOCATE_GLOBAL(q_cons_buff_send(0:-1 + buff_size*(sys_size + 2*nb*4)* &
                                             & (m + 2*buff_size + 1)* &
                                             & (n + 2*buff_size + 1)* &
                                             & (p + 2*buff_size + 1)/ &
                                             & (min(m, n, p) + 2*buff_size + 1)))
                else
                    @:ALLOCATE_GLOBAL(q_cons_buff_send(0:-1 + buff_size*(sys_size + 2*nb*4)* &
                                             & (max(m, n) + 2*buff_size + 1)))
                end if
            else
                @:ALLOCATE_GLOBAL(q_cons_buff_send(0:-1 + buff_size*(sys_size + 2*nb*4)))
            end if

            @:ALLOCATE_GLOBAL(q_cons_buff_recv(0:ubound(q_cons_buff_send, 1)))

            v_size = sys_size + 2*nb*4
        else
            if (n > 0) then
                if (p > 0) then
                    @:ALLOCATE_GLOBAL(q_cons_buff_send(0:-1 + buff_size*sys_size* &
                                             & (m + 2*buff_size + 1)* &
                                             & (n + 2*buff_size + 1)* &
                                             & (p + 2*buff_size + 1)/ &
                                             & (min(m, n, p) + 2*buff_size + 1)))
                else
                    @:ALLOCATE_GLOBAL(q_cons_buff_send(0:-1 + buff_size*sys_size* &
                                             & (max(m, n) + 2*buff_size + 1)))
                end if
            else
                @:ALLOCATE_GLOBAL(q_cons_buff_send(0:-1 + buff_size*sys_size))
            end if

            @:ALLOCATE_GLOBAL(q_cons_buff_recv(0:ubound(q_cons_buff_send, 1)))

            v_size = sys_size
        end if

        if (sigma /= dflt_real) then
            if (n > 0) then
                if (p > 0) then
                    @:ALLOCATE_GLOBAL(c_divs_buff_send(0:-1 + buff_size*(num_dims+1)* &
                                             & (m + 2*buff_size + 1)* &
                                             & (n + 2*buff_size + 1)* &
                                             & (p + 2*buff_size + 1)/ &
                                             & (min(m, n, p) + 2*buff_size + 1)))
                else
                    @:ALLOCATE_GLOBAL(c_divs_buff_send(0:-1 + buff_size*(num_dims+1)* &
                                             & (max(m, n) + 2*buff_size + 1)))
                end if
            else
                @:ALLOCATE_GLOBAL(c_divs_buff_send(0:-1 + buff_size*(num_dims+1)))
            end if

            @:ALLOCATE_GLOBAL(c_divs_buff_recv(0:ubound(c_divs_buff_send, 1)))
        end if
        !$acc update device(v_size)

#endif

    end subroutine s_initialize_mpi_proxy_module ! -------------------------

    !>  Since only the processor with rank 0 reads and verifies
        !!      the consistency of user inputs, these are initially not
        !!      available to the other processors. Then, the purpose of
        !!      this subroutine is to distribute the user inputs to the
        !!      remaining processors in the communicator.
    subroutine s_mpi_bcast_user_inputs() ! ---------------------------------

#ifdef MFC_MPI

        integer :: i, j !< Generic loop iterator

        call MPI_BCAST(case_dir, len(case_dir), MPI_CHARACTER, 0, MPI_COMM_WORLD, ierr)

        #:for VAR in ['t_step_old', 'm', 'n', 'p', 'm_glb', 'n_glb', 'p_glb',  &
            & 't_step_start','t_step_stop','t_step_save','t_step_print',       &
            & 'model_eqns','num_fluids','time_stepper', 'riemann_solver',      &
            & 'wave_speeds', 'avg_state', 'precision', 'bc_x%beg', 'bc_x%end', &
            & 'bc_y%beg', 'bc_y%end', 'bc_z%beg', 'bc_z%end',  'fd_order',     &
            & 'num_probes', 'num_integrals', 'bubble_model', 'thermal',        &
            & 'R0_type', 'num_mono', 'relax_model']
            call MPI_BCAST(${VAR}$, 1, MPI_INTEGER, 0, MPI_COMM_WORLD, ierr)
        #:endfor

        #:for VAR in [ 'run_time_info','cyl_coord', 'adv_alphan', 'mpp_lim',   &
            & 'mapped_weno', 'mp_weno', 'cu_mpi', 'weno_flat', 'riemann_flat', &
            & 'weno_Re_flux', 'alt_soundspeed', 'null_weights', 'mixture_err', &
            & 'parallel_io', 'hypoelasticity', 'bubbles', 'polytropic',        &
            & 'polydisperse', 'qbmm', 'monopole', 'probe_wrt', 'integral_wrt', &
            & 'prim_vars_wrt', 'weno_avg', 'file_per_process', 'relax',        &
            & 'adv_n', 'adap_dt', 'ib', 'num_ibs' ]
            call MPI_BCAST(${VAR}$, 1, MPI_LOGICAL, 0, MPI_COMM_WORLD, ierr)
        #:endfor

<<<<<<< HEAD
        #:for VAR in [ 'dt','weno_eps','pref','rhoref','R0ref','Web','Ca',     &
            & 'Re_inv','poly_sigma','bc_x%vb1','bc_x%vb2','bc_x%vb3','bc_x%ve1',&
            & 'bc_x%ve2','bc_x%ve2','bc_y%vb1','bc_y%vb2','bc_y%vb3','bc_y%ve1',  &
            & 'bc_y%ve2','bc_y%ve3','bc_z%vb1','bc_z%vb2','bc_z%vb3','bc_z%ve1',  &
            & 'bc_z%ve2','bc_z%ve3', 'palpha_eps', 'ptgalpha_eps', 'sigma']
=======
        #:for VAR in [ 'dt','weno_eps','pref','rhoref','R0ref','Web','Ca',       &
            & 'Re_inv', 'poly_sigma', 'palpha_eps', 'ptgalpha_eps', 'pi_fac',    &
            & 'bc_x%vb1','bc_x%vb2','bc_x%vb3','bc_x%ve1','bc_x%ve2','bc_x%ve2', &
            & 'bc_y%vb1','bc_y%vb2','bc_y%vb3','bc_y%ve1','bc_y%ve2','bc_y%ve3', &
            & 'bc_z%vb1','bc_z%vb2','bc_z%vb3','bc_z%ve1','bc_z%ve2','bc_z%ve3' ]
>>>>>>> 437e2d1a
            call MPI_BCAST(${VAR}$, 1, MPI_DOUBLE_PRECISION, 0, MPI_COMM_WORLD, ierr)
        #:endfor

        #:if not MFC_CASE_OPTIMIZATION
            call MPI_BCAST(weno_order, 1, MPI_INTEGER, 0, MPI_COMM_WORLD, ierr)
            call MPI_BCAST(nb, 1, MPI_INTEGER, 0, MPI_COMM_WORLD, ierr)
        #:endif

        do i = 1, num_fluids_max
            #:for VAR in [ 'gamma','pi_inf','mul0','ss','pv','gamma_v','M_v',  &
                & 'mu_v','k_v','G', 'cv', 'qv', 'qvp' ]
                call MPI_BCAST(fluid_pp(i)%${VAR}$, 1, MPI_DOUBLE_PRECISION, 0, MPI_COMM_WORLD, ierr)
            #:endfor
            call MPI_BCAST(fluid_pp(i)%Re(1), 2, MPI_DOUBLE_PRECISION, 0, MPI_COMM_WORLD, ierr)
        end do

        do i = 1, num_ibs
            #:for VAR in [ 'radius', 'length_x', 'length_y', &
                & 'x_centroid', 'y_centroid', 'c', 'm', 'p', 't', 'theta', 'slip' ]
                call MPI_BCAST(patch_ib(i)%${VAR}$, 1, MPI_DOUBLE_PRECISION, 0, MPI_COMM_WORLD, ierr)
            #:endfor
            call MPI_BCAST(patch_ib(i)%geometry, 2, MPI_INTEGER, 0, MPI_COMM_WORLD, ierr)
        end do

        do j = 1, num_probes_max
            do i = 1, 3
                call MPI_BCAST(mono(j)%loc(i), 1, MPI_DOUBLE_PRECISION, 0, MPI_COMM_WORLD, ierr)
            end do

            #:for VAR in [ 'mag', 'length', 'delay', 'dir', 'npulse', 'pulse',  &
                'support', 'foc_length', 'aperture', 'support_width' ]
                call MPI_BCAST(mono(j)%${VAR}$, 1, MPI_DOUBLE_PRECISION, 0, MPI_COMM_WORLD, ierr)
            #:endfor

            #:for VAR in [ 'x','y','z' ]
                call MPI_BCAST(probe(j)%${VAR}$, 1, MPI_DOUBLE_PRECISION, 0, MPI_COMM_WORLD, ierr)
            #:endfor

            #:for VAR in [ 'xmin', 'xmax', 'ymin', 'ymax', 'zmin', 'zmax' ]
                call MPI_BCAST(integral(j)%${VAR}$, 1, MPI_DOUBLE_PRECISION, 0, MPI_COMM_WORLD, ierr)
            #:endfor
        end do

#endif

    end subroutine s_mpi_bcast_user_inputs ! -------------------------------

    !>  The purpose of this procedure is to optimally decompose
        !!      the computational domain among the available processors.
        !!      This is performed by attempting to award each processor,
        !!      in each of the coordinate directions, approximately the
        !!      same number of cells, and then recomputing the affected
        !!      global parameters.
    subroutine s_mpi_decompose_computational_domain() ! --------------------

#ifdef MFC_MPI

        integer :: num_procs_x, num_procs_y, num_procs_z !<
            !! Optimal number of processors in the x-, y- and z-directions

        real(kind(0d0)) :: tmp_num_procs_x, tmp_num_procs_y, tmp_num_procs_z !<
            !! Non-optimal number of processors in the x-, y- and z-directions

        real(kind(0d0)) :: fct_min !<
            !! Processor factorization (fct) minimization parameter

        integer :: MPI_COMM_CART !<
            !! Cartesian processor topology communicator

        integer :: rem_cells !<
            !! Remaining number of cells, in a particular coordinate direction,
            !! after the majority is divided up among the available processors

        integer :: i, j !< Generic loop iterators

        if (num_procs == 1 .and. parallel_io) then
            do i = 1, num_dims
                start_idx(i) = 0
            end do
            return
        end if

        ! 3D Cartesian Processor Topology ==================================
        if (n > 0) then

            if (p > 0) then

                if (cyl_coord .and. p > 0) then
                    ! Implement pencil processor blocking if using cylindrical coordinates so
                    ! that all cells in azimuthal direction are stored on a single processor.
                    ! This is necessary for efficient application of Fourier filter near axis.

                    ! Initial values of the processor factorization optimization
                    num_procs_x = 1
                    num_procs_y = num_procs
                    num_procs_z = 1
                    ierr = -1

                    ! Computing minimization variable for these initial values
                    tmp_num_procs_x = num_procs_x
                    tmp_num_procs_y = num_procs_y
                    tmp_num_procs_z = num_procs_z
                    fct_min = 10d0*abs((m + 1)/tmp_num_procs_x &
                                       - (n + 1)/tmp_num_procs_y)

                    ! Searching for optimal computational domain distribution
                    do i = 1, num_procs

                        if (mod(num_procs, i) == 0 &
                            .and. &
                            (m + 1)/i >= num_stcls_min*weno_order) then

                            tmp_num_procs_x = i
                            tmp_num_procs_y = num_procs/i

                            if (fct_min >= abs((m + 1)/tmp_num_procs_x &
                                               - (n + 1)/tmp_num_procs_y) &
                                .and. &
                                (n + 1)/tmp_num_procs_y &
                                >= &
                                num_stcls_min*weno_order) then

                                num_procs_x = i
                                num_procs_y = num_procs/i
                                fct_min = abs((m + 1)/tmp_num_procs_x &
                                              - (n + 1)/tmp_num_procs_y)
                                ierr = 0

                            end if

                        end if

                    end do

                else

                    ! Initial estimate of optimal processor topology
                    num_procs_x = 1
                    num_procs_y = 1
                    num_procs_z = num_procs
                    ierr = -1

                    ! Benchmarking the quality of this initial guess
                    tmp_num_procs_x = num_procs_x
                    tmp_num_procs_y = num_procs_y
                    tmp_num_procs_z = num_procs_z
                    fct_min = 10d0*abs((m + 1)/tmp_num_procs_x &
                                       - (n + 1)/tmp_num_procs_y) &
                              + 10d0*abs((n + 1)/tmp_num_procs_y &
                                         - (p + 1)/tmp_num_procs_z)

                    ! Optimization of the initial processor topology
                    do i = 1, num_procs

                        if (mod(num_procs, i) == 0 &
                            .and. &
                            (m + 1)/i >= num_stcls_min*weno_order) then

                            do j = 1, num_procs/i

                                if (mod(num_procs/i, j) == 0 &
                                    .and. &
                                    (n + 1)/j >= num_stcls_min*weno_order) then

                                    tmp_num_procs_x = i
                                    tmp_num_procs_y = j
                                    tmp_num_procs_z = num_procs/(i*j)

                                    if (fct_min >= abs((m + 1)/tmp_num_procs_x &
                                                       - (n + 1)/tmp_num_procs_y) &
                                        + abs((n + 1)/tmp_num_procs_y &
                                              - (p + 1)/tmp_num_procs_z) &
                                        .and. &
                                        (p + 1)/tmp_num_procs_z &
                                        >= &
                                        num_stcls_min*weno_order) &
                                        then

                                        num_procs_x = i
                                        num_procs_y = j
                                        num_procs_z = num_procs/(i*j)
                                        fct_min = abs((m + 1)/tmp_num_procs_x &
                                                      - (n + 1)/tmp_num_procs_y) &
                                                  + abs((n + 1)/tmp_num_procs_y &
                                                        - (p + 1)/tmp_num_procs_z)
                                        ierr = 0

                                    end if

                                end if

                            end do

                        end if

                    end do

                end if

                ! Verifying that a valid decomposition of the computational
                ! domain has been established. If not, the simulation exits.
                if (proc_rank == 0 .and. ierr == -1) then
                    call s_mpi_abort('Unsupported combination of values '// &
                                     'of num_procs, m, n, p and '// &
                                     'weno_order. Exiting ...')
                end if

                ! Creating new communicator using the Cartesian topology
                call MPI_CART_CREATE(MPI_COMM_WORLD, 3, (/num_procs_x, &
                                                          num_procs_y, num_procs_z/), &
                                     (/.true., .true., .true./), &
                                     .false., MPI_COMM_CART, ierr)

                ! Finding the Cartesian coordinates of the local process
                call MPI_CART_COORDS(MPI_COMM_CART, proc_rank, 3, &
                                     proc_coords, ierr)
                ! END: 3D Cartesian Processor Topology =============================

                ! Global Parameters for z-direction ================================

                ! Number of remaining cells
                rem_cells = mod(p + 1, num_procs_z)

                ! Optimal number of cells per processor
                p = (p + 1)/num_procs_z - 1

                ! Distributing the remaining cells
                do i = 1, rem_cells
                    if (proc_coords(3) == i - 1) then
                        p = p + 1; exit
                    end if
                end do

                ! Boundary condition at the beginning
                if (proc_coords(3) > 0 .or. bc_z%beg == -1) then
                    proc_coords(3) = proc_coords(3) - 1
                    call MPI_CART_RANK(MPI_COMM_CART, proc_coords, &
                                       bc_z%beg, ierr)
                    proc_coords(3) = proc_coords(3) + 1
                end if

                ! Boundary condition at the end
                if (proc_coords(3) < num_procs_z - 1 .or. bc_z%end == -1) then
                    proc_coords(3) = proc_coords(3) + 1
                    call MPI_CART_RANK(MPI_COMM_CART, proc_coords, &
                                       bc_z%end, ierr)
                    proc_coords(3) = proc_coords(3) - 1
                end if

                if (parallel_io) then
                    if (proc_coords(3) < rem_cells) then
                        start_idx(3) = (p + 1)*proc_coords(3)
                    else
                        start_idx(3) = (p + 1)*proc_coords(3) + rem_cells
                    end if
                end if
                ! ==================================================================

                ! 2D Cartesian Processor Topology ==================================
            else

                ! Initial estimate of optimal processor topology
                num_procs_x = 1
                num_procs_y = num_procs
                ierr = -1

                ! Benchmarking the quality of this initial guess
                tmp_num_procs_x = num_procs_x
                tmp_num_procs_y = num_procs_y
                fct_min = 10d0*abs((m + 1)/tmp_num_procs_x &
                                   - (n + 1)/tmp_num_procs_y)

                ! Optimization of the initial processor topology
                do i = 1, num_procs

                    if (mod(num_procs, i) == 0 &
                        .and. &
                        (m + 1)/i >= num_stcls_min*weno_order) then

                        tmp_num_procs_x = i
                        tmp_num_procs_y = num_procs/i

                        if (fct_min >= abs((m + 1)/tmp_num_procs_x &
                                           - (n + 1)/tmp_num_procs_y) &
                            .and. &
                            (n + 1)/tmp_num_procs_y &
                            >= &
                            num_stcls_min*weno_order) then

                            num_procs_x = i
                            num_procs_y = num_procs/i
                            fct_min = abs((m + 1)/tmp_num_procs_x &
                                          - (n + 1)/tmp_num_procs_y)
                            ierr = 0

                        end if

                    end if

                end do

                ! Verifying that a valid decomposition of the computational
                ! domain has been established. If not, the simulation exits.
                if (proc_rank == 0 .and. ierr == -1) then
                    call s_mpi_abort('Unsupported combination of values '// &
                                     'of num_procs, m, n and '// &
                                     'weno_order. Exiting ...')
                end if

                ! Creating new communicator using the Cartesian topology
                call MPI_CART_CREATE(MPI_COMM_WORLD, 2, (/num_procs_x, &
                                                          num_procs_y/), (/.true., &
                                                                           .true./), .false., MPI_COMM_CART, &
                                     ierr)

                ! Finding the Cartesian coordinates of the local process
                call MPI_CART_COORDS(MPI_COMM_CART, proc_rank, 2, &
                                     proc_coords, ierr)

            end if
            ! END: 2D Cartesian Processor Topology =============================

            ! Global Parameters for y-direction ================================

            ! Number of remaining cells
            rem_cells = mod(n + 1, num_procs_y)

            ! Optimal number of cells per processor
            n = (n + 1)/num_procs_y - 1

            ! Distributing the remaining cells
            do i = 1, rem_cells
                if (proc_coords(2) == i - 1) then
                    n = n + 1; exit
                end if
            end do

            ! Boundary condition at the beginning
            if (proc_coords(2) > 0 .or. bc_y%beg == -1) then
                proc_coords(2) = proc_coords(2) - 1
                call MPI_CART_RANK(MPI_COMM_CART, proc_coords, &
                                   bc_y%beg, ierr)
                proc_coords(2) = proc_coords(2) + 1
            end if

            ! Boundary condition at the end
            if (proc_coords(2) < num_procs_y - 1 .or. bc_y%end == -1) then
                proc_coords(2) = proc_coords(2) + 1
                call MPI_CART_RANK(MPI_COMM_CART, proc_coords, &
                                   bc_y%end, ierr)
                proc_coords(2) = proc_coords(2) - 1
            end if

            if (parallel_io) then
                if (proc_coords(2) < rem_cells) then
                    start_idx(2) = (n + 1)*proc_coords(2)
                else
                    start_idx(2) = (n + 1)*proc_coords(2) + rem_cells
                end if
            end if

            ! ==================================================================

            ! 1D Cartesian Processor Topology ==================================
        else

            ! Optimal processor topology
            num_procs_x = num_procs

            ! Creating new communicator using the Cartesian topology
            call MPI_CART_CREATE(MPI_COMM_WORLD, 1, (/num_procs_x/), &
                                 (/.true./), .false., MPI_COMM_CART, &
                                 ierr)

            ! Finding the Cartesian coordinates of the local process
            call MPI_CART_COORDS(MPI_COMM_CART, proc_rank, 1, &
                                 proc_coords, ierr)

        end if
        ! ==================================================================

        ! Global Parameters for x-direction ================================

        ! Number of remaining cells
        rem_cells = mod(m + 1, num_procs_x)

        ! Optimal number of cells per processor
        m = (m + 1)/num_procs_x - 1

        ! Distributing the remaining cells
        do i = 1, rem_cells
            if (proc_coords(1) == i - 1) then
                m = m + 1; exit
            end if
        end do

        ! Boundary condition at the beginning
        if (proc_coords(1) > 0 .or. bc_x%beg == -1) then
            proc_coords(1) = proc_coords(1) - 1
            call MPI_CART_RANK(MPI_COMM_CART, proc_coords, bc_x%beg, ierr)
            proc_coords(1) = proc_coords(1) + 1
        end if

        ! Boundary condition at the end
        if (proc_coords(1) < num_procs_x - 1 .or. bc_x%end == -1) then
            proc_coords(1) = proc_coords(1) + 1
            call MPI_CART_RANK(MPI_COMM_CART, proc_coords, bc_x%end, ierr)
            proc_coords(1) = proc_coords(1) - 1
        end if

        if (parallel_io) then
            if (proc_coords(1) < rem_cells) then
                start_idx(1) = (m + 1)*proc_coords(1)
            else
                start_idx(1) = (m + 1)*proc_coords(1) + rem_cells
            end if
        end if
        ! ==================================================================

#endif

    end subroutine s_mpi_decompose_computational_domain ! ------------------

    !>  The goal of this procedure is to populate the buffers of
        !!      the grid variables by communicating with the neighboring
        !!      processors. Note that only the buffers of the cell-width
        !!      distributions are handled in such a way. This is because
        !!      the buffers of cell-boundary locations may be calculated
        !!      directly from those of the cell-width distributions.
        !!  @param mpi_dir MPI communication coordinate direction
        !!  @param pbc_loc Processor boundary condition (PBC) location
    subroutine s_mpi_sendrecv_grid_variables_buffers(mpi_dir, pbc_loc) ! ---

        integer, intent(IN) :: mpi_dir
        integer, intent(IN) :: pbc_loc

#ifdef MFC_MPI

        ! MPI Communication in x-direction =================================
        if (mpi_dir == 1) then

            if (pbc_loc == -1) then      ! PBC at the beginning

                if (bc_x%end >= 0) then      ! PBC at the beginning and end

                    ! Send/receive buffer to/from bc_x%end/bc_x%beg
                    call MPI_SENDRECV( &
                        dx(m - buff_size + 1), buff_size, &
                        MPI_DOUBLE_PRECISION, bc_x%end, 0, &
                        dx(-buff_size), buff_size, &
                        MPI_DOUBLE_PRECISION, bc_x%beg, 0, &
                        MPI_COMM_WORLD, MPI_STATUS_IGNORE, ierr)

                else                        ! PBC at the beginning only

                    ! Send/receive buffer to/from bc_x%beg/bc_x%beg
                    call MPI_SENDRECV( &
                        dx(0), buff_size, &
                        MPI_DOUBLE_PRECISION, bc_x%beg, 1, &
                        dx(-buff_size), buff_size, &
                        MPI_DOUBLE_PRECISION, bc_x%beg, 0, &
                        MPI_COMM_WORLD, MPI_STATUS_IGNORE, ierr)

                end if

            else                        ! PBC at the end

                if (bc_x%beg >= 0) then      ! PBC at the end and beginning

                    ! Send/receive buffer to/from bc_x%beg/bc_x%end
                    call MPI_SENDRECV( &
                        dx(0), buff_size, &
                        MPI_DOUBLE_PRECISION, bc_x%beg, 1, &
                        dx(m + 1), buff_size, &
                        MPI_DOUBLE_PRECISION, bc_x%end, 1, &
                        MPI_COMM_WORLD, MPI_STATUS_IGNORE, ierr)

                else                        ! PBC at the end only

                    ! Send/receive buffer to/from bc_x%end/bc_x%end
                    call MPI_SENDRECV( &
                        dx(m - buff_size + 1), buff_size, &
                        MPI_DOUBLE_PRECISION, bc_x%end, 0, &
                        dx(m + 1), buff_size, &
                        MPI_DOUBLE_PRECISION, bc_x%end, 1, &
                        MPI_COMM_WORLD, MPI_STATUS_IGNORE, ierr)

                end if

            end if
            ! END: MPI Communication in x-direction ============================

            ! MPI Communication in y-direction =================================
        elseif (mpi_dir == 2) then

            if (pbc_loc == -1) then      ! PBC at the beginning

                if (bc_y%end >= 0) then      ! PBC at the beginning and end

                    ! Send/receive buffer to/from bc_y%end/bc_y%beg
                    call MPI_SENDRECV( &
                        dy(n - buff_size + 1), buff_size, &
                        MPI_DOUBLE_PRECISION, bc_y%end, 0, &
                        dy(-buff_size), buff_size, &
                        MPI_DOUBLE_PRECISION, bc_y%beg, 0, &
                        MPI_COMM_WORLD, MPI_STATUS_IGNORE, ierr)

                else                        ! PBC at the beginning only

                    ! Send/receive buffer to/from bc_y%beg/bc_y%beg
                    call MPI_SENDRECV( &
                        dy(0), buff_size, &
                        MPI_DOUBLE_PRECISION, bc_y%beg, 1, &
                        dy(-buff_size), buff_size, &
                        MPI_DOUBLE_PRECISION, bc_y%beg, 0, &
                        MPI_COMM_WORLD, MPI_STATUS_IGNORE, ierr)

                end if

            else                        ! PBC at the end

                if (bc_y%beg >= 0) then      ! PBC at the end and beginning

                    ! Send/receive buffer to/from bc_y%beg/bc_y%end
                    call MPI_SENDRECV( &
                        dy(0), buff_size, &
                        MPI_DOUBLE_PRECISION, bc_y%beg, 1, &
                        dy(n + 1), buff_size, &
                        MPI_DOUBLE_PRECISION, bc_y%end, 1, &
                        MPI_COMM_WORLD, MPI_STATUS_IGNORE, ierr)

                else                        ! PBC at the end only

                    ! Send/receive buffer to/from bc_y%end/bc_y%end
                    call MPI_SENDRECV( &
                        dy(n - buff_size + 1), buff_size, &
                        MPI_DOUBLE_PRECISION, bc_y%end, 0, &
                        dy(n + 1), buff_size, &
                        MPI_DOUBLE_PRECISION, bc_y%end, 1, &
                        MPI_COMM_WORLD, MPI_STATUS_IGNORE, ierr)

                end if

            end if
            ! END: MPI Communication in y-direction ============================

            ! MPI Communication in z-direction =================================
        else

            if (pbc_loc == -1) then      ! PBC at the beginning

                if (bc_z%end >= 0) then      ! PBC at the beginning and end

                    ! Send/receive buffer to/from bc_z%end/bc_z%beg
                    call MPI_SENDRECV( &
                        dz(p - buff_size + 1), buff_size, &
                        MPI_DOUBLE_PRECISION, bc_z%end, 0, &
                        dz(-buff_size), buff_size, &
                        MPI_DOUBLE_PRECISION, bc_z%beg, 0, &
                        MPI_COMM_WORLD, MPI_STATUS_IGNORE, ierr)

                else                        ! PBC at the beginning only

                    ! Send/receive buffer to/from bc_z%beg/bc_z%beg
                    call MPI_SENDRECV( &
                        dz(0), buff_size, &
                        MPI_DOUBLE_PRECISION, bc_z%beg, 1, &
                        dz(-buff_size), buff_size, &
                        MPI_DOUBLE_PRECISION, bc_z%beg, 0, &
                        MPI_COMM_WORLD, MPI_STATUS_IGNORE, ierr)

                end if

            else                        ! PBC at the end

                if (bc_z%beg >= 0) then      ! PBC at the end and beginning

                    ! Send/receive buffer to/from bc_z%beg/bc_z%end
                    call MPI_SENDRECV( &
                        dz(0), buff_size, &
                        MPI_DOUBLE_PRECISION, bc_z%beg, 1, &
                        dz(p + 1), buff_size, &
                        MPI_DOUBLE_PRECISION, bc_z%end, 1, &
                        MPI_COMM_WORLD, MPI_STATUS_IGNORE, ierr)

                else                        ! PBC at the end only

                    ! Send/receive buffer to/from bc_z%end/bc_z%end
                    call MPI_SENDRECV( &
                        dz(p - buff_size + 1), buff_size, &
                        MPI_DOUBLE_PRECISION, bc_z%end, 0, &
                        dz(p + 1), buff_size, &
                        MPI_DOUBLE_PRECISION, bc_z%end, 1, &
                        MPI_COMM_WORLD, MPI_STATUS_IGNORE, ierr)

                end if

            end if

        end if
        ! END: MPI Communication in z-direction ============================

#endif

    end subroutine s_mpi_sendrecv_grid_variables_buffers ! -----------------

    !>  The goal of this procedure is to populate the buffers of
        !!      the cell-average conservative variables by communicating
        !!      with the neighboring processors.
        !!  @param q_cons_vf Cell-average conservative variables
        !!  @param mpi_dir MPI communication coordinate direction
        !!  @param pbc_loc Processor boundary condition (PBC) location
    subroutine s_mpi_sendrecv_conservative_variables_buffers(q_cons_vf, &
                                                             pb, mv, &
                                                             mpi_dir, &
                                                             pbc_loc)

        type(scalar_field), dimension(sys_size), intent(INOUT) :: q_cons_vf
        real(kind(0d0)), dimension(startx:, starty:, startz:, 1:, 1:), intent(INOUT) :: pb, mv

        integer, intent(IN) :: mpi_dir
        integer, intent(IN) :: pbc_loc

        integer :: i, j, k, l, r, q !< Generic loop iterators

!$acc update device(v_size)

#ifdef MFC_MPI

        !nCalls_time = nCalls_time + 1

        ! MPI Communication in x-direction =================================
        if (mpi_dir == 1) then

            if (pbc_loc == -1) then      ! PBC at the beginning

                if (bc_x%end >= 0) then      ! PBC at the beginning and end

                    ! Packing buffer to be sent to bc_x%end
                    !$acc parallel loop collapse(4) gang vector default(present) private(r)
                    do l = 0, p
                        do k = 0, n
                            do j = m - buff_size + 1, m
                                do i = 1, sys_size
                                    r = (i - 1) + v_size* &
                                        ((j - m - 1) + buff_size*((k + 1) + (n + 1)*l))
                                    q_cons_buff_send(r) = q_cons_vf(i)%sf(j, k, l)
                                end do
                            end do
                        end do
                    end do

                    if (qbmm .and. .not. polytropic) then
                        !$acc parallel loop collapse(4) gang vector default(present) private(r)
                        do l = 0, p
                            do k = 0, n
                                do j = m - buff_size + 1, m
                                    do i = sys_size + 1, sys_size + 4
                                        do q = 1, nb
                                            r = (i - 1) + (q - 1)*4 + v_size* &
                                                ((j - m - 1) + buff_size*((k + 1) + (n + 1)*l))
                                            q_cons_buff_send(r) = pb(j, k, l, i - sys_size, q)
                                        end do
                                    end do
                                end do
                            end do
                        end do

                        !$acc parallel loop collapse(4) gang vector default(present) private(r)
                        do l = 0, p
                            do k = 0, n
                                do j = m - buff_size + 1, m
                                    do i = sys_size + 1, sys_size + 4
                                        do q = 1, nb
                                            r = (i - 1) + (q - 1)*4 + nb*4 + v_size* &
                                                ((j - m - 1) + buff_size*((k + 1) + (n + 1)*l))
                                            q_cons_buff_send(r) = mv(j, k, l, i - sys_size, q)
                                        end do
                                    end do
                                end do
                            end do
                        end do
                    end if

                    !call MPI_Barrier(MPI_COMM_WORLD, ierr)

#if defined(MFC_OpenACC)
                    if (cu_mpi) then
                        !$acc host_data use_device( q_cons_buff_recv, q_cons_buff_send, ib_buff_recv, ib_buff_send)

                        ! Send/receive buffer to/from bc_x%end/bc_x%beg
                        if (qbmm .and. .not. polytropic) then
                            ! Send/receive buffer to/from bc_x%end/bc_x%beg
                            call MPI_SENDRECV( &
                                q_cons_buff_send(0), &
                                buff_size*(sys_size + 2*nb*4)*(n + 1)*(p + 1), &
                                MPI_DOUBLE_PRECISION, bc_x%end, 0, &
                                q_cons_buff_recv(0), &
                                buff_size*(sys_size + 2*nb*4)*(n + 1)*(p + 1), &
                                MPI_DOUBLE_PRECISION, bc_x%beg, 0, &
                                MPI_COMM_WORLD, MPI_STATUS_IGNORE, ierr)
                        else
                            ! Send/receive buffer to/from bc_x%end/bc_x%beg
                            call MPI_SENDRECV( &
                                q_cons_buff_send(0), &
                                buff_size*sys_size*(n + 1)*(p + 1), &
                                MPI_DOUBLE_PRECISION, bc_x%end, 0, &
                                q_cons_buff_recv(0), &
                                buff_size*sys_size*(n + 1)*(p + 1), &
                                MPI_DOUBLE_PRECISION, bc_x%beg, 0, &
                                MPI_COMM_WORLD, MPI_STATUS_IGNORE, ierr)
                        end if

                        !$acc end host_data
                        !$acc wait
                    else
#endif

                        !$acc update host(q_cons_buff_send, ib_buff_send)

                        if (qbmm .and. .not. polytropic) then
                            ! Send/receive buffer to/from bc_x%end/bc_x%beg
                            call MPI_SENDRECV( &
                                q_cons_buff_send(0), &
                                buff_size*(sys_size + 2*nb*4)*(n + 1)*(p + 1), &
                                MPI_DOUBLE_PRECISION, bc_x%end, 0, &
                                q_cons_buff_recv(0), &
                                buff_size*(sys_size + 2*nb*4)*(n + 1)*(p + 1), &
                                MPI_DOUBLE_PRECISION, bc_x%beg, 0, &
                                MPI_COMM_WORLD, MPI_STATUS_IGNORE, ierr)
                        else
                            ! Send/receive buffer to/from bc_x%end/bc_x%beg
                            call MPI_SENDRECV( &
                                q_cons_buff_send(0), &
                                buff_size*sys_size*(n + 1)*(p + 1), &
                                MPI_DOUBLE_PRECISION, bc_x%end, 0, &
                                q_cons_buff_recv(0), &
                                buff_size*sys_size*(n + 1)*(p + 1), &
                                MPI_DOUBLE_PRECISION, bc_x%beg, 0, &
                                MPI_COMM_WORLD, MPI_STATUS_IGNORE, ierr)
                        end if

#if defined(MFC_OpenACC)
                    end if
#endif

                else                        ! PBC at the beginning only

                    ! Packing buffer to be sent to bc_x%beg
                    !$acc parallel loop collapse(4) gang vector default(present) private(r)
                    do l = 0, p
                        do k = 0, n
                            do j = 0, buff_size - 1
                                do i = 1, sys_size
                                    r = (i - 1) + v_size* &
                                        (j + buff_size*(k + (n + 1)*l))
                                    q_cons_buff_send(r) = q_cons_vf(i)%sf(j, k, l)
                                end do
                            end do
                        end do
                    end do

                    if (qbmm .and. .not. polytropic) then
                        !$acc parallel loop collapse(5) gang vector default(present) private(r)
                        do l = 0, p
                            do k = 0, n
                                do j = 0, buff_size - 1
                                    do i = sys_size + 1, sys_size + 4
                                        do q = 1, nb
                                            r = (i - 1) + (q - 1)*4 + v_size* &
                                                (j + buff_size*(k + (n + 1)*l))
                                            q_cons_buff_send(r) = pb(j, k, l, i - sys_size, q)

                                        end do
                                    end do
                                end do
                            end do
                        end do

                        !$acc parallel loop collapse(5) gang vector default(present) private(r)
                        do l = 0, p
                            do k = 0, n
                                do j = 0, buff_size - 1
                                    do i = sys_size + 1, sys_size + 4
                                        do q = 1, nb
                                            r = (i - 1) + (q - 1)*4 + nb*4 + v_size* &
                                                (j + buff_size*(k + (n + 1)*l))
                                            q_cons_buff_send(r) = mv(j, k, l, i - sys_size, q)

                                        end do
                                    end do
                                end do
                            end do
                        end do

                    end if

                    !call MPI_Barrier(MPI_COMM_WORLD, ierr)

#if defined(MFC_OpenACC)
                    if (cu_mpi) then
                        !$acc host_data use_device( q_cons_buff_recv, q_cons_buff_send )

                        if (qbmm .and. .not. polytropic) then
                            call MPI_SENDRECV( &
                                q_cons_buff_send(0), &
                                buff_size*(sys_size + 2*nb*4)*(n + 1)*(p + 1), &
                                MPI_DOUBLE_PRECISION, bc_x%beg, 1, &
                                q_cons_buff_recv(0), &
                                buff_size*(sys_size + 2*nb*4)*(n + 1)*(p + 1), &
                                MPI_DOUBLE_PRECISION, bc_x%beg, 0, &
                                MPI_COMM_WORLD, MPI_STATUS_IGNORE, ierr)
                        else
                            ! Send/receive buffer to/from bc_x%end/bc_x%beg
                            call MPI_SENDRECV( &
                                q_cons_buff_send(0), &
                                buff_size*sys_size*(n + 1)*(p + 1), &
                                MPI_DOUBLE_PRECISION, bc_x%beg, 1, &
                                q_cons_buff_recv(0), &
                                buff_size*sys_size*(n + 1)*(p + 1), &
                                MPI_DOUBLE_PRECISION, bc_x%beg, 0, &
                                MPI_COMM_WORLD, MPI_STATUS_IGNORE, ierr)
                        end if

                        !$acc end host_data
                        !$acc wait
                    else
#endif
                        !$acc update host(q_cons_buff_send)

                        if (qbmm .and. .not. polytropic) then
                            call MPI_SENDRECV( &
                                q_cons_buff_send(0), &
                                buff_size*(sys_size + 2*nb*4)*(n + 1)*(p + 1), &
                                MPI_DOUBLE_PRECISION, bc_x%beg, 1, &
                                q_cons_buff_recv(0), &
                                buff_size*(sys_size + 2*nb*4)*(n + 1)*(p + 1), &
                                MPI_DOUBLE_PRECISION, bc_x%beg, 0, &
                                MPI_COMM_WORLD, MPI_STATUS_IGNORE, ierr)
                        else
                            ! Send/receive buffer to/from bc_x%end/bc_x%beg
                            call MPI_SENDRECV( &
                                q_cons_buff_send(0), &
                                buff_size*sys_size*(n + 1)*(p + 1), &
                                MPI_DOUBLE_PRECISION, bc_x%beg, 1, &
                                q_cons_buff_recv(0), &
                                buff_size*sys_size*(n + 1)*(p + 1), &
                                MPI_DOUBLE_PRECISION, bc_x%beg, 0, &
                                MPI_COMM_WORLD, MPI_STATUS_IGNORE, ierr)
                        end if

#if defined(MFC_OpenACC)
                    end if
#endif

                end if
#if defined(MFC_OpenACC)
                if (cu_mpi .eqv. .false.) then
                    !$acc update device(q_cons_buff_recv)
                end if
#endif

                ! Unpacking buffer received from bc_x%beg
                !$acc parallel loop collapse(4) gang vector default(present) private(r)
                do l = 0, p
                    do k = 0, n
                        do j = -buff_size, -1
                            do i = 1, sys_size
                                r = (i - 1) + v_size* &
                                    (j + buff_size*((k + 1) + (n + 1)*l))
                                q_cons_vf(i)%sf(j, k, l) = q_cons_buff_recv(r)
#if defined(__INTEL_COMPILER)
                                if (ieee_is_nan(q_cons_vf(i)%sf(j, k, l))) then
                                    print *, "Error", j, k, l, i
                                    error stop "NaN(s) in recv"
                                end if
#endif
                            end do
                        end do
                    end do
                end do

                if (qbmm .and. .not. polytropic) then
                    !$acc parallel loop collapse(5) gang vector default(present) private(r)
                    do l = 0, p
                        do k = 0, n
                            do j = -buff_size, -1
                                do i = sys_size + 1, sys_size + 4
                                    do q = 1, nb
                                        r = (i - 1) + (q - 1)*4 + v_size* &
                                            (j + buff_size*((k + 1) + (n + 1)*l))
                                        pb(j, k, l, i - sys_size, q) = q_cons_buff_recv(r)

                                    end do
                                end do
                            end do
                        end do
                    end do

                    !$acc parallel loop collapse(5) gang vector default(present) private(r)
                    do l = 0, p
                        do k = 0, n
                            do j = -buff_size, -1
                                do i = sys_size + 1, sys_size + 4
                                    do q = 1, nb
                                        r = (i - 1) + (q - 1)*4 + nb*4 + v_size* &
                                            (j + buff_size*((k + 1) + (n + 1)*l))
                                        mv(j, k, l, i - sys_size, q) = q_cons_buff_recv(r)

                                    end do
                                end do
                            end do
                        end do
                    end do

                end if

            else                        ! PBC at the end

                if (bc_x%beg >= 0) then      ! PBC at the end and beginning

                    !$acc parallel loop collapse(4) gang vector default(present) private(r)
                    ! Packing buffer to be sent to bc_x%beg
                    do l = 0, p
                        do k = 0, n
                            do j = 0, buff_size - 1
                                do i = 1, sys_size
                                    r = (i - 1) + v_size* &
                                        (j + buff_size*(k + (n + 1)*l))
                                    q_cons_buff_send(r) = q_cons_vf(i)%sf(j, k, l)
                                end do
                            end do
                        end do
                    end do

                    if (qbmm .and. .not. polytropic) then

                        !$acc parallel loop collapse(5) gang vector default(present) private(r)
                        ! Packing buffer to be sent to bc_x%beg
                        do l = 0, p
                            do k = 0, n
                                do j = 0, buff_size - 1
                                    do i = sys_size + 1, sys_size + 4
                                        do q = 1, nb
                                            r = (i - 1) + (q - 1)*4 + v_size* &
                                                (j + buff_size*(k + (n + 1)*l))
                                            q_cons_buff_send(r) = pb(j, k, l, i - sys_size, q)
                                        end do
                                    end do
                                end do
                            end do
                        end do

                        !$acc parallel loop collapse(5) gang vector default(present) private(r)
                        ! Packing buffer to be sent to bc_x%beg
                        do l = 0, p
                            do k = 0, n
                                do j = 0, buff_size - 1
                                    do i = sys_size + 1, sys_size + 4
                                        do q = 1, nb
                                            r = (i - 1) + (q - 1)*4 + nb*4 + v_size* &
                                                (j + buff_size*(k + (n + 1)*l))
                                            q_cons_buff_send(r) = mv(j, k, l, i - sys_size, q)
                                        end do
                                    end do
                                end do
                            end do
                        end do
                    end if

                    !call MPI_Barrier(MPI_COMM_WORLD, ierr)

#if defined(MFC_OpenACC)
                    if (cu_mpi) then
                        !$acc host_data use_device( q_cons_buff_recv, q_cons_buff_send )

                        ! Send/receive buffer to/from bc_x%end/bc_x%beg
                        if (qbmm .and. .not. polytropic) then
                            call MPI_SENDRECV( &
                                q_cons_buff_send(0), &
                                buff_size*(sys_size + 2*nb*4)*(n + 1)*(p + 1), &
                                MPI_DOUBLE_PRECISION, bc_x%beg, 1, &
                                q_cons_buff_recv(0), &
                                buff_size*(sys_size + 2*nb*4)*(n + 1)*(p + 1), &
                                MPI_DOUBLE_PRECISION, bc_x%end, 1, &
                                MPI_COMM_WORLD, MPI_STATUS_IGNORE, ierr)
                        else
                            call MPI_SENDRECV( &
                                q_cons_buff_send(0), &
                                buff_size*sys_size*(n + 1)*(p + 1), &
                                MPI_DOUBLE_PRECISION, bc_x%beg, 1, &
                                q_cons_buff_recv(0), &
                                buff_size*sys_size*(n + 1)*(p + 1), &
                                MPI_DOUBLE_PRECISION, bc_x%end, 1, &
                                MPI_COMM_WORLD, MPI_STATUS_IGNORE, ierr)
                        end if

                        !$acc end host_data
                        !$acc wait
                    else
#endif
                        !$acc update host(q_cons_buff_send)
                        if (qbmm .and. .not. polytropic) then
                            call MPI_SENDRECV( &
                                q_cons_buff_send(0), &
                                buff_size*(sys_size + 2*nb*4)*(n + 1)*(p + 1), &
                                MPI_DOUBLE_PRECISION, bc_x%beg, 1, &
                                q_cons_buff_recv(0), &
                                buff_size*(sys_size + 2*nb*4)*(n + 1)*(p + 1), &
                                MPI_DOUBLE_PRECISION, bc_x%end, 1, &
                                MPI_COMM_WORLD, MPI_STATUS_IGNORE, ierr)
                        else
                            call MPI_SENDRECV( &
                                q_cons_buff_send(0), &
                                buff_size*sys_size*(n + 1)*(p + 1), &
                                MPI_DOUBLE_PRECISION, bc_x%beg, 1, &
                                q_cons_buff_recv(0), &
                                buff_size*sys_size*(n + 1)*(p + 1), &
                                MPI_DOUBLE_PRECISION, bc_x%end, 1, &
                                MPI_COMM_WORLD, MPI_STATUS_IGNORE, ierr)
                        end if

#if defined(MFC_OpenACC)
                    end if
#endif

                else                        ! PBC at the end only

                    ! Packing buffer to be sent to bc_x%end
                    !$acc parallel loop collapse(4) gang vector default(present) private(r)
                    do l = 0, p
                        do k = 0, n
                            do j = m - buff_size + 1, m
                                do i = 1, sys_size
                                    r = (i - 1) + v_size* &
                                        ((j - m - 1) + buff_size*((k + 1) + (n + 1)*l))
                                    q_cons_buff_send(r) = q_cons_vf(i)%sf(j, k, l)
                                end do
                            end do
                        end do
                    end do

                    if (qbmm .and. .not. polytropic) then
                        !$acc parallel loop collapse(5) gang vector default(present) private(r)
                        do l = 0, p
                            do k = 0, n
                                do j = m - buff_size + 1, m
                                    do i = sys_size + 1, sys_size + 4
                                        do q = 1, nb
                                            r = (i - 1) + (q - 1)*4 + v_size* &
                                                ((j - m - 1) + buff_size*((k + 1) + (n + 1)*l))
                                            q_cons_buff_send(r) = pb(j, k, l, i - sys_size, q)

                                        end do
                                    end do
                                end do
                            end do
                        end do

                        !$acc parallel loop collapse(5) gang vector default(present) private(r)
                        do l = 0, p
                            do k = 0, n
                                do j = m - buff_size + 1, m
                                    do i = sys_size + 1, sys_size + 4
                                        do q = 1, nb
                                            r = (i - 1) + (q - 1)*4 + nb*4 + v_size* &
                                                ((j - m - 1) + buff_size*((k + 1) + (n + 1)*l))
                                            q_cons_buff_send(r) = mv(j, k, l, i - sys_size, q)

                                        end do
                                    end do
                                end do
                            end do
                        end do

                    end if

                    !call MPI_Barrier(MPI_COMM_WORLD, ierr)
#if defined(MFC_OpenACC)
                    if (cu_mpi) then
                        !$acc host_data use_device( q_cons_buff_recv, q_cons_buff_send )

                        ! Send/receive buffer to/from bc_x%end/bc_x%beg
                        if (qbmm .and. .not. polytropic) then
                            call MPI_SENDRECV( &
                                q_cons_buff_send(0), &
                                buff_size*(sys_size + 2*nb*4)*(n + 1)*(p + 1), &
                                MPI_DOUBLE_PRECISION, bc_x%end, 0, &
                                q_cons_buff_recv(0), &
                                buff_size*(sys_size + 2*nb*4)*(n + 1)*(p + 1), &
                                MPI_DOUBLE_PRECISION, bc_x%end, 1, &
                                MPI_COMM_WORLD, MPI_STATUS_IGNORE, ierr)
                        else
                            call MPI_SENDRECV( &
                                q_cons_buff_send(0), &
                                buff_size*sys_size*(n + 1)*(p + 1), &
                                MPI_DOUBLE_PRECISION, bc_x%end, 0, &
                                q_cons_buff_recv(0), &
                                buff_size*sys_size*(n + 1)*(p + 1), &
                                MPI_DOUBLE_PRECISION, bc_x%end, 1, &
                                MPI_COMM_WORLD, MPI_STATUS_IGNORE, ierr)
                        end if

                        !$acc end host_data
                        !$acc wait
                    else
#endif
                        !$acc update host(q_cons_buff_send)

                        if (qbmm .and. .not. polytropic) then
                            call MPI_SENDRECV( &
                                q_cons_buff_send(0), &
                                buff_size*(sys_size + 2*nb*4)*(n + 1)*(p + 1), &
                                MPI_DOUBLE_PRECISION, bc_x%end, 0, &
                                q_cons_buff_recv(0), &
                                buff_size*(sys_size + 2*nb*4)*(n + 1)*(p + 1), &
                                MPI_DOUBLE_PRECISION, bc_x%end, 1, &
                                MPI_COMM_WORLD, MPI_STATUS_IGNORE, ierr)
                        else
                            call MPI_SENDRECV( &
                                q_cons_buff_send(0), &
                                buff_size*sys_size*(n + 1)*(p + 1), &
                                MPI_DOUBLE_PRECISION, bc_x%end, 0, &
                                q_cons_buff_recv(0), &
                                buff_size*sys_size*(n + 1)*(p + 1), &
                                MPI_DOUBLE_PRECISION, bc_x%end, 1, &
                                MPI_COMM_WORLD, MPI_STATUS_IGNORE, ierr)
                        end if

#if defined(MFC_OpenACC)
                    end if
#endif

                end if

                if (cu_mpi .eqv. .false.) then
                    !$acc update device(q_cons_buff_recv)
                end if

                ! Unpacking buffer received from bc_x%end
                !$acc parallel loop collapse(4) gang vector default(present) private(r)
                do l = 0, p
                    do k = 0, n
                        do j = m + 1, m + buff_size
                            do i = 1, sys_size
                                r = (i - 1) + v_size* &
                                    ((j - m - 1) + buff_size*(k + (n + 1)*l))
                                q_cons_vf(i)%sf(j, k, l) = q_cons_buff_recv(r)
#if defined(__INTEL_COMPILER)
                                if (ieee_is_nan(q_cons_vf(i)%sf(j, k, l))) then
                                    print *, "Error", j, k, l, i
                                    error stop "NaN(s) in recv"
                                end if
#endif
                            end do
                        end do
                    end do
                end do

                if (qbmm .and. .not. polytropic) then
                    !$acc parallel loop collapse(5) gang vector default(present) private(r)
                    do l = 0, p
                        do k = 0, n
                            do j = m + 1, m + buff_size
                                do i = sys_size + 1, sys_size + 4
                                    do q = 1, nb
                                        r = (i - 1) + (q - 1)*4 + v_size* &
                                            ((j - m - 1) + buff_size*(k + (n + 1)*l))
                                        pb(j, k, l, i - sys_size, q) = q_cons_buff_recv(r)

                                    end do
                                end do
                            end do
                        end do
                    end do

                    !$acc parallel loop collapse(5) gang vector default(present) private(r)
                    do l = 0, p
                        do k = 0, n
                            do j = m + 1, m + buff_size
                                do i = sys_size + 1, sys_size + 4
                                    do q = 1, nb
                                        r = (i - 1) + (q - 1)*4 + nb*4 + v_size* &
                                            ((j - m - 1) + buff_size*(k + (n + 1)*l))
                                        mv(j, k, l, i - sys_size, q) = q_cons_buff_recv(r)

                                    end do
                                end do
                            end do
                        end do
                    end do

                end if

            end if
            ! END: MPI Communication in x-direction ============================

            ! MPI Communication in y-direction =================================
        elseif (mpi_dir == 2) then

            if (pbc_loc == -1) then      ! PBC at the beginning

                if (bc_y%end >= 0) then      ! PBC at the beginning and end

                    ! Packing buffer to be sent to bc_y%end
                    !$acc parallel loop collapse(4) gang vector default(present) private(r)
                    do i = 1, sys_size
                        do l = 0, p
                            do k = n - buff_size + 1, n
                                do j = -buff_size, m + buff_size
                                    r = (i - 1) + v_size* &
                                        ((j + buff_size) + (m + 2*buff_size + 1)* &
                                         ((k - n + buff_size - 1) + buff_size*l))
                                    q_cons_buff_send(r) = q_cons_vf(i)%sf(j, k, l)
                                end do
                            end do
                        end do
                    end do

                    if (qbmm .and. .not. polytropic) then
                        !$acc parallel loop collapse(5) gang vector default(present) private(r)
                        do i = sys_size + 1, sys_size + 4
                            do l = 0, p
                                do k = n - buff_size + 1, n
                                    do j = -buff_size, m + buff_size
                                        do q = 1, nb
                                            r = (i - 1) + (q - 1)*4 + v_size* &
                                                ((j + buff_size) + (m + 2*buff_size + 1)* &
                                                 ((k - n + buff_size - 1) + buff_size*l))
                                            q_cons_buff_send(r) = pb(j, k, l, i - sys_size, q)
                                        end do
                                    end do
                                end do
                            end do
                        end do
                        !$acc parallel loop collapse(5) gang vector default(present) private(r)
                        do i = sys_size + 1, sys_size + 4
                            do l = 0, p
                                do k = n - buff_size + 1, n
                                    do j = -buff_size, m + buff_size
                                        do q = 1, nb
                                            r = (i - 1) + (q - 1)*4 + nb*4 + v_size* &
                                                ((j + buff_size) + (m + 2*buff_size + 1)* &
                                                 ((k - n + buff_size - 1) + buff_size*l))
                                            q_cons_buff_send(r) = mv(j, k, l, i - sys_size, q)
                                        end do
                                    end do
                                end do
                            end do
                        end do
                    end if

                    !call MPI_Barrier(MPI_COMM_WORLD, ierr)
#if defined(MFC_OpenACC)
                    if (cu_mpi) then
                        !$acc host_data use_device( q_cons_buff_recv, q_cons_buff_send )

                        ! Send/receive buffer to/from bc_x%end/bc_x%beg
                        if (qbmm .and. .not. polytropic) then
                            call MPI_SENDRECV( &
                                q_cons_buff_send(0), &
                                buff_size*(sys_size + 2*nb*4)*(m + 2*buff_size + 1)*(p + 1), &
                                MPI_DOUBLE_PRECISION, bc_y%end, 0, &
                                q_cons_buff_recv(0), &
                                buff_size*(sys_size + 2*nb*4)*(m + 2*buff_size + 1)*(p + 1), &
                                MPI_DOUBLE_PRECISION, bc_y%beg, 0, &
                                MPI_COMM_WORLD, MPI_STATUS_IGNORE, ierr)
                        else
                            call MPI_SENDRECV( &
                                q_cons_buff_send(0), &
                                buff_size*sys_size*(m + 2*buff_size + 1)*(p + 1), &
                                MPI_DOUBLE_PRECISION, bc_y%end, 0, &
                                q_cons_buff_recv(0), &
                                buff_size*sys_size*(m + 2*buff_size + 1)*(p + 1), &
                                MPI_DOUBLE_PRECISION, bc_y%beg, 0, &
                                MPI_COMM_WORLD, MPI_STATUS_IGNORE, ierr)
                        end if

                        !$acc end host_data
                        !$acc wait
                    else
#endif

                        !$acc update host(q_cons_buff_send)

                        ! Send/receive buffer to/from bc_x%end/bc_x%beg
                        if (qbmm .and. .not. polytropic) then
                            call MPI_SENDRECV( &
                                q_cons_buff_send(0), &
                                buff_size*(sys_size + 2*nb*4)*(m + 2*buff_size + 1)*(p + 1), &
                                MPI_DOUBLE_PRECISION, bc_y%end, 0, &
                                q_cons_buff_recv(0), &
                                buff_size*(sys_size + 2*nb*4)*(m + 2*buff_size + 1)*(p + 1), &
                                MPI_DOUBLE_PRECISION, bc_y%beg, 0, &
                                MPI_COMM_WORLD, MPI_STATUS_IGNORE, ierr)
                        else
                            call MPI_SENDRECV( &
                                q_cons_buff_send(0), &
                                buff_size*sys_size*(m + 2*buff_size + 1)*(p + 1), &
                                MPI_DOUBLE_PRECISION, bc_y%end, 0, &
                                q_cons_buff_recv(0), &
                                buff_size*sys_size*(m + 2*buff_size + 1)*(p + 1), &
                                MPI_DOUBLE_PRECISION, bc_y%beg, 0, &
                                MPI_COMM_WORLD, MPI_STATUS_IGNORE, ierr)
                        end if
#if defined(MFC_OpenACC)
                    end if
#endif

                else                        ! PBC at the beginning only

                    ! Packing buffer to be sent to bc_y%beg
                    !$acc parallel loop collapse(4) gang vector default(present) private(r)
                    do i = 1, sys_size
                        do l = 0, p
                            do k = 0, buff_size - 1
                                do j = -buff_size, m + buff_size
                                    r = (i - 1) + v_size* &
                                        ((j + buff_size) + (m + 2*buff_size + 1)* &
                                         (k + buff_size*l))
                                    q_cons_buff_send(r) = q_cons_vf(i)%sf(j, k, l)
                                end do
                            end do
                        end do
                    end do

                    if (qbmm .and. .not. polytropic) then
                        !$acc parallel loop collapse(5) gang vector default(present) private(r)
                        do i = sys_size + 1, sys_size + 4
                            do l = 0, p
                                do k = 0, buff_size - 1
                                    do j = -buff_size, m + buff_size
                                        do q = 1, nb
                                            r = (i - 1) + (q - 1)*4 + v_size* &
                                                ((j + buff_size) + (m + 2*buff_size + 1)* &
                                                 (k + buff_size*l))
                                            q_cons_buff_send(r) = pb(j, k, l, i - sys_size, q)
                                        end do
                                    end do
                                end do
                            end do
                        end do
                        !$acc parallel loop collapse(5) gang vector default(present) private(r)
                        do i = sys_size + 1, sys_size + 4
                            do l = 0, p
                                do k = 0, buff_size - 1
                                    do j = -buff_size, m + buff_size
                                        do q = 1, nb
                                            r = (i - 1) + (q - 1)*4 + nb*4 + v_size* &
                                                ((j + buff_size) + (m + 2*buff_size + 1)* &
                                                 (k + buff_size*l))
                                            q_cons_buff_send(r) = mv(j, k, l, i - sys_size, q)
                                        end do
                                    end do
                                end do
                            end do
                        end do
                    end if

                    !call MPI_Barrier(MPI_COMM_WORLD, ierr)
#if defined(MFC_OpenACC)
                    if (cu_mpi) then
                        !$acc host_data use_device( q_cons_buff_recv, q_cons_buff_send )

                        ! Send/receive buffer to/from bc_x%end/bc_x%beg
                        if (qbmm .and. .not. polytropic) then
                            call MPI_SENDRECV( &
                                q_cons_buff_send(0), &
                                buff_size*(sys_size + 2*nb*4)*(m + 2*buff_size + 1)*(p + 1), &
                                MPI_DOUBLE_PRECISION, bc_y%beg, 1, &
                                q_cons_buff_recv(0), &
                                buff_size*(sys_size + 2*nb*4)*(m + 2*buff_size + 1)*(p + 1), &
                                MPI_DOUBLE_PRECISION, bc_y%beg, 0, &
                                MPI_COMM_WORLD, MPI_STATUS_IGNORE, ierr)
                        else
                            call MPI_SENDRECV( &
                                q_cons_buff_send(0), &
                                buff_size*sys_size*(m + 2*buff_size + 1)*(p + 1), &
                                MPI_DOUBLE_PRECISION, bc_y%beg, 1, &
                                q_cons_buff_recv(0), &
                                buff_size*sys_size*(m + 2*buff_size + 1)*(p + 1), &
                                MPI_DOUBLE_PRECISION, bc_y%beg, 0, &
                                MPI_COMM_WORLD, MPI_STATUS_IGNORE, ierr)
                        end if

                        !$acc end host_data
                        !$acc wait
                    else
#endif

                        !$acc update host(q_cons_buff_send)

                        ! Send/receive buffer to/from bc_x%end/bc_x%beg
                        if (qbmm .and. .not. polytropic) then
                            call MPI_SENDRECV( &
                                q_cons_buff_send(0), &
                                buff_size*(sys_size + 2*nb*4)*(m + 2*buff_size + 1)*(p + 1), &
                                MPI_DOUBLE_PRECISION, bc_y%beg, 1, &
                                q_cons_buff_recv(0), &
                                buff_size*(sys_size + 2*nb*4)*(m + 2*buff_size + 1)*(p + 1), &
                                MPI_DOUBLE_PRECISION, bc_y%beg, 0, &
                                MPI_COMM_WORLD, MPI_STATUS_IGNORE, ierr)
                        else
                            call MPI_SENDRECV( &
                                q_cons_buff_send(0), &
                                buff_size*sys_size*(m + 2*buff_size + 1)*(p + 1), &
                                MPI_DOUBLE_PRECISION, bc_y%beg, 1, &
                                q_cons_buff_recv(0), &
                                buff_size*sys_size*(m + 2*buff_size + 1)*(p + 1), &
                                MPI_DOUBLE_PRECISION, bc_y%beg, 0, &
                                MPI_COMM_WORLD, MPI_STATUS_IGNORE, ierr)
                        end if
#if defined(MFC_OpenACC)
                    end if
#endif

                end if
#if defined(MFC_OpenACC)
                if (cu_mpi .eqv. .false.) then
                    !$acc update device(q_cons_buff_recv)
                end if
#endif

                ! Unpacking buffer received from bc_y%beg
                !$acc parallel loop collapse(4) gang vector default(present) private(r)
                do i = 1, sys_size
                    do l = 0, p
                        do k = -buff_size, -1
                            do j = -buff_size, m + buff_size
                                r = (i - 1) + v_size* &
                                    ((j + buff_size) + (m + 2*buff_size + 1)* &
                                     ((k + buff_size) + buff_size*l))
                                q_cons_vf(i)%sf(j, k, l) = q_cons_buff_recv(r)
#if defined(__INTEL_COMPILER)
                                if (ieee_is_nan(q_cons_vf(i)%sf(j, k, l))) then
                                    print *, "Error", j, k, l, i
                                    error stop "NaN(s) in recv"
                                end if
#endif
                            end do
                        end do
                    end do
                end do

                if (qbmm .and. .not. polytropic) then
                    !$acc parallel loop collapse(5) gang vector default(present) private(r)
                    do i = sys_size + 1, sys_size + 4
                        do l = 0, p
                            do k = -buff_size, -1
                                do j = -buff_size, m + buff_size
                                    do q = 1, nb
                                        r = (i - 1) + (q - 1)*4 + v_size* &
                                            ((j + buff_size) + (m + 2*buff_size + 1)* &
                                             ((k + buff_size) + buff_size*l))
                                        pb(j, k, l, i - sys_size, q) = q_cons_buff_recv(r)
                                    end do
                                end do
                            end do
                        end do
                    end do
                    !$acc parallel loop collapse(5) gang vector default(present) private(r)
                    do i = sys_size + 1, sys_size + 4
                        do l = 0, p
                            do k = -buff_size, -1
                                do j = -buff_size, m + buff_size
                                    do q = 1, nb
                                        r = (i - 1) + (q - 1)*4 + nb*4 + v_size* &
                                            ((j + buff_size) + (m + 2*buff_size + 1)* &
                                             ((k + buff_size) + buff_size*l))
                                        mv(j, k, l, i - sys_size, q) = q_cons_buff_recv(r)
                                    end do
                                end do
                            end do
                        end do
                    end do
                end if

            else                        ! PBC at the end

                if (bc_y%beg >= 0) then      ! PBC at the end and beginning

                    ! Packing buffer to be sent to bc_y%beg
                    !$acc parallel loop collapse(4) gang vector default(present) private(r)
                    do i = 1, sys_size
                        do l = 0, p
                            do k = 0, buff_size - 1
                                do j = -buff_size, m + buff_size
                                    r = (i - 1) + v_size* &
                                        ((j + buff_size) + (m + 2*buff_size + 1)* &
                                         (k + buff_size*l))
                                    q_cons_buff_send(r) = q_cons_vf(i)%sf(j, k, l)
                                end do
                            end do
                        end do
                    end do

                    if (qbmm .and. .not. polytropic) then
                        !$acc parallel loop collapse(5) gang vector default(present) private(r)
                        do i = sys_size + 1, sys_size + 4
                            do l = 0, p
                                do k = 0, buff_size - 1
                                    do j = -buff_size, m + buff_size
                                        do q = 1, nb
                                            r = (i - 1) + (q - 1)*4 + v_size* &
                                                ((j + buff_size) + (m + 2*buff_size + 1)* &
                                                 (k + buff_size*l))
                                            q_cons_buff_send(r) = pb(j, k, l, i - sys_size, q)
                                        end do
                                    end do
                                end do
                            end do
                        end do

                        !$acc parallel loop collapse(5) gang vector default(present) private(r)
                        do i = sys_size + 1, sys_size + 4
                            do l = 0, p
                                do k = 0, buff_size - 1
                                    do j = -buff_size, m + buff_size
                                        do q = 1, nb
                                            r = (i - 1) + (q - 1)*4 + nb*4 + v_size* &
                                                ((j + buff_size) + (m + 2*buff_size + 1)* &
                                                 (k + buff_size*l))
                                            q_cons_buff_send(r) = mv(j, k, l, i - sys_size, q)
                                        end do
                                    end do
                                end do
                            end do
                        end do
                    end if

                    !call MPI_Barrier(MPI_COMM_WORLD, ierr)
#if defined(MFC_OpenACC)
                    if (cu_mpi) then
                        !$acc host_data use_device( q_cons_buff_recv, q_cons_buff_send )

                        ! Send/receive buffer to/from bc_x%end/bc_x%beg
                        if (qbmm .and. .not. polytropic) then
                            call MPI_SENDRECV( &
                                q_cons_buff_send(0), &
                                buff_size*(sys_size + 2*nb*4)*(m + 2*buff_size + 1)*(p + 1), &
                                MPI_DOUBLE_PRECISION, bc_y%beg, 1, &
                                q_cons_buff_recv(0), &
                                buff_size*(sys_size + 2*nb*4)*(m + 2*buff_size + 1)*(p + 1), &
                                MPI_DOUBLE_PRECISION, bc_y%end, 1, &
                                MPI_COMM_WORLD, MPI_STATUS_IGNORE, ierr)
                        else
                            call MPI_SENDRECV( &
                                q_cons_buff_send(0), &
                                buff_size*sys_size*(m + 2*buff_size + 1)*(p + 1), &
                                MPI_DOUBLE_PRECISION, bc_y%beg, 1, &
                                q_cons_buff_recv(0), &
                                buff_size*sys_size*(m + 2*buff_size + 1)*(p + 1), &
                                MPI_DOUBLE_PRECISION, bc_y%end, 1, &
                                MPI_COMM_WORLD, MPI_STATUS_IGNORE, ierr)
                        end if

                        !$acc end host_data
                        !$acc wait
                    else
#endif

                        !$acc update host(q_cons_buff_send)

                        ! Send/receive buffer to/from bc_x%end/bc_x%beg
                        if (qbmm .and. .not. polytropic) then
                            call MPI_SENDRECV( &
                                q_cons_buff_send(0), &
                                buff_size*(sys_size + 2*nb*4)*(m + 2*buff_size + 1)*(p + 1), &
                                MPI_DOUBLE_PRECISION, bc_y%beg, 1, &
                                q_cons_buff_recv(0), &
                                buff_size*(sys_size + 2*nb*4)*(m + 2*buff_size + 1)*(p + 1), &
                                MPI_DOUBLE_PRECISION, bc_y%end, 1, &
                                MPI_COMM_WORLD, MPI_STATUS_IGNORE, ierr)
                        else
                            call MPI_SENDRECV( &
                                q_cons_buff_send(0), &
                                buff_size*sys_size*(m + 2*buff_size + 1)*(p + 1), &
                                MPI_DOUBLE_PRECISION, bc_y%beg, 1, &
                                q_cons_buff_recv(0), &
                                buff_size*sys_size*(m + 2*buff_size + 1)*(p + 1), &
                                MPI_DOUBLE_PRECISION, bc_y%end, 1, &
                                MPI_COMM_WORLD, MPI_STATUS_IGNORE, ierr)
                        end if
#if defined(MFC_OpenACC)
                    end if
#endif

                else                        ! PBC at the end only

                    ! Packing buffer to be sent to bc_y%end
                    !$acc parallel loop collapse(4) gang vector default(present) private(r)
                    do i = 1, sys_size
                        do l = 0, p
                            do k = n - buff_size + 1, n
                                do j = -buff_size, m + buff_size
                                    r = (i - 1) + v_size* &
                                        ((j + buff_size) + (m + 2*buff_size + 1)* &
                                         ((k - n + buff_size - 1) + buff_size*l))
                                    q_cons_buff_send(r) = q_cons_vf(i)%sf(j, k, l)
                                end do
                            end do
                        end do
                    end do

                    if (qbmm .and. .not. polytropic) then
                        !$acc parallel loop collapse(5) gang vector default(present) private(r)
                        do i = sys_size + 1, sys_size + 4
                            do l = 0, p
                                do k = n - buff_size + 1, n
                                    do j = -buff_size, m + buff_size
                                        do q = 1, nb
                                            r = (i - 1) + (q - 1)*4 + v_size* &
                                                ((j + buff_size) + (m + 2*buff_size + 1)* &
                                                 ((k - n + buff_size - 1) + buff_size*l))
                                            q_cons_buff_send(r) = pb(j, k, l, i - sys_size, q)
                                        end do
                                    end do
                                end do
                            end do
                        end do
                        !$acc parallel loop collapse(5) gang vector default(present) private(r)
                        do i = sys_size + 1, sys_size + 4
                            do l = 0, p
                                do k = n - buff_size + 1, n
                                    do j = -buff_size, m + buff_size
                                        do q = 1, nb
                                            r = (i - 1) + (q - 1)*4 + nb*4 + v_size* &
                                                ((j + buff_size) + (m + 2*buff_size + 1)* &
                                                 ((k - n + buff_size - 1) + buff_size*l))
                                            q_cons_buff_send(r) = mv(j, k, l, i - sys_size, q)
                                        end do
                                    end do
                                end do
                            end do
                        end do
                    end if

                    !call MPI_Barrier(MPI_COMM_WORLD, ierr)

#if defined(MFC_OpenACC)
                    if (cu_mpi) then
                        !$acc host_data use_device( q_cons_buff_recv, q_cons_buff_send )

                        ! Send/receive buffer to/from bc_x%end/bc_x%beg
                        if (qbmm .and. .not. polytropic) then
                            call MPI_SENDRECV( &
                                q_cons_buff_send(0), &
                                buff_size*(sys_size + 2*nb*4)*(m + 2*buff_size + 1)*(p + 1), &
                                MPI_DOUBLE_PRECISION, bc_y%end, 0, &
                                q_cons_buff_recv(0), &
                                buff_size*(sys_size + 2*nb*4)*(m + 2*buff_size + 1)*(p + 1), &
                                MPI_DOUBLE_PRECISION, bc_y%end, 1, &
                                MPI_COMM_WORLD, MPI_STATUS_IGNORE, ierr)
                        else
                            call MPI_SENDRECV( &
                                q_cons_buff_send(0), &
                                buff_size*sys_size*(m + 2*buff_size + 1)*(p + 1), &
                                MPI_DOUBLE_PRECISION, bc_y%end, 0, &
                                q_cons_buff_recv(0), &
                                buff_size*sys_size*(m + 2*buff_size + 1)*(p + 1), &
                                MPI_DOUBLE_PRECISION, bc_y%end, 1, &
                                MPI_COMM_WORLD, MPI_STATUS_IGNORE, ierr)
                        end if

                        !$acc end host_data
                        !$acc wait
                    else
#endif

                        !$acc update host(q_cons_buff_send)

                        ! Send/receive buffer to/from bc_x%end/bc_x%beg
                        if (qbmm .and. .not. polytropic) then
                            call MPI_SENDRECV( &
                                q_cons_buff_send(0), &
                                buff_size*(sys_size + 2*nb*4)*(m + 2*buff_size + 1)*(p + 1), &
                                MPI_DOUBLE_PRECISION, bc_y%end, 0, &
                                q_cons_buff_recv(0), &
                                buff_size*(sys_size + 2*nb*4)*(m + 2*buff_size + 1)*(p + 1), &
                                MPI_DOUBLE_PRECISION, bc_y%end, 1, &
                                MPI_COMM_WORLD, MPI_STATUS_IGNORE, ierr)
                        else
                            call MPI_SENDRECV( &
                                q_cons_buff_send(0), &
                                buff_size*sys_size*(m + 2*buff_size + 1)*(p + 1), &
                                MPI_DOUBLE_PRECISION, bc_y%end, 0, &
                                q_cons_buff_recv(0), &
                                buff_size*sys_size*(m + 2*buff_size + 1)*(p + 1), &
                                MPI_DOUBLE_PRECISION, bc_y%end, 1, &
                                MPI_COMM_WORLD, MPI_STATUS_IGNORE, ierr)
                        end if
#if defined(MFC_OpenACC)
                    end if
#endif

                end if
#if defined(MFC_OpenACC)
                if (cu_mpi .eqv. .false.) then
                    !$acc update device(q_cons_buff_recv)
                end if
#endif

                ! Unpacking buffer received form bc_y%end
                !$acc parallel loop collapse(4) gang vector default(present) private(r)
                do i = 1, sys_size
                    do l = 0, p
                        do k = n + 1, n + buff_size
                            do j = -buff_size, m + buff_size
                                r = (i - 1) + v_size* &
                                    ((j + buff_size) + (m + 2*buff_size + 1)* &
                                     ((k - n - 1) + buff_size*l))
                                q_cons_vf(i)%sf(j, k, l) = q_cons_buff_recv(r)
#if defined(__INTEL_COMPILER)
                                if (ieee_is_nan(q_cons_vf(i)%sf(j, k, l))) then
                                    print *, "Error", j, k, l, i
                                    error stop "NaN(s) in recv"
                                end if
#endif
                            end do
                        end do
                    end do
                end do

                if (qbmm .and. .not. polytropic) then
                    !$acc parallel loop collapse(5) gang vector default(present) private(r)
                    do i = sys_size + 1, sys_size + 4
                        do l = 0, p
                            do k = n + 1, n + buff_size
                                do j = -buff_size, m + buff_size
                                    do q = 1, nb
                                        r = (i - 1) + (q - 1)*4 + v_size* &
                                            ((j + buff_size) + (m + 2*buff_size + 1)* &
                                             ((k - n - 1) + buff_size*l))
                                        pb(j, k, l, i - sys_size, q) = q_cons_buff_recv(r)
                                    end do
                                end do
                            end do
                        end do
                    end do

                    !$acc parallel loop collapse(5) gang vector default(present) private(r)
                    do i = sys_size + 1, sys_size + 4
                        do l = 0, p
                            do k = n + 1, n + buff_size
                                do j = -buff_size, m + buff_size
                                    do q = 1, nb
                                        r = (i - 1) + (q - 1)*4 + nb*4 + v_size* &
                                            ((j + buff_size) + (m + 2*buff_size + 1)* &
                                             ((k - n - 1) + buff_size*l))
                                        mv(j, k, l, i - sys_size, q) = q_cons_buff_recv(r)
                                    end do
                                end do
                            end do
                        end do
                    end do
                end if

            end if
            ! END: MPI Communication in y-direction ============================

            ! MPI Communication in z-direction =================================
        else

            if (pbc_loc == -1) then      ! PBC at the beginning

                if (bc_z%end >= 0) then      ! PBC at the beginning and end

                    ! Packing buffer to be sent to bc_z%end
                    !$acc parallel loop collapse(4) gang vector default(present) private(r)
                    do i = 1, sys_size
                        do l = p - buff_size + 1, p
                            do k = -buff_size, n + buff_size
                                do j = -buff_size, m + buff_size
                                    r = (i - 1) + v_size* &
                                        ((j + buff_size) + (m + 2*buff_size + 1)* &
                                         ((k + buff_size) + (n + 2*buff_size + 1)* &
                                          (l - p + buff_size - 1)))
                                    q_cons_buff_send(r) = q_cons_vf(i)%sf(j, k, l)
                                end do
                            end do
                        end do
                    end do

                    if (qbmm .and. .not. polytropic) then
                        !$acc parallel loop collapse(5) gang vector default(present) private(r)
                        do i = sys_size + 1, sys_size + 4
                            do l = p - buff_size + 1, p
                                do k = -buff_size, n + buff_size
                                    do j = -buff_size, m + buff_size
                                        do q = 1, nb
                                            r = (i - 1) + (q - 1)*4 + v_size* &
                                                ((j + buff_size) + (m + 2*buff_size + 1)* &
                                                 ((k + buff_size) + (n + 2*buff_size + 1)* &
                                                  (l - p + buff_size - 1)))
                                            q_cons_buff_send(r) = pb(j, k, l, i - sys_size, q)
                                        end do
                                    end do
                                end do
                            end do
                        end do
                        !$acc parallel loop collapse(5) gang vector default(present) private(r)
                        do i = sys_size + 1, sys_size + 4
                            do l = p - buff_size + 1, p
                                do k = -buff_size, n + buff_size
                                    do j = -buff_size, m + buff_size
                                        do q = 1, nb
                                            r = (i - 1) + (q - 1)*4 + nb*4 + v_size* &
                                                ((j + buff_size) + (m + 2*buff_size + 1)* &
                                                 ((k + buff_size) + (n + 2*buff_size + 1)* &
                                                  (l - p + buff_size - 1)))
                                            q_cons_buff_send(r) = mv(j, k, l, i - sys_size, q)
                                        end do
                                    end do
                                end do
                            end do
                        end do
                    end if

                    !call MPI_Barrier(MPI_COMM_WORLD, ierr)
#if defined(MFC_OpenACC)
                    if (cu_mpi) then
                        !$acc host_data use_device( q_cons_buff_recv, q_cons_buff_send )

                        ! Send/receive buffer to/from bc_x%end/bc_x%beg
                        call MPI_SENDRECV( &
                            q_cons_buff_send(0), &
                            buff_size*v_size*(m + 2*buff_size + 1)*(n + 2*buff_size + 1), &
                            MPI_DOUBLE_PRECISION, bc_z%end, 0, &
                            q_cons_buff_recv(0), &
                            buff_size*v_size*(m + 2*buff_size + 1)*(n + 2*buff_size + 1), &
                            MPI_DOUBLE_PRECISION, bc_z%beg, 0, &
                            MPI_COMM_WORLD, MPI_STATUS_IGNORE, ierr)

                        !$acc end host_data
                        !$acc wait
                    else
#endif

                        !$acc update host(q_cons_buff_send)

                        ! Send/receive buffer to/from bc_x%end/bc_x%beg
                        call MPI_SENDRECV( &
                            q_cons_buff_send(0), &
                            buff_size*v_size*(m + 2*buff_size + 1)*(n + 2*buff_size + 1), &
                            MPI_DOUBLE_PRECISION, bc_z%end, 0, &
                            q_cons_buff_recv(0), &
                            buff_size*v_size*(m + 2*buff_size + 1)*(n + 2*buff_size + 1), &
                            MPI_DOUBLE_PRECISION, bc_z%beg, 0, &
                            MPI_COMM_WORLD, MPI_STATUS_IGNORE, ierr)
#if defined(MFC_OpenACC)
                    end if
#endif

                else                        ! PBC at the beginning only

                    ! Packing buffer to be sent to bc_z%beg
                    !$acc parallel loop collapse(4) gang vector default(present) private(r)
                    do i = 1, sys_size
                        do l = 0, buff_size - 1
                            do k = -buff_size, n + buff_size
                                do j = -buff_size, m + buff_size
                                    r = (i - 1) + v_size* &
                                        ((j + buff_size) + (m + 2*buff_size + 1)* &
                                         ((k + buff_size) + (n + 2*buff_size + 1)*l))
                                    q_cons_buff_send(r) = q_cons_vf(i)%sf(j, k, l)
                                end do
                            end do
                        end do
                    end do

                    if (qbmm .and. .not. polytropic) then
                        !$acc parallel loop collapse(5) gang vector default(present) private(r)
                        do i = sys_size + 1, sys_size + 4
                            do l = 0, buff_size - 1
                                do k = -buff_size, n + buff_size
                                    do j = -buff_size, m + buff_size
                                        do q = 1, nb
                                            r = (i - 1) + (q - 1)*4 + v_size* &
                                                ((j + buff_size) + (m + 2*buff_size + 1)* &
                                                 ((k + buff_size) + (n + 2*buff_size + 1)*l))
                                            q_cons_buff_send(r) = pb(j, k, l, i - sys_size, q)
                                        end do
                                    end do
                                end do
                            end do
                        end do

                        !$acc parallel loop collapse(5) gang vector default(present) private(r)
                        do i = sys_size + 1, sys_size + 4
                            do l = 0, buff_size - 1
                                do k = -buff_size, n + buff_size
                                    do j = -buff_size, m + buff_size
                                        do q = 1, nb
                                            r = (i - 1) + (q - 1)*4 + nb*4 + v_size* &
                                                ((j + buff_size) + (m + 2*buff_size + 1)* &
                                                 ((k + buff_size) + (n + 2*buff_size + 1)*l))
                                            q_cons_buff_send(r) = mv(j, k, l, i - sys_size, q)
                                        end do
                                    end do
                                end do
                            end do
                        end do

                    end if

                    !call MPI_Barrier(MPI_COMM_WORLD, ierr)
#if defined(MFC_OpenACC)
                    if (cu_mpi) then
                        !$acc host_data use_device( q_cons_buff_recv, q_cons_buff_send )

                        ! Send/receive buffer to/from bc_x%end/bc_x%beg
                        call MPI_SENDRECV( &
                            q_cons_buff_send(0), &
                            buff_size*v_size*(m + 2*buff_size + 1)*(n + 2*buff_size + 1), &
                            MPI_DOUBLE_PRECISION, bc_z%beg, 1, &
                            q_cons_buff_recv(0), &
                            buff_size*v_size*(m + 2*buff_size + 1)*(n + 2*buff_size + 1), &
                            MPI_DOUBLE_PRECISION, bc_z%beg, 0, &
                            MPI_COMM_WORLD, MPI_STATUS_IGNORE, ierr)

                        !$acc end host_data
                        !$acc wait
                    else
#endif

                        !$acc update host(q_cons_buff_send)

                        ! Send/receive buffer to/from bc_x%end/bc_x%beg
                        call MPI_SENDRECV( &
                            q_cons_buff_send(0), &
                            buff_size*v_size*(m + 2*buff_size + 1)*(n + 2*buff_size + 1), &
                            MPI_DOUBLE_PRECISION, bc_z%beg, 1, &
                            q_cons_buff_recv(0), &
                            buff_size*v_size*(m + 2*buff_size + 1)*(n + 2*buff_size + 1), &
                            MPI_DOUBLE_PRECISION, bc_z%beg, 0, &
                            MPI_COMM_WORLD, MPI_STATUS_IGNORE, ierr)

#if defined(MFC_OpenACC)
                    end if
#endif

                end if
#if defined(MFC_OpenACC)
                if (cu_mpi .eqv. .false.) then
                    !$acc update device(q_cons_buff_recv)
                end if
#endif

                ! Unpacking buffer from bc_z%beg
                !$acc parallel loop collapse(4) gang vector default(present) private(r)
                do i = 1, sys_size
                    do l = -buff_size, -1
                        do k = -buff_size, n + buff_size
                            do j = -buff_size, m + buff_size
                                r = (i - 1) + v_size* &
                                    ((j + buff_size) + (m + 2*buff_size + 1)* &
                                     ((k + buff_size) + (n + 2*buff_size + 1)* &
                                      (l + buff_size)))
                                q_cons_vf(i)%sf(j, k, l) = q_cons_buff_recv(r)
#if defined(__INTEL_COMPILER)
                                if (ieee_is_nan(q_cons_vf(i)%sf(j, k, l))) then
                                    print *, "Error", j, k, l, i
                                    error stop "NaN(s) in recv"
                                end if
#endif
                            end do
                        end do
                    end do
                end do

                if (qbmm .and. .not. polytropic) then
                    !$acc parallel loop collapse(5) gang vector default(present) private(r)
                    do i = sys_size + 1, sys_size + 4
                        do l = -buff_size, -1
                            do k = -buff_size, n + buff_size
                                do j = -buff_size, m + buff_size
                                    do q = 1, nb
                                        r = (i - 1) + (q - 1)*4 + v_size* &
                                            ((j + buff_size) + (m + 2*buff_size + 1)* &
                                             ((k + buff_size) + (n + 2*buff_size + 1)* &
                                              (l + buff_size)))
                                        pb(j, k, l, i - sys_size, q) = q_cons_buff_recv(r)
                                    end do
                                end do
                            end do
                        end do
                    end do

                    !$acc parallel loop collapse(5) gang vector default(present) private(r)
                    do i = sys_size + 1, sys_size + 4
                        do l = -buff_size, -1
                            do k = -buff_size, n + buff_size
                                do j = -buff_size, m + buff_size
                                    do q = 1, nb
                                        r = (i - 1) + (q - 1)*4 + nb*4 + v_size* &
                                            ((j + buff_size) + (m + 2*buff_size + 1)* &
                                             ((k + buff_size) + (n + 2*buff_size + 1)* &
                                              (l + buff_size)))
                                        mv(j, k, l, i - sys_size, q) = q_cons_buff_recv(r)
                                    end do
                                end do
                            end do
                        end do
                    end do
                end if

            else                        ! PBC at the end

                if (bc_z%beg >= 0) then      ! PBC at the end and beginning

                    ! Packing buffer to be sent to bc_z%beg
                    !$acc parallel loop collapse(4) gang vector default(present) private(r)
                    do i = 1, sys_size
                        do l = 0, buff_size - 1
                            do k = -buff_size, n + buff_size
                                do j = -buff_size, m + buff_size
                                    r = (i - 1) + v_size* &
                                        ((j + buff_size) + (m + 2*buff_size + 1)* &
                                         ((k + buff_size) + (n + 2*buff_size + 1)*l))
                                    q_cons_buff_send(r) = q_cons_vf(i)%sf(j, k, l)
                                end do
                            end do
                        end do
                    end do

                    if (qbmm .and. .not. polytropic) then
                        !$acc parallel loop collapse(5) gang vector default(present) private(r)
                        do i = sys_size + 1, sys_size + 4
                            do l = 0, buff_size - 1
                                do k = -buff_size, n + buff_size
                                    do j = -buff_size, m + buff_size
                                        do q = 1, nb
                                            r = (i - 1) + (q - 1)*4 + v_size* &
                                                ((j + buff_size) + (m + 2*buff_size + 1)* &
                                                 ((k + buff_size) + (n + 2*buff_size + 1)*l))
                                            q_cons_buff_send(r) = pb(j, k, l, i - sys_size, q)
                                        end do
                                    end do
                                end do
                            end do
                        end do

                        !$acc parallel loop collapse(5) gang vector default(present) private(r)
                        do i = sys_size + 1, sys_size + 4
                            do l = 0, buff_size - 1
                                do k = -buff_size, n + buff_size
                                    do j = -buff_size, m + buff_size
                                        do q = 1, nb
                                            r = (i - 1) + (q - 1)*4 + nb*4 + v_size* &
                                                ((j + buff_size) + (m + 2*buff_size + 1)* &
                                                 ((k + buff_size) + (n + 2*buff_size + 1)*l))
                                            q_cons_buff_send(r) = mv(j, k, l, i - sys_size, q)
                                        end do
                                    end do
                                end do
                            end do
                        end do
                    end if

                    !call MPI_Barrier(MPI_COMM_WORLD, ierr)

#if defined(MFC_OpenACC)
                    if (cu_mpi) then
                        !$acc host_data use_device( q_cons_buff_recv, q_cons_buff_send )

                        ! Send/receive buffer to/from bc_x%end/bc_x%beg
                        call MPI_SENDRECV( &
                            q_cons_buff_send(0), &
                            buff_size*v_size*(m + 2*buff_size + 1)*(n + 2*buff_size + 1), &
                            MPI_DOUBLE_PRECISION, bc_z%beg, 1, &
                            q_cons_buff_recv(0), &
                            buff_size*v_size*(m + 2*buff_size + 1)*(n + 2*buff_size + 1), &
                            MPI_DOUBLE_PRECISION, bc_z%end, 1, &
                            MPI_COMM_WORLD, MPI_STATUS_IGNORE, ierr)

                        !$acc end host_data
                        !$acc wait
                    else
#endif
                        !$acc update host(q_cons_buff_send)

                        ! Send/receive buffer to/from bc_x%end/bc_x%beg
                        call MPI_SENDRECV( &
                            q_cons_buff_send(0), &
                            buff_size*v_size*(m + 2*buff_size + 1)*(n + 2*buff_size + 1), &
                            MPI_DOUBLE_PRECISION, bc_z%beg, 1, &
                            q_cons_buff_recv(0), &
                            buff_size*v_size*(m + 2*buff_size + 1)*(n + 2*buff_size + 1), &
                            MPI_DOUBLE_PRECISION, bc_z%end, 1, &
                            MPI_COMM_WORLD, MPI_STATUS_IGNORE, ierr)

#if defined(MFC_OpenACC)
                    end if
#endif

                else                        ! PBC at the end only

                    ! Packing buffer to be sent to bc_z%end
                    !$acc parallel loop collapse(4) gang vector default(present) private(r)
                    do i = 1, sys_size
                        do l = p - buff_size + 1, p
                            do k = -buff_size, n + buff_size
                                do j = -buff_size, m + buff_size
                                    r = (i - 1) + v_size* &
                                        ((j + buff_size) + (m + 2*buff_size + 1)* &
                                         ((k + buff_size) + (n + 2*buff_size + 1)* &
                                          (l - p + buff_size - 1)))
                                    q_cons_buff_send(r) = q_cons_vf(i)%sf(j, k, l)
                                end do
                            end do
                        end do
                    end do

                    if (qbmm .and. .not. polytropic) then
                        !$acc parallel loop collapse(5) gang vector default(present) private(r)
                        do i = sys_size + 1, sys_size + 4
                            do l = p - buff_size + 1, p
                                do k = -buff_size, n + buff_size
                                    do j = -buff_size, m + buff_size
                                        do q = 1, nb
                                            r = (i - 1) + (q - 1)*4 + v_size* &
                                                ((j + buff_size) + (m + 2*buff_size + 1)* &
                                                 ((k + buff_size) + (n + 2*buff_size + 1)* &
                                                  (l - p + buff_size - 1)))
                                            q_cons_buff_send(r) = pb(j, k, l, i - sys_size, q)
                                        end do
                                    end do
                                end do
                            end do
                        end do
                        !$acc parallel loop collapse(5) gang vector default(present) private(r)
                        do i = sys_size + 1, sys_size + 4
                            do l = p - buff_size + 1, p
                                do k = -buff_size, n + buff_size
                                    do j = -buff_size, m + buff_size
                                        do q = 1, nb
                                            r = (i - 1) + (q - 1)*4 + nb*4 + v_size* &
                                                ((j + buff_size) + (m + 2*buff_size + 1)* &
                                                 ((k + buff_size) + (n + 2*buff_size + 1)* &
                                                  (l - p + buff_size - 1)))
                                            q_cons_buff_send(r) = mv(j, k, l, i - sys_size, q)
                                        end do
                                    end do
                                end do
                            end do
                        end do

                    end if

                    !call MPI_Barrier(MPI_COMM_WORLD, ierr)

#if defined(MFC_OpenACC)
                    if (cu_mpi) then
                        !$acc host_data use_device( q_cons_buff_recv, q_cons_buff_send )

                        ! Send/receive buffer to/from bc_x%end/bc_x%beg
                        call MPI_SENDRECV( &
                            q_cons_buff_send(0), &
                            buff_size*v_size*(m + 2*buff_size + 1)*(n + 2*buff_size + 1), &
                            MPI_DOUBLE_PRECISION, bc_z%end, 0, &
                            q_cons_buff_recv(0), &
                            buff_size*v_size*(m + 2*buff_size + 1)*(n + 2*buff_size + 1), &
                            MPI_DOUBLE_PRECISION, bc_z%end, 1, &
                            MPI_COMM_WORLD, MPI_STATUS_IGNORE, ierr)

                        !$acc end host_data
                        !$acc wait
                    else
#endif
                        !$acc update host(q_cons_buff_send)

                        ! Send/receive buffer to/from bc_x%end/bc_x%beg
                        call MPI_SENDRECV( &
                            q_cons_buff_send(0), &
                            buff_size*v_size*(m + 2*buff_size + 1)*(n + 2*buff_size + 1), &
                            MPI_DOUBLE_PRECISION, bc_z%end, 0, &
                            q_cons_buff_recv(0), &
                            buff_size*v_size*(m + 2*buff_size + 1)*(n + 2*buff_size + 1), &
                            MPI_DOUBLE_PRECISION, bc_z%end, 1, &
                            MPI_COMM_WORLD, MPI_STATUS_IGNORE, ierr)
#if defined(MFC_OpenACC)
                    end if
#endif

                end if

#if defined(MFC_OpenACC)
                if (cu_mpi .eqv. .false.) then
                    !$acc update device(q_cons_buff_recv)
                end if
#endif

                ! Unpacking buffer received from bc_z%end
                !$acc parallel loop collapse(4) gang vector default(present) private(r)
                do i = 1, sys_size
                    do l = p + 1, p + buff_size
                        do k = -buff_size, n + buff_size
                            do j = -buff_size, m + buff_size
                                r = (i - 1) + v_size* &
                                    ((j + buff_size) + (m + 2*buff_size + 1)* &
                                     ((k + buff_size) + (n + 2*buff_size + 1)* &
                                      (l - p - 1)))
                                q_cons_vf(i)%sf(j, k, l) = q_cons_buff_recv(r)
#if defined(__INTEL_COMPILER)

                                if (ieee_is_nan(q_cons_vf(i)%sf(j, k, l))) then
                                    print *, "Error", j, k, l, i
                                    error stop "NaN(s) in recv"
                                end if
#endif
                            end do
                        end do
                    end do
                end do

                if (qbmm .and. .not. polytropic) then
                    !$acc parallel loop collapse(5) gang vector default(present) private(r)
                    do i = sys_size + 1, sys_size + 4
                        do l = p + 1, p + buff_size
                            do k = -buff_size, n + buff_size
                                do j = -buff_size, m + buff_size
                                    do q = 1, nb
                                        r = (i - 1) + (q - 1)*4 + v_size* &
                                            ((j + buff_size) + (m + 2*buff_size + 1)* &
                                             ((k + buff_size) + (n + 2*buff_size + 1)* &
                                              (l - p - 1)))
                                        pb(j, k, l, i - sys_size, q) = q_cons_buff_recv(r)
                                    end do
                                end do
                            end do
                        end do
                    end do
                    !$acc parallel loop collapse(5) gang vector default(present) private(r)
                    do i = sys_size + 1, sys_size + 4
                        do l = p + 1, p + buff_size
                            do k = -buff_size, n + buff_size
                                do j = -buff_size, m + buff_size
                                    do q = 1, nb
                                        r = (i - 1) + (q - 1)*4 + nb*4 + v_size* &
                                            ((j + buff_size) + (m + 2*buff_size + 1)* &
                                             ((k + buff_size) + (n + 2*buff_size + 1)* &
                                              (l - p - 1)))
                                        mv(j, k, l, i - sys_size, q) = q_cons_buff_recv(r)
                                    end do
                                end do
                            end do
                        end do
                    end do
                end if

            end if

        end if
        ! END: MPI Communication in z-direction ============================

#endif

    end subroutine s_mpi_sendrecv_conservative_variables_buffers ! ---------

    !>  The goal of this procedure is to populate the buffers of
        !!      the cell-average conservative variables by communicating
        !!      with the neighboring processors.
        !!  @param q_cons_vf Cell-average conservative variables
        !!  @param mpi_dir MPI communication coordinate direction
        !!  @param pbc_loc Processor boundary condition (PBC) location
    subroutine s_mpi_sendrecv_ib_buffers(ib_markers, gp_layers)

        type(integer_field), intent(INOUT) :: ib_markers

        integer, intent(IN) :: gp_layers

        integer :: i, j, k, l, r !< Generic loop iterators

#ifdef MFC_MPI

        if (n > 0) then
            if (p > 0) then
                @:ALLOCATE_GLOBAL(ib_buff_send(0:-1 + gp_layers * &
                                        & (m + 2*gp_layers + 1)* &
                                        & (n + 2*gp_layers + 1)* &
                                        & (p + 2*gp_layers + 1)/ &
                                        & (min(m, n, p) + 2*gp_layers + 1)))
            else
                @:ALLOCATE_GLOBAL(ib_buff_send(0:-1 + gp_layers* &
                                        & (max(m, n) + 2*gp_layers + 1)))
            end if
        else
            @:ALLOCATE_GLOBAL(ib_buff_send(0:-1 + gp_layers))
        end if
        @:ALLOCATE_GLOBAL(ib_buff_recv(0:ubound(ib_buff_send, 1)))

        !nCalls_time = nCalls_time + 1

        ! MPI Communication in x-direction =================================
        if (bc_x%beg >= 0) then      ! PBC at the beginning

            if (bc_x%end >= 0) then      ! PBC at the beginning and end

                ! Packing buffer to be sent to bc_x%end
                !$acc parallel loop collapse(3) gang vector default(present) private(r)
                do l = 0, p
                    do k = 0, n
                        do j = m - gp_layers + 1, m
                            r = ((j - m - 1) + gp_layers*((k + 1) + (n + 1)*l))
                            ib_buff_send(r) = ib_markers%sf(j, k, l)
                        end do
                    end do
                end do

                !call MPI_Barrier(MPI_COMM_WORLD, ierr)

#if defined(MFC_OpenACC)
                if (cu_mpi) then
                    !$acc host_data use_device( ib_buff_recv, ib_buff_send, ib_buff_recv, ib_buff_send)

                    ! Send/receive buffer to/from bc_x%end/bc_x%beg
                    call MPI_SENDRECV( &
                        ib_buff_send(0), &
                        gp_layers*(n + 1)*(p + 1), &
                        MPI_INTEGER, bc_x%end, 0, &
                        ib_buff_recv(0), &
                        gp_layers*(n + 1)*(p + 1), &
                        MPI_INTEGER, bc_x%beg, 0, &
                        MPI_COMM_WORLD, MPI_STATUS_IGNORE, ierr)

                    !$acc end host_data
                    !$acc wait
                else
#endif

                    !$acc update host(ib_buff_send, ib_buff_send)

                    ! Send/receive buffer to/from bc_x%end/bc_x%beg
                    call MPI_SENDRECV( &
                        ib_buff_send(0), &
                        gp_layers*(n + 1)*(p + 1), &
                        MPI_INTEGER, bc_x%end, 0, &
                        ib_buff_recv(0), &
                        gp_layers*(n + 1)*(p + 1), &
                        MPI_INTEGER, bc_x%beg, 0, &
                        MPI_COMM_WORLD, MPI_STATUS_IGNORE, ierr)

#if defined(MFC_OpenACC)
                end if
#endif

            else                        ! PBC at the beginning only

                ! Packing buffer to be sent to bc_x%beg
                !$acc parallel loop collapse(3) gang vector default(present) private(r)
                do l = 0, p
                    do k = 0, n
                        do j = 0, gp_layers - 1
                            r = (j + gp_layers*(k + (n + 1)*l))
                            ib_buff_send(r) = ib_markers%sf(j, k, l)
                        end do
                    end do
                end do

                !call MPI_Barrier(MPI_COMM_WORLD, ierr)

#if defined(MFC_OpenACC)
                if (cu_mpi) then
                    !$acc host_data use_device( ib_buff_recv, ib_buff_send )

                    ! Send/receive buffer to/from bc_x%end/bc_x%beg
                    call MPI_SENDRECV( &
                        ib_buff_send(0), &
                        gp_layers*(n + 1)*(p + 1), &
                        MPI_INTEGER, bc_x%beg, 1, &
                        ib_buff_recv(0), &
                        gp_layers*(n + 1)*(p + 1), &
                        MPI_INTEGER, bc_x%beg, 0, &
                        MPI_COMM_WORLD, MPI_STATUS_IGNORE, ierr)

                    !$acc end host_data
                    !$acc wait
                else
#endif
                    !$acc update host(ib_buff_send)

                    ! Send/receive buffer to/from bc_x%end/bc_x%beg
                    call MPI_SENDRECV( &
                        ib_buff_send(0), &
                        gp_layers*(n + 1)*(p + 1), &
                        MPI_INTEGER, bc_x%beg, 1, &
                        ib_buff_recv(0), &
                        gp_layers*(n + 1)*(p + 1), &
                        MPI_INTEGER, bc_x%beg, 0, &
                        MPI_COMM_WORLD, MPI_STATUS_IGNORE, ierr)

#if defined(MFC_OpenACC)
                end if
#endif

            end if

#if defined(MFC_OpenACC)
            if (cu_mpi .eqv. .false.) then
                !$acc update device(ib_buff_recv)
            end if
#endif

            ! Unpacking buffer received from bc_x%beg
            !$acc parallel loop collapse(3) gang vector default(present) private(r)
            do l = 0, p
                do k = 0, n
                    do j = -gp_layers, -1
                        r = (j + gp_layers*((k + 1) + (n + 1)*l))
                        ib_markers%sf(j, k, l) = ib_buff_recv(r)
                    end do
                end do
            end do

        end if

        if (bc_x%end >= 0) then                ! PBC at the end

            if (bc_x%beg >= 0) then      ! PBC at the end and beginning

                !$acc parallel loop collapse(3) gang vector default(present) private(r)
                ! Packing buffer to be sent to bc_x%beg
                do l = 0, p
                    do k = 0, n
                        do j = 0, gp_layers - 1
                            r = (j + gp_layers*(k + (n + 1)*l))
                            ib_buff_send(r) = ib_markers%sf(j, k, l)
                        end do
                    end do
                end do

                !call MPI_Barrier(MPI_COMM_WORLD, ierr)

#if defined(MFC_OpenACC)
                if (cu_mpi) then
                    !$acc host_data use_device( ib_buff_recv, ib_buff_send )

                    ! Send/receive buffer to/from bc_x%end/bc_x%beg
                    call MPI_SENDRECV( &
                        ib_buff_send(0), &
                        gp_layers*(n + 1)*(p + 1), &
                        MPI_INTEGER, bc_x%beg, 1, &
                        ib_buff_recv(0), &
                        gp_layers*(n + 1)*(p + 1), &
                        MPI_INTEGER, bc_x%end, 1, &
                        MPI_COMM_WORLD, MPI_STATUS_IGNORE, ierr)

                    !$acc end host_data
                    !$acc wait
                else
#endif

                    !$acc update host(ib_buff_send)
                    call MPI_SENDRECV( &
                        ib_buff_send(0), &
                        gp_layers*(n + 1)*(p + 1), &
                        MPI_INTEGER, bc_x%beg, 1, &
                        ib_buff_recv(0), &
                        gp_layers*(n + 1)*(p + 1), &
                        MPI_INTEGER, bc_x%end, 1, &
                        MPI_COMM_WORLD, MPI_STATUS_IGNORE, ierr)

#if defined(MFC_OpenACC)
                end if
#endif

            else                        ! PBC at the end only

                ! Packing buffer to be sent to bc_x%end
                !$acc parallel loop collapse(3) gang vector default(present) private(r)
                do l = 0, p
                    do k = 0, n
                        do j = m - gp_layers + 1, m
                            r = ((j - m - 1) + gp_layers*((k + 1) + (n + 1)*l))
                            ib_buff_send(r) = ib_markers%sf(j, k, l)
                        end do
                    end do
                end do

                !call MPI_Barrier(MPI_COMM_WORLD, ierr)

#if defined(MFC_OpenACC)
                if (cu_mpi) then
                    !$acc host_data use_device( ib_buff_recv, ib_buff_send )

                    ! Send/receive buffer to/from bc_x%end/bc_x%beg
                    call MPI_SENDRECV( &
                        ib_buff_send(0), &
                        gp_layers*(n + 1)*(p + 1), &
                        MPI_INTEGER, bc_x%end, 0, &
                        ib_buff_recv(0), &
                        gp_layers*(n + 1)*(p + 1), &
                        MPI_INTEGER, bc_x%end, 1, &
                        MPI_COMM_WORLD, MPI_STATUS_IGNORE, ierr)

                    !$acc end host_data
                    !$acc wait
                else
#endif

                    !$acc update host(ib_buff_send)

                    call MPI_SENDRECV( &
                        ib_buff_send(0), &
                        gp_layers*(n + 1)*(p + 1), &
                        MPI_INTEGER, bc_x%end, 0, &
                        ib_buff_recv(0), &
                        gp_layers*(n + 1)*(p + 1), &
                        MPI_INTEGER, bc_x%end, 1, &
                        MPI_COMM_WORLD, MPI_STATUS_IGNORE, ierr)

#if defined(MFC_OpenACC)
                end if
#endif

            end if

            if (cu_mpi .eqv. .false.) then
                !$acc update device(ib_buff_recv)
            end if

            ! Unpacking buffer received from bc_x%end
            !$acc parallel loop collapse(3) gang vector default(present) private(r)
            do l = 0, p
                do k = 0, n
                    do j = m + 1, m + gp_layers
                        r = ((j - m - 1) + gp_layers*(k + (n + 1)*l))
                        ib_markers%sf(j, k, l) = ib_buff_recv(r)
                    end do
                end do
            end do

        end if
        ! END: MPI Communication in x-direction ============================

        ! MPI Communication in y-direction =================================

        if (bc_y%beg >= 0) then      ! PBC at the beginning

            if (bc_y%end >= 0) then      ! PBC at the beginning and end

                ! Packing buffer to be sent to bc_y%end
                !$acc parallel loop collapse(3) gang vector default(present) private(r)
                do l = 0, p
                    do k = n - gp_layers + 1, n
                        do j = -gp_layers, m + gp_layers
                            r = ((j + gp_layers) + (m + 2*gp_layers + 1)* &
                                 ((k - n + gp_layers - 1) + gp_layers*l))
                            ib_buff_send(r) = ib_markers%sf(j, k, l)
                        end do
                    end do
                end do

                !call MPI_Barrier(MPI_COMM_WORLD, ierr)

#if defined(MFC_OpenACC)
                if (cu_mpi) then
                    !$acc host_data use_device( ib_buff_recv, ib_buff_send )

                    ! Send/receive buffer to/from bc_x%end/bc_x%beg
                    call MPI_SENDRECV( &
                        ib_buff_send(0), &
                        gp_layers*(m + 2*gp_layers + 1)*(p + 1), &
                        MPI_INTEGER, bc_y%end, 0, &
                        ib_buff_recv(0), &
                        gp_layers*(m + 2*gp_layers + 1)*(p + 1), &
                        MPI_INTEGER, bc_y%beg, 0, &
                        MPI_COMM_WORLD, MPI_STATUS_IGNORE, ierr)

                    !$acc end host_data
                    !$acc wait
                else
#endif

                    !$acc update host(ib_buff_send)

                    ! Send/receive buffer to/from bc_x%end/bc_x%beg
                    call MPI_SENDRECV( &
                        ib_buff_send(0), &
                        gp_layers*(m + 2*gp_layers + 1)*(p + 1), &
                        MPI_INTEGER, bc_y%end, 0, &
                        ib_buff_recv(0), &
                        gp_layers*(m + 2*gp_layers + 1)*(p + 1), &
                        MPI_INTEGER, bc_y%beg, 0, &
                        MPI_COMM_WORLD, MPI_STATUS_IGNORE, ierr)

#if defined(MFC_OpenACC)
                end if
#endif

            else                        ! PBC at the beginning only

                ! Packing buffer to be sent to bc_y%beg
                !$acc parallel loop collapse(3) gang vector default(present) private(r)
                do l = 0, p
                    do k = 0, gp_layers - 1
                        do j = -gp_layers, m + gp_layers
                            r = ((j + gp_layers) + (m + 2*gp_layers + 1)* &
                                 (k + gp_layers*l))
                            ib_buff_send(r) = ib_markers%sf(j, k, l)
                        end do
                    end do
                end do

                !call MPI_Barrier(MPI_COMM_WORLD, ierr)

#if defined(MFC_OpenACC)
                if (cu_mpi) then
                    !$acc host_data use_device( ib_buff_recv, ib_buff_send )

                    ! Send/receive buffer to/from bc_x%end/bc_x%beg
                    call MPI_SENDRECV( &
                        ib_buff_send(0), &
                        gp_layers*(m + 2*gp_layers + 1)*(p + 1), &
                        MPI_INTEGER, bc_y%beg, 1, &
                        ib_buff_recv(0), &
                        gp_layers*(m + 2*gp_layers + 1)*(p + 1), &
                        MPI_INTEGER, bc_y%beg, 0, &
                        MPI_COMM_WORLD, MPI_STATUS_IGNORE, ierr)

                    !$acc end host_data
                    !$acc wait
                else
#endif

                    !$acc update host(ib_buff_send)

                    ! Send/receive buffer to/from bc_x%end/bc_x%beg
                    call MPI_SENDRECV( &
                        ib_buff_send(0), &
                        gp_layers*(m + 2*gp_layers + 1)*(p + 1), &
                        MPI_INTEGER, bc_y%beg, 1, &
                        ib_buff_recv(0), &
                        gp_layers*(m + 2*gp_layers + 1)*(p + 1), &
                        MPI_INTEGER, bc_y%beg, 0, &
                        MPI_COMM_WORLD, MPI_STATUS_IGNORE, ierr)

#if defined(MFC_OpenACC)
                end if
#endif

            end if

#if defined(MFC_OpenACC)
            if (cu_mpi .eqv. .false.) then
                !$acc update device(ib_buff_recv)
            end if
#endif

            ! Unpacking buffer received from bc_y%beg
            !$acc parallel loop collapse(3) gang vector default(present) private(r)
            do l = 0, p
                do k = -gp_layers, -1
                    do j = -gp_layers, m + gp_layers
                        r = ((j + gp_layers) + (m + 2*gp_layers + 1)* &
                             ((k + gp_layers) + gp_layers*l))
                        ib_markers%sf(j, k, l) = ib_buff_recv(r)
                    end do
                end do
            end do

        end if

        if (bc_y%end >= 0) then                   ! PBC at the end

            if (bc_y%beg >= 0) then      ! PBC at the end and beginning

                ! Packing buffer to be sent to bc_y%beg
                !$acc parallel loop collapse(3) gang vector default(present) private(r)
                do l = 0, p
                    do k = 0, gp_layers - 1
                        do j = -gp_layers, m + gp_layers
                            r = ((j + gp_layers) + (m + 2*gp_layers + 1)* &
                                 (k + gp_layers*l))
                            ib_buff_send(r) = ib_markers%sf(j, k, l)
                        end do
                    end do
                end do

                !call MPI_Barrier(MPI_COMM_WORLD, ierr)

#if defined(MFC_OpenACC)
                if (cu_mpi) then
                    !$acc host_data use_device( ib_buff_recv, ib_buff_send )

                    ! Send/receive buffer to/from bc_x%end/bc_x%beg
                    call MPI_SENDRECV( &
                        ib_buff_send(0), &
                        gp_layers*(m + 2*gp_layers + 1)*(p + 1), &
                        MPI_INTEGER, bc_y%beg, 1, &
                        ib_buff_recv(0), &
                        gp_layers*(m + 2*gp_layers + 1)*(p + 1), &
                        MPI_INTEGER, bc_y%end, 1, &
                        MPI_COMM_WORLD, MPI_STATUS_IGNORE, ierr)

                    !$acc end host_data
                    !$acc wait
                else
#endif

                    !$acc update host(ib_buff_send)

                    ! Send/receive buffer to/from bc_x%end/bc_x%beg
                    call MPI_SENDRECV( &
                        ib_buff_send(0), &
                        gp_layers*(m + 2*gp_layers + 1)*(p + 1), &
                        MPI_INTEGER, bc_y%beg, 1, &
                        ib_buff_recv(0), &
                        gp_layers*(m + 2*gp_layers + 1)*(p + 1), &
                        MPI_INTEGER, bc_y%end, 1, &
                        MPI_COMM_WORLD, MPI_STATUS_IGNORE, ierr)

#if defined(MFC_OpenACC)
                end if
#endif

            else                        ! PBC at the end only

                ! Packing buffer to be sent to bc_y%end
                !$acc parallel loop collapse(3) gang vector default(present) private(r)
                do l = 0, p
                    do k = n - gp_layers + 1, n
                        do j = -gp_layers, m + gp_layers
                            r = ((j + gp_layers) + (m + 2*gp_layers + 1)* &
                                 ((k - n + gp_layers - 1) + gp_layers*l))
                            ib_buff_send(r) = ib_markers%sf(j, k, l)
                        end do
                    end do
                end do

                !call MPI_Barrier(MPI_COMM_WORLD, ierr)

#if defined(MFC_OpenACC)
                if (cu_mpi) then
                    !$acc host_data use_device( ib_buff_recv, ib_buff_send )

                    ! Send/receive buffer to/from bc_x%end/bc_x%beg
                    call MPI_SENDRECV( &
                        ib_buff_send(0), &
                        gp_layers*(m + 2*gp_layers + 1)*(p + 1), &
                        MPI_INTEGER, bc_y%end, 0, &
                        ib_buff_recv(0), &
                        gp_layers*(m + 2*gp_layers + 1)*(p + 1), &
                        MPI_INTEGER, bc_y%end, 1, &
                        MPI_COMM_WORLD, MPI_STATUS_IGNORE, ierr)

                    !$acc end host_data
                    !$acc wait
                else
#endif

                    !$acc update host(ib_buff_send)

                    ! Send/receive buffer to/from bc_x%end/bc_x%beg
                    call MPI_SENDRECV( &
                        ib_buff_send(0), &
                        gp_layers*(m + 2*gp_layers + 1)*(p + 1), &
                        MPI_INTEGER, bc_y%end, 0, &
                        ib_buff_recv(0), &
                        gp_layers*(m + 2*gp_layers + 1)*(p + 1), &
                        MPI_INTEGER, bc_y%end, 1, &
                        MPI_COMM_WORLD, MPI_STATUS_IGNORE, ierr)

#if defined(MFC_OpenACC)
                end if
#endif

            end if

#if defined(MFC_OpenACC)
            if (cu_mpi .eqv. .false.) then
                !$acc update device(ib_buff_recv)
            end if
#endif

            ! Unpacking buffer received form bc_y%end
            !$acc parallel loop collapse(3) gang vector default(present) private(r)
            do l = 0, p
                do k = n + 1, n + gp_layers
                    do j = -gp_layers, m + gp_layers
                        r = ((j + gp_layers) + (m + 2*gp_layers + 1)* &
                             ((k - n - 1) + gp_layers*l))
                        ib_markers%sf(j, k, l) = ib_buff_recv(r)
                    end do
                end do
            end do

        end if
        ! END: MPI Communication in y-direction ============================

        ! MPI Communication in z-direction =================================
        if (bc_z%beg >= 0) then      ! PBC at the beginning

            if (bc_z%end >= 0) then      ! PBC at the beginning and end

                ! Packing buffer to be sent to bc_z%end
                !$acc parallel loop collapse(3) gang vector default(present) private(r)
                do l = p - gp_layers + 1, p
                    do k = -gp_layers, n + gp_layers
                        do j = -gp_layers, m + gp_layers
                            r = ((j + gp_layers) + (m + 2*gp_layers + 1)* &
                                 ((k + gp_layers) + (n + 2*gp_layers + 1)* &
                                  (l - p + gp_layers - 1)))
                            ib_buff_send(r) = ib_markers%sf(j, k, l)
                        end do
                    end do
                end do

                !call MPI_Barrier(MPI_COMM_WORLD, ierr)

#if defined(MFC_OpenACC)
                if (cu_mpi) then
                    !$acc host_data use_device( ib_buff_recv, ib_buff_send )

                    ! Send/receive buffer to/from bc_x%end/bc_x%beg
                    call MPI_SENDRECV( &
                        ib_buff_send(0), &
                        gp_layers*(m + 2*gp_layers + 1)*(n + 2*gp_layers + 1), &
                        MPI_INTEGER, bc_z%end, 0, &
                        ib_buff_recv(0), &
                        gp_layers*(m + 2*gp_layers + 1)*(n + 2*gp_layers + 1), &
                        MPI_INTEGER, bc_z%beg, 0, &
                        MPI_COMM_WORLD, MPI_STATUS_IGNORE, ierr)

                    !$acc end host_data
                    !$acc wait
                else
#endif

                    !$acc update host(ib_buff_send)

                    ! Send/receive buffer to/from bc_x%end/bc_x%beg
                    call MPI_SENDRECV( &
                        ib_buff_send(0), &
                        gp_layers*(m + 2*gp_layers + 1)*(n + 2*gp_layers + 1), &
                        MPI_INTEGER, bc_z%end, 0, &
                        ib_buff_recv(0), &
                        gp_layers*(m + 2*gp_layers + 1)*(n + 2*gp_layers + 1), &
                        MPI_INTEGER, bc_z%beg, 0, &
                        MPI_COMM_WORLD, MPI_STATUS_IGNORE, ierr)

#if defined(MFC_OpenACC)
                end if
#endif

            else                        ! PBC at the beginning only

                ! Packing buffer to be sent to bc_z%beg
                !$acc parallel loop collapse(3) gang vector default(present) private(r)
                do l = 0, gp_layers - 1
                    do k = -gp_layers, n + gp_layers
                        do j = -gp_layers, m + gp_layers
                            r = ((j + gp_layers) + (m + 2*gp_layers + 1)* &
                                 ((k + gp_layers) + (n + 2*gp_layers + 1)*l))
                            ib_buff_send(r) = ib_markers%sf(j, k, l)
                        end do
                    end do
                end do

                !call MPI_Barrier(MPI_COMM_WORLD, ierr)

#if defined(MFC_OpenACC)
                if (cu_mpi) then
                    !$acc host_data use_device( ib_buff_recv, ib_buff_send )

                    ! Send/receive buffer to/from bc_x%end/bc_x%beg
                    call MPI_SENDRECV( &
                        ib_buff_send(0), &
                        gp_layers*(m + 2*gp_layers + 1)*(n + 2*gp_layers + 1), &
                        MPI_INTEGER, bc_z%beg, 1, &
                        ib_buff_recv(0), &
                        gp_layers*(m + 2*gp_layers + 1)*(n + 2*gp_layers + 1), &
                        MPI_INTEGER, bc_z%beg, 0, &
                        MPI_COMM_WORLD, MPI_STATUS_IGNORE, ierr)

                    !$acc end host_data
                    !$acc wait
                else
#endif

                    !$acc update host(ib_buff_send)

                    ! Send/receive buffer to/from bc_x%end/bc_x%beg
                    call MPI_SENDRECV( &
                        ib_buff_send(0), &
                        gp_layers*(m + 2*gp_layers + 1)*(n + 2*gp_layers + 1), &
                        MPI_INTEGER, bc_z%beg, 1, &
                        ib_buff_recv(0), &
                        gp_layers*(m + 2*gp_layers + 1)*(n + 2*gp_layers + 1), &
                        MPI_INTEGER, bc_z%beg, 0, &
                        MPI_COMM_WORLD, MPI_STATUS_IGNORE, ierr)

#if defined(MFC_OpenACC)
                end if
#endif

            end if

#if defined(MFC_OpenACC)
            if (cu_mpi .eqv. .false.) then
                !$acc update device(ib_buff_recv)
            end if
#endif

            ! Unpacking buffer from bc_z%beg
            !$acc parallel loop collapse(3) gang vector default(present) private(r)
            do l = -gp_layers, -1
                do k = -gp_layers, n + gp_layers
                    do j = -gp_layers, m + gp_layers
                        r = ((j + gp_layers) + (m + 2*gp_layers + 1)* &
                             ((k + gp_layers) + (n + 2*gp_layers + 1)* &
                              (l + gp_layers)))
                        ib_markers%sf(j, k, l) = ib_buff_recv(r)
                    end do
                end do
            end do

        end if

        if (bc_z%end >= 0) then                       ! PBC at the end

            if (bc_z%beg >= 0) then      ! PBC at the end and beginning

                ! Packing buffer to be sent to bc_z%beg
                !$acc parallel loop collapse(3) gang vector default(present) private(r)
                do l = 0, gp_layers - 1
                    do k = -gp_layers, n + gp_layers
                        do j = -gp_layers, m + gp_layers
                            r = ((j + gp_layers) + (m + 2*gp_layers + 1)* &
                                 ((k + gp_layers) + (n + 2*gp_layers + 1)*l))
                            ib_buff_send(r) = ib_markers%sf(j, k, l)
                        end do
                    end do
                end do

                !call MPI_Barrier(MPI_COMM_WORLD, ierr)

#if defined(MFC_OpenACC)
                if (cu_mpi) then
                    !$acc host_data use_device( ib_buff_recv, ib_buff_send )

                    ! Send/receive buffer to/from bc_x%end/bc_x%beg
                    call MPI_SENDRECV( &
                        ib_buff_send(0), &
                        gp_layers*(m + 2*gp_layers + 1)*(n + 2*gp_layers + 1), &
                        MPI_INTEGER, bc_z%beg, 1, &
                        ib_buff_recv(0), &
                        gp_layers*(m + 2*gp_layers + 1)*(n + 2*gp_layers + 1), &
                        MPI_INTEGER, bc_z%end, 1, &
                        MPI_COMM_WORLD, MPI_STATUS_IGNORE, ierr)

                    !$acc end host_data
                    !$acc wait
                else
#endif
                    !$acc update host(ib_buff_send)

                    ! Send/receive buffer to/from bc_x%end/bc_x%beg
                    call MPI_SENDRECV( &
                        ib_buff_send(0), &
                        gp_layers*(m + 2*gp_layers + 1)*(n + 2*gp_layers + 1), &
                        MPI_INTEGER, bc_z%beg, 1, &
                        ib_buff_recv(0), &
                        gp_layers*(m + 2*gp_layers + 1)*(n + 2*gp_layers + 1), &
                        MPI_INTEGER, bc_z%end, 1, &
                        MPI_COMM_WORLD, MPI_STATUS_IGNORE, ierr)

#if defined(MFC_OpenACC)
                end if
#endif

            else                        ! PBC at the end only

                ! Packing buffer to be sent to bc_z%end
                !$acc parallel loop collapse(3) gang vector default(present) private(r)
                do l = p - gp_layers + 1, p
                    do k = -gp_layers, n + gp_layers
                        do j = -gp_layers, m + gp_layers
                            r = ((j + gp_layers) + (m + 2*gp_layers + 1)* &
                                 ((k + gp_layers) + (n + 2*gp_layers + 1)* &
                                  (l - p + gp_layers - 1)))
                            ib_buff_send(r) = ib_markers%sf(j, k, l)
                        end do
                    end do
                end do

                !call MPI_Barrier(MPI_COMM_WORLD, ierr)

#if defined(MFC_OpenACC)
                if (cu_mpi) then
                    !$acc host_data use_device( ib_buff_recv, ib_buff_send )

                    ! Send/receive buffer to/from bc_x%end/bc_x%beg
                    call MPI_SENDRECV( &
                        ib_buff_send(0), &
                        gp_layers*(m + 2*gp_layers + 1)*(n + 2*gp_layers + 1), &
                        MPI_INTEGER, bc_z%end, 0, &
                        ib_buff_recv(0), &
                        gp_layers*(m + 2*gp_layers + 1)*(n + 2*gp_layers + 1), &
                        MPI_INTEGER, bc_z%end, 1, &
                        MPI_COMM_WORLD, MPI_STATUS_IGNORE, ierr)

                    !$acc end host_data
                    !$acc wait
                else
#endif
                    !$acc update host(ib_buff_send)

                    ! Send/receive buffer to/from bc_x%end/bc_x%beg
                    call MPI_SENDRECV( &
                        ib_buff_send(0), &
                        gp_layers*(m + 2*gp_layers + 1)*(n + 2*gp_layers + 1), &
                        MPI_INTEGER, bc_z%end, 0, &
                        ib_buff_recv(0), &
                        gp_layers*(m + 2*gp_layers + 1)*(n + 2*gp_layers + 1), &
                        MPI_INTEGER, bc_z%end, 1, &
                        MPI_COMM_WORLD, MPI_STATUS_IGNORE, ierr)

#if defined(MFC_OpenACC)
                end if
#endif

            end if

#if defined(MFC_OpenACC)
            if (cu_mpi .eqv. .false.) then
                !$acc update device(ib_buff_recv)
            end if
#endif

            ! Unpacking buffer received from bc_z%end
            !$acc parallel loop collapse(3) gang vector default(present) private(r)
            do l = p + 1, p + gp_layers
                do k = -gp_layers, n + gp_layers
                    do j = -gp_layers, m + gp_layers
                        r = ((j + gp_layers) + (m + 2*gp_layers + 1)* &
                             ((k + gp_layers) + (n + 2*gp_layers + 1)* &
                              (l - p - 1)))
                        ib_markers%sf(j, k, l) = ib_buff_recv(r)
                    end do
                end do
            end do

        end if

        ! END: MPI Communication in z-direction ============================

#endif

    end subroutine s_mpi_sendrecv_ib_buffers ! ---------

    subroutine s_mpi_sendrecv_capilary_variables_buffers(c_divs_vf, mpi_dir, pbc_loc)

        type(scalar_field), dimension(num_dims + 1), intent(INOUT) :: c_divs_vf
        integer, intent(IN) :: mpi_dir
        integer, intent(IN) :: pbc_loc

        integer :: i, j, k, l, r !< Generic loop iterators

        ! MPI Communication in x-direction =================================
        if (mpi_dir == 1) then

            if (pbc_loc == -1) then      ! PBC at the beginning

                if (bc_x%end >= 0) then      ! PBC at the beginning and end

                    ! Packing buffer to be sent to bc_x%end
                    !$acc parallel loop collapse(4) gang vector default(present) private(r)
                    do l = 0, p
                        do k = 0, n
                            do j = m - buff_size + 1, m
                                do i = 1, num_dims + 1
                                    r = (i - 1) + (num_dims + 1)* &
                                        ((j - m - 1) + buff_size*((k + 1) + (n + 1)*l))
                                    c_divs_buff_send(r) = c_divs_vf(i)%sf(j, k, l)
                                end do
                            end do
                        end do
                    end do

                    !call MPI_Barrier(MPI_COMM_WORLD, ierr)

#if defined(_OPENACC) && defined(__PGI)
                    if (cu_mpi) then
                        !$acc host_data use_device( c_divs_buff_recv, c_divs_buff_send )

                        ! Send/receive buffer to/from bc_x%end/bc_x%beg
                        call MPI_SENDRECV( &
                            c_divs_buff_send(0), &
                            buff_size*(num_dims + 1)*(n + 1)*(p + 1), &
                            MPI_DOUBLE_PRECISION, bc_x%end, 0, &
                            c_divs_buff_recv(0), &
                            buff_size*(num_dims + 1)*(n + 1)*(p + 1), &
                            MPI_DOUBLE_PRECISION, bc_x%beg, 0, &
                            MPI_COMM_WORLD, MPI_STATUS_IGNORE, ierr)

                        !$acc end host_data
                        !$acc wait
                    else
#endif

                        !$acc update host(c_divs_buff_send)

                        ! Send/receive buffer to/from bc_x%end/bc_x%beg
                        call MPI_SENDRECV( &
                            c_divs_buff_send(0), &
                            buff_size*(num_dims + 1)*(n + 1)*(p + 1), &
                            MPI_DOUBLE_PRECISION, bc_x%end, 0, &
                            c_divs_buff_recv(0), &
                            buff_size*(num_dims + 1)*(n + 1)*(p + 1), &
                            MPI_DOUBLE_PRECISION, bc_x%beg, 0, &
                            MPI_COMM_WORLD, MPI_STATUS_IGNORE, ierr)

#if defined(_OPENACC) && defined(__PGI)
                    end if
#endif

                else                        ! PBC at the beginning only

                    ! Packing buffer to be sent to bc_x%beg
                    !$acc parallel loop collapse(4) gang vector default(present) private(r)
                    do l = 0, p
                        do k = 0, n
                            do j = 0, buff_size - 1
                                do i = 1, num_dims + 1
                                    r = (i - 1) + (num_dims + 1)* &
                                        (j + buff_size*(k + (n + 1)*l))
                                    c_divs_buff_send(r) = c_divs_vf(i)%sf(j, k, l)
                                end do
                            end do
                        end do
                    end do

                    !call MPI_Barrier(MPI_COMM_WORLD, ierr)

#if defined(_OPENACC) && defined(__PGI)
                    if (cu_mpi) then
                        !$acc host_data use_device( c_divs_buff_recv, c_divs_buff_send )

                        ! Send/receive buffer to/from bc_x%end/bc_x%beg
                        call MPI_SENDRECV( &
                            c_divs_buff_send(0), &
                            buff_size*(num_dims + 1)*(n + 1)*(p + 1), &
                            MPI_DOUBLE_PRECISION, bc_x%beg, 1, &
                            c_divs_buff_recv(0), &
                            buff_size*(num_dims + 1)*(n + 1)*(p + 1), &
                            MPI_DOUBLE_PRECISION, bc_x%beg, 0, &
                            MPI_COMM_WORLD, MPI_STATUS_IGNORE, ierr)

                        !$acc end host_data
                        !$acc wait
                    else
#endif
                        !$acc update host(c_divs_buff_send)

                        ! Send/receive buffer to/from bc_x%end/bc_x%beg
                        call MPI_SENDRECV( &
                            c_divs_buff_send(0), &
                            buff_size*(num_dims + 1)*(n + 1)*(p + 1), &
                            MPI_DOUBLE_PRECISION, bc_x%beg, 1, &
                            c_divs_buff_recv(0), &
                            buff_size*(num_dims + 1)*(n + 1)*(p + 1), &
                            MPI_DOUBLE_PRECISION, bc_x%beg, 0, &
                            MPI_COMM_WORLD, MPI_STATUS_IGNORE, ierr)

#if defined(_OPENACC) && defined(__PGI)
                    end if
#endif

                end if

#if defined(_OPENACC) && defined(__PGI)
                if (cu_mpi .eqv. .false.) then
                    !$acc update device(c_divs_buff_recv)
                end if
#endif

                ! Unpacking buffer received from bc_x%beg
                !$acc parallel loop collapse(4) gang vector default(present) private(r)
                do l = 0, p
                    do k = 0, n
                        do j = -buff_size, -1
                            do i = 1, num_dims + 1
                                r = (i - 1) + (num_dims + 1)* &
                                    (j + buff_size*((k + 1) + (n + 1)*l))
                                c_divs_vf(i)%sf(j, k, l) = c_divs_buff_recv(r)
                            end do
                        end do
                    end do
                end do

            else                        ! PBC at the end

                if (bc_x%beg >= 0) then      ! PBC at the end and beginning

                    !$acc parallel loop collapse(4) gang vector default(present) private(r)
                    ! Packing buffer to be sent to bc_x%beg
                    do l = 0, p
                        do k = 0, n
                            do j = 0, buff_size - 1
                                do i = 1, num_dims + 1
                                    r = (i - 1) + (num_dims + 1)* &
                                        (j + buff_size*(k + (n + 1)*l))
                                    c_divs_buff_send(r) = c_divs_vf(i)%sf(j, k, l)
                                end do
                            end do
                        end do
                    end do

                    !call MPI_Barrier(MPI_COMM_WORLD, ierr)

#if defined(_OPENACC) && defined(__PGI)
                    if (cu_mpi) then
                        !$acc host_data use_device( c_divs_buff_recv, c_divs_buff_send )

                        ! Send/receive buffer to/from bc_x%end/bc_x%beg
                        call MPI_SENDRECV( &
                            c_divs_buff_send(0), &
                            buff_size*(num_dims + 1)*(n + 1)*(p + 1), &
                            MPI_DOUBLE_PRECISION, bc_x%beg, 1, &
                            c_divs_buff_recv(0), &
                            buff_size*(num_dims + 1)*(n + 1)*(p + 1), &
                            MPI_DOUBLE_PRECISION, bc_x%end, 1, &
                            MPI_COMM_WORLD, MPI_STATUS_IGNORE, ierr)

                        !$acc end host_data
                        !$acc wait
                    else
#endif

                        !$acc update host(c_divs_buff_send)
                        call MPI_SENDRECV( &
                            c_divs_buff_send(0), &
                            buff_size*(num_dims + 1)*(n + 1)*(p + 1), &
                            MPI_DOUBLE_PRECISION, bc_x%beg, 1, &
                            c_divs_buff_recv(0), &
                            buff_size*(num_dims + 1)*(n + 1)*(p + 1), &
                            MPI_DOUBLE_PRECISION, bc_x%end, 1, &
                            MPI_COMM_WORLD, MPI_STATUS_IGNORE, ierr)

#if defined(_OPENACC) && defined(__PGI)
                    end if
#endif

                else                        ! PBC at the end only

                    ! Packing buffer to be sent to bc_x%end
                    !$acc parallel loop collapse(4) gang vector default(present) private(r)
                    do l = 0, p
                        do k = 0, n
                            do j = m - buff_size + 1, m
                                do i = 1, num_dims + 1
                                    r = (i - 1) + (num_dims + 1)* &
                                        ((j - m - 1) + buff_size*((k + 1) + (n + 1)*l))
                                    c_divs_buff_send(r) = c_divs_vf(i)%sf(j, k, l)
                                end do
                            end do
                        end do
                    end do

                    !call MPI_Barrier(MPI_COMM_WORLD, ierr)

#if defined(_OPENACC) && defined(__PGI)
                    if (cu_mpi) then
                        !$acc host_data use_device( c_divs_buff_recv, c_divs_buff_send )

                        ! Send/receive buffer to/from bc_x%end/bc_x%beg
                        call MPI_SENDRECV( &
                            c_divs_buff_send(0), &
                            buff_size*(num_dims + 1)*(n + 1)*(p + 1), &
                            MPI_DOUBLE_PRECISION, bc_x%end, 0, &
                            c_divs_buff_recv(0), &
                            buff_size*(num_dims + 1)*(n + 1)*(p + 1), &
                            MPI_DOUBLE_PRECISION, bc_x%end, 1, &
                            MPI_COMM_WORLD, MPI_STATUS_IGNORE, ierr)

                        !$acc end host_data
                        !$acc wait
                    else
#endif

                        !$acc update host(c_divs_buff_send)

                        call MPI_SENDRECV( &
                            c_divs_buff_send(0), &
                            buff_size*(num_dims + 1)*(n + 1)*(p + 1), &
                            MPI_DOUBLE_PRECISION, bc_x%end, 0, &
                            c_divs_buff_recv(0), &
                            buff_size*(num_dims + 1)*(n + 1)*(p + 1), &
                            MPI_DOUBLE_PRECISION, bc_x%end, 1, &
                            MPI_COMM_WORLD, MPI_STATUS_IGNORE, ierr)

#if defined(_OPENACC) && defined(__PGI)
                    end if
#endif

                end if

                if (cu_mpi .eqv. .false.) then
                    !$acc update device(c_divs_buff_recv)
                end if

                ! Unpacking buffer received from bc_x%end
                !$acc parallel loop collapse(4) gang vector default(present) private(r)
                do l = 0, p
                    do k = 0, n
                        do j = m + 1, m + buff_size
                            do i = 1, num_dims + 1
                                r = (i - 1) + (num_dims + 1)* &
                                    ((j - m - 1) + buff_size*(k + (n + 1)*l))
                                c_divs_vf(i)%sf(j, k, l) = c_divs_buff_recv(r)
                            end do
                        end do
                    end do
                end do

            end if
            ! END: MPI Communication in x-direction ============================

            ! MPI Communication in y-direction =================================
        elseif (mpi_dir == 2) then

            if (pbc_loc == -1) then      ! PBC at the beginning

                if (bc_y%end >= 0) then      ! PBC at the beginning and end

                    ! Packing buffer to be sent to bc_y%end
                    !$acc parallel loop collapse(4) gang vector default(present) private(r)
                    do i = 1, num_dims + 1
                        do l = 0, p
                            do k = n - buff_size + 1, n
                                do j = -buff_size, m + buff_size
                                    r = (i - 1) + (num_dims + 1)* &
                                        ((j + buff_size) + (m + 2*buff_size + 1)* &
                                         ((k - n + buff_size - 1) + buff_size*l))
                                    c_divs_buff_send(r) = c_divs_vf(i)%sf(j, k, l)
                                end do
                            end do
                        end do
                    end do

                    !call MPI_Barrier(MPI_COMM_WORLD, ierr)

#if defined(_OPENACC) && defined(__PGI)
                    if (cu_mpi) then
                        !$acc host_data use_device( c_divs_buff_recv, c_divs_buff_send )

                        ! Send/receive buffer to/from bc_x%end/bc_x%beg
                        call MPI_SENDRECV( &
                            c_divs_buff_send(0), &
                            buff_size*(num_dims + 1)*(m + 2*buff_size + 1)*(p + 1), &
                            MPI_DOUBLE_PRECISION, bc_y%end, 0, &
                            c_divs_buff_recv(0), &
                            buff_size*(num_dims + 1)*(m + 2*buff_size + 1)*(p + 1), &
                            MPI_DOUBLE_PRECISION, bc_y%beg, 0, &
                            MPI_COMM_WORLD, MPI_STATUS_IGNORE, ierr)

                        !$acc end host_data
                        !$acc wait
                    else
#endif

                        !$acc update host(c_divs_buff_send)

                        ! Send/receive buffer to/from bc_x%end/bc_x%beg
                        call MPI_SENDRECV( &
                            c_divs_buff_send(0), &
                            buff_size*(num_dims + 1)*(m + 2*buff_size + 1)*(p + 1), &
                            MPI_DOUBLE_PRECISION, bc_y%end, 0, &
                            c_divs_buff_recv(0), &
                            buff_size*(num_dims + 1)*(m + 2*buff_size + 1)*(p + 1), &
                            MPI_DOUBLE_PRECISION, bc_y%beg, 0, &
                            MPI_COMM_WORLD, MPI_STATUS_IGNORE, ierr)

#if defined(_OPENACC) && defined(__PGI)
                    end if
#endif

                else                        ! PBC at the beginning only

                    ! Packing buffer to be sent to bc_y%beg
                    !$acc parallel loop collapse(4) gang vector default(present) private(r)
                    do i = 1, num_dims + 1
                        do l = 0, p
                            do k = 0, buff_size - 1
                                do j = -buff_size, m + buff_size
                                    r = (i - 1) + (num_dims + 1)* &
                                        ((j + buff_size) + (m + 2*buff_size + 1)* &
                                         (k + buff_size*l))
                                    c_divs_buff_send(r) = c_divs_vf(i)%sf(j, k, l)
                                end do
                            end do
                        end do
                    end do

                    !call MPI_Barrier(MPI_COMM_WORLD, ierr)

#if defined(_OPENACC) && defined(__PGI)
                    if (cu_mpi) then
                        !$acc host_data use_device( c_divs_buff_recv, c_divs_buff_send )

                        ! Send/receive buffer to/from bc_x%end/bc_x%beg
                        call MPI_SENDRECV( &
                            c_divs_buff_send(0), &
                            buff_size*(num_dims + 1)*(m + 2*buff_size + 1)*(p + 1), &
                            MPI_DOUBLE_PRECISION, bc_y%beg, 1, &
                            c_divs_buff_recv(0), &
                            buff_size*(num_dims + 1)*(m + 2*buff_size + 1)*(p + 1), &
                            MPI_DOUBLE_PRECISION, bc_y%beg, 0, &
                            MPI_COMM_WORLD, MPI_STATUS_IGNORE, ierr)

                        !$acc end host_data
                        !$acc wait
                    else
#endif

                        !$acc update host(c_divs_buff_send)

                        ! Send/receive buffer to/from bc_x%end/bc_x%beg
                        call MPI_SENDRECV( &
                            c_divs_buff_send(0), &
                            buff_size*(num_dims + 1)*(m + 2*buff_size + 1)*(p + 1), &
                            MPI_DOUBLE_PRECISION, bc_y%beg, 1, &
                            c_divs_buff_recv(0), &
                            buff_size*(num_dims + 1)*(m + 2*buff_size + 1)*(p + 1), &
                            MPI_DOUBLE_PRECISION, bc_y%beg, 0, &
                            MPI_COMM_WORLD, MPI_STATUS_IGNORE, ierr)

#if defined(_OPENACC) && defined(__PGI)
                    end if
#endif

                end if

#if defined(_OPENACC) && defined(__PGI)
                if (cu_mpi .eqv. .false.) then
                    !$acc update device(c_divs_buff_recv)
                end if
#endif

                ! Unpacking buffer received from bc_y%beg
                !$acc parallel loop collapse(4) gang vector default(present) private(r)
                do i = 1, num_dims + 1
                    do l = 0, p
                        do k = -buff_size, -1
                            do j = -buff_size, m + buff_size
                                r = (i - 1) + (num_dims + 1)* &
                                    ((j + buff_size) + (m + 2*buff_size + 1)* &
                                     ((k + buff_size) + buff_size*l))
                                c_divs_vf(i)%sf(j, k, l) = c_divs_buff_recv(r)
                            end do
                        end do
                    end do
                end do

            else                        ! PBC at the end

                if (bc_y%beg >= 0) then      ! PBC at the end and beginning

                    ! Packing buffer to be sent to bc_y%beg
                    !$acc parallel loop collapse(4) gang vector default(present) private(r)
                    do i = 1, num_dims + 1
                        do l = 0, p
                            do k = 0, buff_size - 1
                                do j = -buff_size, m + buff_size
                                    r = (i - 1) + (num_dims + 1)* &
                                        ((j + buff_size) + (m + 2*buff_size + 1)* &
                                         (k + buff_size*l))
                                    c_divs_buff_send(r) = c_divs_vf(i)%sf(j, k, l)
                                end do
                            end do
                        end do
                    end do

                    !call MPI_Barrier(MPI_COMM_WORLD, ierr)

#if defined(_OPENACC) && defined(__PGI)
                    if (cu_mpi) then
                        !$acc host_data use_device( c_divs_buff_recv, c_divs_buff_send )

                        ! Send/receive buffer to/from bc_x%end/bc_x%beg
                        call MPI_SENDRECV( &
                            c_divs_buff_send(0), &
                            buff_size*(num_dims + 1)*(m + 2*buff_size + 1)*(p + 1), &
                            MPI_DOUBLE_PRECISION, bc_y%beg, 1, &
                            c_divs_buff_recv(0), &
                            buff_size*(num_dims + 1)*(m + 2*buff_size + 1)*(p + 1), &
                            MPI_DOUBLE_PRECISION, bc_y%end, 1, &
                            MPI_COMM_WORLD, MPI_STATUS_IGNORE, ierr)

                        !$acc end host_data
                        !$acc wait
                    else
#endif

                        !$acc update host(c_divs_buff_send)

                        ! Send/receive buffer to/from bc_x%end/bc_x%beg
                        call MPI_SENDRECV( &
                            c_divs_buff_send(0), &
                            buff_size*(num_dims + 1)*(m + 2*buff_size + 1)*(p + 1), &
                            MPI_DOUBLE_PRECISION, bc_y%beg, 1, &
                            c_divs_buff_recv(0), &
                            buff_size*(num_dims + 1)*(m + 2*buff_size + 1)*(p + 1), &
                            MPI_DOUBLE_PRECISION, bc_y%end, 1, &
                            MPI_COMM_WORLD, MPI_STATUS_IGNORE, ierr)

#if defined(_OPENACC) && defined(__PGI)
                    end if
#endif

                else                        ! PBC at the end only

                    ! Packing buffer to be sent to bc_y%end
                    !$acc parallel loop collapse(4) gang vector default(present) private(r)
                    do i = 1, num_dims + 1
                        do l = 0, p
                            do k = n - buff_size + 1, n
                                do j = -buff_size, m + buff_size
                                    r = (i - 1) + (num_dims + 1)* &
                                        ((j + buff_size) + (m + 2*buff_size + 1)* &
                                         ((k - n + buff_size - 1) + buff_size*l))
                                    c_divs_buff_send(r) = c_divs_vf(i)%sf(j, k, l)
                                end do
                            end do
                        end do
                    end do

                    !call MPI_Barrier(MPI_COMM_WORLD, ierr)

#if defined(_OPENACC) && defined(__PGI)
                    if (cu_mpi) then
                        !$acc host_data use_device( c_divs_buff_recv, c_divs_buff_send )

                        ! Send/receive buffer to/from bc_x%end/bc_x%beg
                        call MPI_SENDRECV( &
                            c_divs_buff_send(0), &
                            buff_size*(num_dims + 1)*(m + 2*buff_size + 1)*(p + 1), &
                            MPI_DOUBLE_PRECISION, bc_y%end, 0, &
                            c_divs_buff_recv(0), &
                            buff_size*(num_dims + 1)*(m + 2*buff_size + 1)*(p + 1), &
                            MPI_DOUBLE_PRECISION, bc_y%end, 1, &
                            MPI_COMM_WORLD, MPI_STATUS_IGNORE, ierr)

                        !$acc end host_data
                        !$acc wait
                    else
#endif

                        !$acc update host(c_divs_buff_send)

                        ! Send/receive buffer to/from bc_x%end/bc_x%beg
                        call MPI_SENDRECV( &
                            c_divs_buff_send(0), &
                            buff_size*(num_dims + 1)*(m + 2*buff_size + 1)*(p + 1), &
                            MPI_DOUBLE_PRECISION, bc_y%end, 0, &
                            c_divs_buff_recv(0), &
                            buff_size*(num_dims + 1)*(m + 2*buff_size + 1)*(p + 1), &
                            MPI_DOUBLE_PRECISION, bc_y%end, 1, &
                            MPI_COMM_WORLD, MPI_STATUS_IGNORE, ierr)

#if defined(_OPENACC) && defined(__PGI)
                    end if
#endif

                end if

#if defined(_OPENACC) && defined(__PGI)
                if (cu_mpi .eqv. .false.) then
                    !$acc update device(c_divs_buff_recv)
                end if
#endif

                ! Unpacking buffer received form bc_y%end
                !$acc parallel loop collapse(4) gang vector default(present) private(r)
                do i = 1, num_dims + 1
                    do l = 0, p
                        do k = n + 1, n + buff_size
                            do j = -buff_size, m + buff_size
                                r = (i - 1) + (num_dims + 1)* &
                                    ((j + buff_size) + (m + 2*buff_size + 1)* &
                                     ((k - n - 1) + buff_size*l))
                                c_divs_vf(i)%sf(j, k, l) = c_divs_buff_recv(r)
                            end do
                        end do
                    end do
                end do

            end if
            ! END: MPI Communication in y-direction ============================

            ! MPI Communication in z-direction =================================
        else

            if (pbc_loc == -1) then      ! PBC at the beginning

                if (bc_z%end >= 0) then      ! PBC at the beginning and end

                    ! Packing buffer to be sent to bc_z%end
                    !$acc parallel loop collapse(4) gang vector default(present) private(r)
                    do i = 1, num_dims + 1
                        do l = p - buff_size + 1, p
                            do k = -buff_size, n + buff_size
                                do j = -buff_size, m + buff_size
                                    r = (i - 1) + (num_dims + 1)* &
                                        ((j + buff_size) + (m + 2*buff_size + 1)* &
                                         ((k + buff_size) + (n + 2*buff_size + 1)* &
                                          (l - p + buff_size - 1)))
                                    c_divs_buff_send(r) = c_divs_vf(i)%sf(j, k, l)
                                end do
                            end do
                        end do
                    end do

                    !call MPI_Barrier(MPI_COMM_WORLD, ierr)

#if defined(_OPENACC) && defined(__PGI)
                    if (cu_mpi) then
                        !$acc host_data use_device( c_divs_buff_recv, c_divs_buff_send )

                        ! Send/receive buffer to/from bc_x%end/bc_x%beg
                        call MPI_SENDRECV( &
                            c_divs_buff_send(0), &
                            buff_size*(num_dims + 1)*(m + 2*buff_size + 1)*(n + 2*buff_size + 1), &
                            MPI_DOUBLE_PRECISION, bc_z%end, 0, &
                            c_divs_buff_recv(0), &
                            buff_size*(num_dims + 1)*(m + 2*buff_size + 1)*(n + 2*buff_size + 1), &
                            MPI_DOUBLE_PRECISION, bc_z%beg, 0, &
                            MPI_COMM_WORLD, MPI_STATUS_IGNORE, ierr)

                        !$acc end host_data
                        !$acc wait
                    else
#endif

                        !$acc update host(c_divs_buff_send)

                        ! Send/receive buffer to/from bc_x%end/bc_x%beg
                        call MPI_SENDRECV( &
                            c_divs_buff_send(0), &
                            buff_size*(num_dims + 1)*(m + 2*buff_size + 1)*(n + 2*buff_size + 1), &
                            MPI_DOUBLE_PRECISION, bc_z%end, 0, &
                            c_divs_buff_recv(0), &
                            buff_size*(num_dims + 1)*(m + 2*buff_size + 1)*(n + 2*buff_size + 1), &
                            MPI_DOUBLE_PRECISION, bc_z%beg, 0, &
                            MPI_COMM_WORLD, MPI_STATUS_IGNORE, ierr)

#if defined(_OPENACC) && defined(__PGI)
                    end if
#endif

                else                        ! PBC at the beginning only

                    ! Packing buffer to be sent to bc_z%beg
                    !$acc parallel loop collapse(4) gang vector default(present) private(r)
                    do i = 1, num_dims + 1
                        do l = 0, buff_size - 1
                            do k = -buff_size, n + buff_size
                                do j = -buff_size, m + buff_size
                                    r = (i - 1) + (num_dims + 1)* &
                                        ((j + buff_size) + (m + 2*buff_size + 1)* &
                                         ((k + buff_size) + (n + 2*buff_size + 1)*l))
                                    c_divs_buff_send(r) = c_divs_vf(i)%sf(j, k, l)
                                end do
                            end do
                        end do
                    end do

                    !call MPI_Barrier(MPI_COMM_WORLD, ierr)

#if defined(_OPENACC) && defined(__PGI)
                    if (cu_mpi) then
                        !$acc host_data use_device( c_divs_buff_recv, c_divs_buff_send )

                        ! Send/receive buffer to/from bc_x%end/bc_x%beg
                        call MPI_SENDRECV( &
                            c_divs_buff_send(0), &
                            buff_size*(num_dims + 1)*(m + 2*buff_size + 1)*(n + 2*buff_size + 1), &
                            MPI_DOUBLE_PRECISION, bc_z%beg, 1, &
                            c_divs_buff_recv(0), &
                            buff_size*(num_dims + 1)*(m + 2*buff_size + 1)*(n + 2*buff_size + 1), &
                            MPI_DOUBLE_PRECISION, bc_z%beg, 0, &
                            MPI_COMM_WORLD, MPI_STATUS_IGNORE, ierr)

                        !$acc end host_data
                        !$acc wait
                    else
#endif

                        !$acc update host(c_divs_buff_send)

                        ! Send/receive buffer to/from bc_x%end/bc_x%beg
                        call MPI_SENDRECV( &
                            c_divs_buff_send(0), &
                            buff_size*(num_dims + 1)*(m + 2*buff_size + 1)*(n + 2*buff_size + 1), &
                            MPI_DOUBLE_PRECISION, bc_z%beg, 1, &
                            c_divs_buff_recv(0), &
                            buff_size*(num_dims + 1)*(m + 2*buff_size + 1)*(n + 2*buff_size + 1), &
                            MPI_DOUBLE_PRECISION, bc_z%beg, 0, &
                            MPI_COMM_WORLD, MPI_STATUS_IGNORE, ierr)

#if defined(_OPENACC) && defined(__PGI)
                    end if
#endif

                end if

#if defined(_OPENACC) && defined(__PGI)
                if (cu_mpi .eqv. .false.) then
                    !$acc update device(c_divs_buff_recv)
                end if
#endif

                ! Unpacking buffer from bc_z%beg
                !$acc parallel loop collapse(4) gang vector default(present) private(r)
                do i = 1, num_dims + 1
                    do l = -buff_size, -1
                        do k = -buff_size, n + buff_size
                            do j = -buff_size, m + buff_size
                                r = (i - 1) + (num_dims + 1)* &
                                    ((j + buff_size) + (m + 2*buff_size + 1)* &
                                     ((k + buff_size) + (n + 2*buff_size + 1)* &
                                      (l + buff_size)))
                                c_divs_vf(i)%sf(j, k, l) = c_divs_buff_recv(r)
                            end do
                        end do
                    end do
                end do

            else                        ! PBC at the end

                if (bc_z%beg >= 0) then      ! PBC at the end and beginning

                    ! Packing buffer to be sent to bc_z%beg
                    !$acc parallel loop collapse(4) gang vector default(present) private(r)
                    do i = 1, num_dims + 1
                        do l = 0, buff_size - 1
                            do k = -buff_size, n + buff_size
                                do j = -buff_size, m + buff_size
                                    r = (i - 1) + (num_dims + 1)* &
                                        ((j + buff_size) + (m + 2*buff_size + 1)* &
                                         ((k + buff_size) + (n + 2*buff_size + 1)*l))
                                    c_divs_buff_send(r) = c_divs_vf(i)%sf(j, k, l)
                                end do
                            end do
                        end do
                    end do

                    !call MPI_Barrier(MPI_COMM_WORLD, ierr)

#if defined(_OPENACC) && defined(__PGI)
                    if (cu_mpi) then
                        !$acc host_data use_device( c_divs_buff_recv, c_divs_buff_send )

                        ! Send/receive buffer to/from bc_x%end/bc_x%beg
                        call MPI_SENDRECV( &
                            c_divs_buff_send(0), &
                            buff_size*(num_dims + 1)*(m + 2*buff_size + 1)*(n + 2*buff_size + 1), &
                            MPI_DOUBLE_PRECISION, bc_z%beg, 1, &
                            c_divs_buff_recv(0), &
                            buff_size*(num_dims + 1)*(m + 2*buff_size + 1)*(n + 2*buff_size + 1), &
                            MPI_DOUBLE_PRECISION, bc_z%end, 1, &
                            MPI_COMM_WORLD, MPI_STATUS_IGNORE, ierr)

                        !$acc end host_data
                        !$acc wait
                    else
#endif
                        !$acc update host(c_divs_buff_send)

                        ! Send/receive buffer to/from bc_x%end/bc_x%beg
                        call MPI_SENDRECV( &
                            c_divs_buff_send(0), &
                            buff_size*(num_dims + 1)*(m + 2*buff_size + 1)*(n + 2*buff_size + 1), &
                            MPI_DOUBLE_PRECISION, bc_z%beg, 1, &
                            c_divs_buff_recv(0), &
                            buff_size*(num_dims + 1)*(m + 2*buff_size + 1)*(n + 2*buff_size + 1), &
                            MPI_DOUBLE_PRECISION, bc_z%end, 1, &
                            MPI_COMM_WORLD, MPI_STATUS_IGNORE, ierr)

#if defined(_OPENACC) && defined(__PGI)
                    end if
#endif

                else                        ! PBC at the end only

                    ! Packing buffer to be sent to bc_z%end
                    !$acc parallel loop collapse(4) gang vector default(present) private(r)
                    do i = 1, num_dims + 1
                        do l = p - buff_size + 1, p
                            do k = -buff_size, n + buff_size
                                do j = -buff_size, m + buff_size
                                    r = (i - 1) + (num_dims + 1)* &
                                        ((j + buff_size) + (m + 2*buff_size + 1)* &
                                         ((k + buff_size) + (n + 2*buff_size + 1)* &
                                          (l - p + buff_size - 1)))
                                    c_divs_buff_send(r) = c_divs_vf(i)%sf(j, k, l)
                                end do
                            end do
                        end do
                    end do

                    !call MPI_Barrier(MPI_COMM_WORLD, ierr)

#if defined(_OPENACC) && defined(__PGI)
                    if (cu_mpi) then
                        !$acc host_data use_device( c_divs_buff_recv, c_divs_buff_send )

                        ! Send/receive buffer to/from bc_x%end/bc_x%beg
                        call MPI_SENDRECV( &
                            c_divs_buff_send(0), &
                            buff_size*(num_dims + 1)*(m + 2*buff_size + 1)*(n + 2*buff_size + 1), &
                            MPI_DOUBLE_PRECISION, bc_z%end, 0, &
                            c_divs_buff_recv(0), &
                            buff_size*(num_dims + 1)*(m + 2*buff_size + 1)*(n + 2*buff_size + 1), &
                            MPI_DOUBLE_PRECISION, bc_z%end, 1, &
                            MPI_COMM_WORLD, MPI_STATUS_IGNORE, ierr)

                        !$acc end host_data
                        !$acc wait
                    else
#endif
                        !$acc update host(c_divs_buff_send)

                        ! Send/receive buffer to/from bc_x%end/bc_x%beg
                        call MPI_SENDRECV( &
                            c_divs_buff_send(0), &
                            buff_size*(num_dims + 1)*(m + 2*buff_size + 1)*(n + 2*buff_size + 1), &
                            MPI_DOUBLE_PRECISION, bc_z%end, 0, &
                            c_divs_buff_recv(0), &
                            buff_size*(num_dims + 1)*(m + 2*buff_size + 1)*(n + 2*buff_size + 1), &
                            MPI_DOUBLE_PRECISION, bc_z%end, 1, &
                            MPI_COMM_WORLD, MPI_STATUS_IGNORE, ierr)

#if defined(_OPENACC) && defined(__PGI)
                    end if
#endif

                end if

#if defined(_OPENACC) && defined(__PGI)
                if (cu_mpi .eqv. .false.) then
                    !$acc update device(c_divs_buff_recv)
                end if
#endif

                ! Unpacking buffer received from bc_z%end
                !$acc parallel loop collapse(4) gang vector default(present) private(r)
                do i = 1, num_dims + 1
                    do l = p + 1, p + buff_size
                        do k = -buff_size, n + buff_size
                            do j = -buff_size, m + buff_size
                                r = (i - 1) + (num_dims + 1)* &
                                    ((j + buff_size) + (m + 2*buff_size + 1)* &
                                     ((k + buff_size) + (n + 2*buff_size + 1)* &
                                      (l - p - 1)))
                                c_divs_vf(i)%sf(j, k, l) = c_divs_buff_recv(r)
                            end do
                        end do
                    end do
                end do

            end if

        end if
        ! END: MPI Communication in z-direction ============================

    end subroutine s_mpi_sendrecv_capilary_variables_buffers

    !> Module deallocation and/or disassociation procedures
    subroutine s_finalize_mpi_proxy_module() ! -----------------------------

#ifdef MFC_MPI

        ! Deallocating q_cons_buff_send and q_cons_buff_recv
        @:DEALLOCATE_GLOBAL(q_cons_buff_send, q_cons_buff_recv)
        if (ib) then
            @:DEALLOCATE_GLOBAL(ib_buff_send, ib_buff_recv)
        end if

        if (sigma /= dflt_real) then
            @:DEALLOCATE(c_divs_buff_send, c_divs_buff_recv)
        end if

#endif

    end subroutine s_finalize_mpi_proxy_module ! ---------------------------

end module m_mpi_proxy<|MERGE_RESOLUTION|>--- conflicted
+++ resolved
@@ -193,19 +193,11 @@
             call MPI_BCAST(${VAR}$, 1, MPI_LOGICAL, 0, MPI_COMM_WORLD, ierr)
         #:endfor
 
-<<<<<<< HEAD
-        #:for VAR in [ 'dt','weno_eps','pref','rhoref','R0ref','Web','Ca',     &
-            & 'Re_inv','poly_sigma','bc_x%vb1','bc_x%vb2','bc_x%vb3','bc_x%ve1',&
-            & 'bc_x%ve2','bc_x%ve2','bc_y%vb1','bc_y%vb2','bc_y%vb3','bc_y%ve1',  &
-            & 'bc_y%ve2','bc_y%ve3','bc_z%vb1','bc_z%vb2','bc_z%vb3','bc_z%ve1',  &
-            & 'bc_z%ve2','bc_z%ve3', 'palpha_eps', 'ptgalpha_eps', 'sigma']
-=======
-        #:for VAR in [ 'dt','weno_eps','pref','rhoref','R0ref','Web','Ca',       &
+        #:for VAR in [ 'dt','weno_eps','pref','rhoref','R0ref','Web','Ca', 'sigma', &
             & 'Re_inv', 'poly_sigma', 'palpha_eps', 'ptgalpha_eps', 'pi_fac',    &
             & 'bc_x%vb1','bc_x%vb2','bc_x%vb3','bc_x%ve1','bc_x%ve2','bc_x%ve2', &
             & 'bc_y%vb1','bc_y%vb2','bc_y%vb3','bc_y%ve1','bc_y%ve2','bc_y%ve3', &
             & 'bc_z%vb1','bc_z%vb2','bc_z%vb3','bc_z%ve1','bc_z%ve2','bc_z%ve3' ]
->>>>>>> 437e2d1a
             call MPI_BCAST(${VAR}$, 1, MPI_DOUBLE_PRECISION, 0, MPI_COMM_WORLD, ierr)
         #:endfor
 
