--- conflicted
+++ resolved
@@ -32,22 +32,8 @@
 
     implicit none
 
-<<<<<<< HEAD
-#ifdef CRAY_ACC_WAR
-    @:CRAY_DECLARE_GLOBAL(real(wp), dimension(:), q_cons_buff_send)
-    @:CRAY_DECLARE_GLOBAL(real(wp), dimension(:), q_cons_buff_recv)
-    @:CRAY_DECLARE_GLOBAL(integer, dimension(:), ib_buff_send)
-    @:CRAY_DECLARE_GLOBAL(integer, dimension(:), ib_buff_recv)
-    @:CRAY_DECLARE_GLOBAL(real(wp), dimension(:), c_divs_buff_send)
-    @:CRAY_DECLARE_GLOBAL(real(wp), dimension(:), c_divs_buff_recv)
-    !$acc declare link(q_cons_buff_recv, q_cons_buff_send)
-    !$acc declare link(ib_buff_send, ib_buff_recv)
-    !$acc declare link(c_divs_buff_send, c_divs_buff_recv)
-#else
+
     real(wp), private, allocatable, dimension(:), target :: q_cons_buff_send !<
-=======
-    real(kind(0d0)), private, allocatable, dimension(:), target :: q_cons_buff_send !<
->>>>>>> 78a810f2
     !! This variable is utilized to pack and send the buffer of the cell-average
     !! conservative variables, for a single computational domain boundary at the
     !! time, to the relevant neighboring processor.
