!>
!! @file m_mpi_proxy.f90
!! @brief Contains module m_mpi_proxy

#:include 'case.fpp'
#:include 'macros.fpp'

!> @brief The module serves as a proxy to the parameters and subroutines
!!          available in the MPI implementation's MPI module. Specifically,
!!          the purpose of the proxy is to harness basic MPI commands into
!!          more complicated procedures as to accomplish the communication
!!          goals for the simulation.
module m_mpi_proxy

    ! Dependencies =============================================================
#ifdef MFC_MPI
    use mpi                    !< Message passing interface (MPI) module
#endif

    use m_helper_basic         !< Functions to compare floating point numbers

    use m_helper

    use m_derived_types        !< Definitions of the derived types

    use m_global_parameters    !< Definitions of the global parameters

    use m_mpi_common

    use m_nvtx

    use ieee_arithmetic
    ! ==========================================================================

    implicit none

    real(wp), private, allocatable, dimension(:), target :: q_cons_buff_send !<
    !! This variable is utilized to pack and send the buffer of the cell-average
    !! conservative variables, for a single computational domain boundary at the
    !! time, to the relevant neighboring processor.

    real(wp), private, allocatable, dimension(:), target :: q_cons_buff_recv !<
    !! q_cons_buff_recv is utilized to receive and unpack the buffer of the cell-
    !! average conservative variables, for a single computational domain boundary
    !! at the time, from the relevant neighboring processor.

    real(wp), private, allocatable, dimension(:), target :: c_divs_buff_send !<
    !! c_divs_buff_send is utilized to send and unpack the buffer of the cell-
    !! centered color function derivatives, for a single computational domain
    !! boundary at the time, to the the relevant neighboring processor

    real(wp), private, allocatable, dimension(:), target :: c_divs_buff_recv
    !! c_divs_buff_recv is utilized to receiver and unpack the buffer of the cell-
    !! centered color function derivatives, for a single computational domain
    !! boundary at the time, from the relevant neighboring processor

    integer, private, allocatable, dimension(:), target :: ib_buff_send !<
    !! This variable is utilized to pack and send the buffer of the immersed
    !! boundary markers, for a single computational domain boundary at the
    !! time, to the relevant neighboring processor.

    integer, private, allocatable, dimension(:), target :: ib_buff_recv !<
    !! q_cons_buff_recv is utilized to receive and unpack the buffer of the
    !! immersed boundary markers, for a single computational domain boundary
    !! at the time, from the relevant neighboring processor.

    !$acc declare create(q_cons_buff_send, q_cons_buff_recv)
    !$acc declare create( ib_buff_send, ib_buff_recv)
    !$acc declare create(c_divs_buff_send, c_divs_buff_recv)

    !> @name Generic flags used to identify and report MPI errors
    !> @{
    integer, private :: err_code, ierr, v_size
    !> @}
    !$acc declare create(v_size)

    integer :: nVars !< nVars for surface tension communication
    !$acc declare create(nVars)

contains

    !> The computation of parameters, the allocation of memory,
        !!      the association of pointers and/or the execution of any
        !!      other procedures that are necessary to setup the module.
    subroutine s_initialize_mpi_proxy_module

#ifdef MFC_MPI

        ! Allocating q_cons_buff_send/recv and ib_buff_send/recv. Please note that
        ! for the sake of simplicity, both variables are provided sufficient
        ! storage to hold the largest buffer in the computational domain.

        if (qbmm .and. .not. polytropic) then
            if (n > 0) then
                if (p > 0) then
                    @:ALLOCATE(q_cons_buff_send(0:-1 + buff_size*(sys_size + 2*nb*4)* &
                                             & (m + 2*buff_size + 1)* &
                                             & (n + 2*buff_size + 1)* &
                                             & (p + 2*buff_size + 1)/ &
                                             & (min(m, n, p) + 2*buff_size + 1)))
                else
                    @:ALLOCATE(q_cons_buff_send(0:-1 + buff_size*(sys_size + 2*nb*4)* &
                                             & (max(m, n) + 2*buff_size + 1)))
                end if
            else
                @:ALLOCATE(q_cons_buff_send(0:-1 + buff_size*(sys_size + 2*nb*4)))
            end if

            @:ALLOCATE(q_cons_buff_recv(0:ubound(q_cons_buff_send, 1)))

            v_size = sys_size + 2*nb*4
        else

            if (n > 0) then
                if (p > 0) then
                    @:ALLOCATE(q_cons_buff_send(0:-1 + buff_size*sys_size* &
                                             & (m + 2*buff_size + 1)* &
                                             & (n + 2*buff_size + 1)* &
                                             & (p + 2*buff_size + 1)/ &
                                             & (min(m, n, p) + 2*buff_size + 1)))
                else
                    @:ALLOCATE(q_cons_buff_send(0:-1 + buff_size*sys_size* &
                                             & (max(m, n) + 2*buff_size + 1)))
                end if
            else
                @:ALLOCATE(q_cons_buff_send(0:-1 + buff_size*sys_size))
            end if

            @:ALLOCATE(q_cons_buff_recv(0:ubound(q_cons_buff_send, 1)))

            v_size = sys_size

        end if

        if (surface_tension) then
            nVars = num_dims + 1
            if (n > 0) then
                if (p > 0) then
                    @:ALLOCATE(c_divs_buff_send(0:-1 + buff_size*(num_dims+1)* &
                                             & (m + 2*buff_size + 1)* &
                                             & (n + 2*buff_size + 1)* &
                                             & (p + 2*buff_size + 1)/ &
                                             & (min(m, n, p) + 2*buff_size + 1)))
                else
                    @:ALLOCATE(c_divs_buff_send(0:-1 + buff_size*(num_dims+1)* &
                                             & (max(m, n) + 2*buff_size + 1)))
                end if
            else
                @:ALLOCATE(c_divs_buff_send(0:-1 + buff_size*(num_dims+1)))
            end if

            @:ALLOCATE(c_divs_buff_recv(0:ubound(c_divs_buff_send, 1)))
        end if
        !$acc update device(v_size, nVars)

#endif

    end subroutine s_initialize_mpi_proxy_module

    !>  Since only the processor with rank 0 reads and verifies
        !!      the consistency of user inputs, these are initially not
        !!      available to the other processors. Then, the purpose of
        !!      this subroutine is to distribute the user inputs to the
        !!      remaining processors in the communicator.
    subroutine s_mpi_bcast_user_inputs() ! ---------------------------------

#ifdef MFC_MPI

        integer :: i, j !< Generic loop iterator

        call MPI_BCAST(case_dir, len(case_dir), MPI_CHARACTER, 0, MPI_COMM_WORLD, ierr)

        #:for VAR in ['k_x', 'k_y', 'k_z', 'w_x', 'w_y', 'w_z', 'p_x', 'p_y', &
            & 'p_z', 'g_x', 'g_y', 'g_z']
            call MPI_BCAST(${VAR}$, 1, mpi_p, 0, MPI_COMM_WORLD, ierr)
        #:endfor

        #:for VAR in ['t_step_old', 'm', 'n', 'p', 'm_glb', 'n_glb', 'p_glb',  &
            & 't_step_start','t_step_stop','t_step_save','t_step_print',       &
            & 'model_eqns','time_stepper', 'riemann_solver', 'low_Mach',       &
            & 'wave_speeds', 'avg_state', 'precision', 'bc_x%beg', 'bc_x%end', &
            & 'bc_y%beg', 'bc_y%end', 'bc_z%beg', 'bc_z%end',  'fd_order',     &
            & 'num_probes', 'num_integrals', 'bubble_model', 'thermal',        &
            & 'R0_type', 'num_source', 'relax_model', 'num_ibs', 'n_start'       ]
            call MPI_BCAST(${VAR}$, 1, MPI_INTEGER, 0, MPI_COMM_WORLD, ierr)
        #:endfor

        #:for VAR in [ 'run_time_info','cyl_coord', 'mpp_lim',     &
            &  'mp_weno', 'rdma_mpi', 'weno_flat', 'riemann_flat', &
            & 'weno_Re_flux', 'alt_soundspeed', 'null_weights', 'mixture_err',   &
            & 'parallel_io', 'hypoelasticity', 'bubbles_euler', 'polytropic',    &
            & 'polydisperse', 'qbmm', 'acoustic_source', 'probe_wrt', 'integral_wrt',   &
            & 'prim_vars_wrt', 'weno_avg', 'file_per_process', 'relax',          &
            & 'adv_n', 'adap_dt', 'ib', 'bodyForces', 'bf_x', 'bf_y', 'bf_z',    &
            & 'bc_x%grcbc_in', 'bc_x%grcbc_out', 'bc_x%grcbc_vel_out',          &
            & 'bc_y%grcbc_in', 'bc_y%grcbc_out', 'bc_y%grcbc_vel_out',          &
            & 'bc_z%grcbc_in', 'bc_z%grcbc_out', 'bc_z%grcbc_vel_out',          &
            & 'cfl_adap_dt', 'cfl_const_dt', 'cfl_dt', 'surface_tension',        &
<<<<<<< HEAD
            & 'viscous', 'shear_stress', 'bulk_stress', 'bubbles_lagrange',     &
            & 'rkck_adap_dt' ]
=======
            & 'viscous', 'shear_stress', 'bulk_stress',                          &
            & 'hyperelasticity' ]
>>>>>>> 1d58b45f
            call MPI_BCAST(${VAR}$, 1, MPI_LOGICAL, 0, MPI_COMM_WORLD, ierr)
        #:endfor

        if (chemistry) then
            #:for VAR in [ 'diffusion', 'reactions' ]
                call MPI_BCAST(chem_params%${VAR}$, 1, MPI_LOGICAL, 0, MPI_COMM_WORLD, ierr)
            #:endfor

            #:for VAR in [ 'gamma_method' ]
                call MPI_BCAST(chem_params%${VAR}$, 1, MPI_INTEGER, 0, MPI_COMM_WORLD, ierr)
            #:endfor
        end if

        if (bubbles_lagrange) then
            #:for VAR in [ 'heatTransfer_model', 'massTransfer_model', 'pressure_corrector', &
                & 'write_bubbles', 'write_bubbles_stats']
                call MPI_BCAST(lag_params%${VAR}$, 1, MPI_LOGICAL, 0, MPI_COMM_WORLD, ierr)
            #:endfor

            #:for VAR in ['solver_approach', 'cluster_type', 'smooth_type', 'nBubs_glb']
                call MPI_BCAST(lag_params%${VAR}$, 1, MPI_INTEGER, 0, MPI_COMM_WORLD, ierr)
            #:endfor

            #:for VAR in [ 'c0', 'rho0', 'T0', 'x0', 'diffcoefvap', 'epsilonb','charwidth', &
                & 'valmaxvoid', 'Thost']
                call MPI_BCAST(lag_params%${VAR}$, 1, mpi_p, 0, MPI_COMM_WORLD, ierr)
            #:endfor
        end if

        #:for VAR in [ 'dt','weno_eps','teno_CT','pref','rhoref','R0ref','Web','Ca', 'sigma', &
            & 'Re_inv', 'poly_sigma', 'palpha_eps', 'ptgalpha_eps', 'pi_fac',    &
            & 'bc_x%vb1','bc_x%vb2','bc_x%vb3','bc_x%ve1','bc_x%ve2','bc_x%ve2', &
            & 'bc_y%vb1','bc_y%vb2','bc_y%vb3','bc_y%ve1','bc_y%ve2','bc_y%ve3', &
            & 'bc_z%vb1','bc_z%vb2','bc_z%vb3','bc_z%ve1','bc_z%ve2','bc_z%ve3', &
            & 'bc_x%pres_in','bc_x%pres_out','bc_y%pres_in','bc_y%pres_out', 'bc_z%pres_in','bc_z%pres_out', &
            & 'x_domain%beg', 'x_domain%end', 'y_domain%beg', 'y_domain%end',    &
<<<<<<< HEAD
            & 'z_domain%beg', 'z_domain%end', 't_stop',  't_save', 'cfl_target', 'rkck_tolerance']
            call MPI_BCAST(${VAR}$, 1, mpi_p, 0, MPI_COMM_WORLD, ierr)
=======
            & 'z_domain%beg', 'z_domain%end', 'x_a', 'x_b', 'y_a', 'y_b', 'z_a', &
            & 'z_b', 't_stop', 't_save', 'cfl_target' ]
            call MPI_BCAST(${VAR}$, 1, MPI_DOUBLE_PRECISION, 0, MPI_COMM_WORLD, ierr)
>>>>>>> 1d58b45f
        #:endfor

        do i = 1, 3
            #:for VAR in [ 'bc_x%vel_in', 'bc_x%vel_out', 'bc_y%vel_in', 'bc_y%vel_out',  &
                & 'bc_z%vel_in', 'bc_z%vel_out']
                call MPI_BCAST(${VAR}$ (i), 1, MPI_DOUBLE_PRECISION, 0, MPI_COMM_WORLD, ierr)
            #:endfor
        end do

        #:if not MFC_CASE_OPTIMIZATION
            call MPI_BCAST(mapped_weno, 1, MPI_LOGICAL, 0, MPI_COMM_WORLD, ierr)
            call MPI_BCAST(wenoz, 1, MPI_LOGICAL, 0, MPI_COMM_WORLD, ierr)
            call MPI_BCAST(teno, 1, MPI_LOGICAL, 0, MPI_COMM_WORLD, ierr)
            call MPI_BCAST(weno_order, 1, MPI_INTEGER, 0, MPI_COMM_WORLD, ierr)
            call MPI_BCAST(nb, 1, MPI_INTEGER, 0, MPI_COMM_WORLD, ierr)
            call MPI_BCAST(num_fluids, 1, MPI_INTEGER, 0, MPI_COMM_WORLD, ierr)
            call MPI_BCAST(wenoz_q, 1, mpi_p, 0, MPI_COMM_WORLD, ierr)
        #:endif

        do i = 1, num_fluids_max
            #:for VAR in [ 'gamma','pi_inf','mul0','ss','pv','gamma_v','M_v',  &
                & 'mu_v','k_v', 'cp_v','G', 'cv', 'qv', 'qvp' ]
                call MPI_BCAST(fluid_pp(i)%${VAR}$, 1, mpi_p, 0, MPI_COMM_WORLD, ierr)
            #:endfor
            call MPI_BCAST(fluid_pp(i)%Re(1), 2, mpi_p, 0, MPI_COMM_WORLD, ierr)
        end do

        do i = 1, num_fluids_max
            #:for VAR in ['bc_x%alpha_rho_in','bc_x%alpha_in','bc_y%alpha_rho_in','bc_y%alpha_in','bc_z%alpha_rho_in','bc_z%alpha_in']
                call MPI_BCAST(${VAR}$ (i), 1, MPI_DOUBLE_PRECISION, 0, MPI_COMM_WORLD, ierr)
            #:endfor
        end do

        do i = 1, num_ibs
            #:for VAR in [ 'radius', 'length_x', 'length_y', &
                & 'x_centroid', 'y_centroid', 'c', 'm', 'p', 't', 'theta', 'slip' ]
                call MPI_BCAST(patch_ib(i)%${VAR}$, 1, mpi_p, 0, MPI_COMM_WORLD, ierr)
            #:endfor
            call MPI_BCAST(patch_ib(i)%geometry, 2, MPI_INTEGER, 0, MPI_COMM_WORLD, ierr)
        end do

        do j = 1, num_probes_max
            do i = 1, 3
                call MPI_BCAST(acoustic(j)%loc(i), 1, mpi_p, 0, MPI_COMM_WORLD, ierr)
            end do

            call MPI_BCAST(acoustic(j)%dipole, 1, MPI_LOGICAL, 0, MPI_COMM_WORLD, ierr)

            #:for VAR in [ 'pulse', 'support', 'num_elements', 'element_on', 'bb_num_freq' ]
                call MPI_BCAST(acoustic(j)%${VAR}$, 1, MPI_INTEGER, 0, MPI_COMM_WORLD, ierr)
            #:endfor

            #:for VAR in [ 'mag', 'length', 'height', &
                'wavelength', 'frequency', 'gauss_sigma_dist', 'gauss_sigma_time', &
                'npulse', 'dir', 'delay', 'foc_length', 'aperture', &
                'element_spacing_angle', 'element_polygon_ratio', 'rotate_angle', &
                'bb_bandwidth', 'bb_lowest_freq' ]
                call MPI_BCAST(acoustic(j)%${VAR}$, 1, mpi_p, 0, MPI_COMM_WORLD, ierr)
            #:endfor

            #:for VAR in [ 'x','y','z' ]
                call MPI_BCAST(probe(j)%${VAR}$, 1, mpi_p, 0, MPI_COMM_WORLD, ierr)
            #:endfor

            #:for VAR in [ 'xmin', 'xmax', 'ymin', 'ymax', 'zmin', 'zmax' ]
                call MPI_BCAST(integral(j)%${VAR}$, 1, mpi_p, 0, MPI_COMM_WORLD, ierr)
            #:endfor
        end do

#endif

    end subroutine s_mpi_bcast_user_inputs

    !>  The purpose of this procedure is to optimally decompose
        !!      the computational domain among the available processors.
        !!      This is performed by attempting to award each processor,
        !!      in each of the coordinate directions, approximately the
        !!      same number of cells, and then recomputing the affected
        !!      global parameters.
    subroutine s_mpi_decompose_computational_domain

#ifdef MFC_MPI

        integer :: num_procs_x, num_procs_y, num_procs_z !<
            !! Optimal number of processors in the x-, y- and z-directions

        real(wp) :: tmp_num_procs_x, tmp_num_procs_y, tmp_num_procs_z !<
            !! Non-optimal number of processors in the x-, y- and z-directions

        real(wp) :: fct_min !<
            !! Processor factorization (fct) minimization parameter

        integer :: MPI_COMM_CART !<
            !! Cartesian processor topology communicator

        integer :: rem_cells !<
            !! Remaining number of cells, in a particular coordinate direction,
            !! after the majority is divided up among the available processors

        integer :: i, j !< Generic loop iterators

        if (num_procs == 1 .and. parallel_io) then
            do i = 1, num_dims
                start_idx(i) = 0
            end do
            return
        end if

        ! 3D Cartesian Processor Topology ==================================
        if (n > 0) then

            if (p > 0) then

                if (cyl_coord .and. p > 0) then
                    ! Implement pencil processor blocking if using cylindrical coordinates so
                    ! that all cells in azimuthal direction are stored on a single processor.
                    ! This is necessary for efficient application of Fourier filter near axis.

                    ! Initial values of the processor factorization optimization
                    num_procs_x = 1
                    num_procs_y = num_procs
                    num_procs_z = 1
                    ierr = -1

                    ! Computing minimization variable for these initial values
                    tmp_num_procs_x = num_procs_x
                    tmp_num_procs_y = num_procs_y
                    tmp_num_procs_z = num_procs_z
                    fct_min = 10._wp*abs((m + 1)/tmp_num_procs_x &
                                         - (n + 1)/tmp_num_procs_y)

                    ! Searching for optimal computational domain distribution
                    do i = 1, num_procs

                        if (mod(num_procs, i) == 0 &
                            .and. &
                            (m + 1)/i >= num_stcls_min*weno_order) then

                            tmp_num_procs_x = i
                            tmp_num_procs_y = num_procs/i

                            if (fct_min >= abs((m + 1)/tmp_num_procs_x &
                                               - (n + 1)/tmp_num_procs_y) &
                                .and. &
                                (n + 1)/tmp_num_procs_y &
                                >= &
                                num_stcls_min*weno_order) then

                                num_procs_x = i
                                num_procs_y = num_procs/i
                                fct_min = abs((m + 1)/tmp_num_procs_x &
                                              - (n + 1)/tmp_num_procs_y)
                                ierr = 0

                            end if

                        end if

                    end do

                else

                    ! Initial estimate of optimal processor topology
                    num_procs_x = 1
                    num_procs_y = 1
                    num_procs_z = num_procs
                    ierr = -1

                    ! Benchmarking the quality of this initial guess
                    tmp_num_procs_x = num_procs_x
                    tmp_num_procs_y = num_procs_y
                    tmp_num_procs_z = num_procs_z
                    fct_min = 10._wp*abs((m + 1)/tmp_num_procs_x &
                                         - (n + 1)/tmp_num_procs_y) &
                              + 10._wp*abs((n + 1)/tmp_num_procs_y &
                                           - (p + 1)/tmp_num_procs_z)

                    ! Optimization of the initial processor topology
                    do i = 1, num_procs

                        if (mod(num_procs, i) == 0 &
                            .and. &
                            (m + 1)/i >= num_stcls_min*weno_order) then

                            do j = 1, num_procs/i

                                if (mod(num_procs/i, j) == 0 &
                                    .and. &
                                    (n + 1)/j >= num_stcls_min*weno_order) then

                                    tmp_num_procs_x = i
                                    tmp_num_procs_y = j
                                    tmp_num_procs_z = num_procs/(i*j)

                                    if (fct_min >= abs((m + 1)/tmp_num_procs_x &
                                                       - (n + 1)/tmp_num_procs_y) &
                                        + abs((n + 1)/tmp_num_procs_y &
                                              - (p + 1)/tmp_num_procs_z) &
                                        .and. &
                                        (p + 1)/tmp_num_procs_z &
                                        >= &
                                        num_stcls_min*weno_order) &
                                        then

                                        num_procs_x = i
                                        num_procs_y = j
                                        num_procs_z = num_procs/(i*j)
                                        fct_min = abs((m + 1)/tmp_num_procs_x &
                                                      - (n + 1)/tmp_num_procs_y) &
                                                  + abs((n + 1)/tmp_num_procs_y &
                                                        - (p + 1)/tmp_num_procs_z)
                                        ierr = 0

                                    end if

                                end if

                            end do

                        end if

                    end do

                end if

                ! Verifying that a valid decomposition of the computational
                ! domain has been established. If not, the simulation exits.
                if (proc_rank == 0 .and. ierr == -1) then
                    call s_mpi_abort('Unsupported combination of values '// &
                                     'of num_procs, m, n, p and '// &
                                     'weno_order. Exiting ...')
                end if

                ! Creating new communicator using the Cartesian topology
                call MPI_CART_CREATE(MPI_COMM_WORLD, 3, (/num_procs_x, &
                                                          num_procs_y, num_procs_z/), &
                                     (/.true., .true., .true./), &
                                     .false., MPI_COMM_CART, ierr)

                ! Finding the Cartesian coordinates of the local process
                call MPI_CART_COORDS(MPI_COMM_CART, proc_rank, 3, &
                                     proc_coords, ierr)
                ! END: 3D Cartesian Processor Topology =============================

                ! Global Parameters for z-direction ================================

                ! Number of remaining cells
                rem_cells = mod(p + 1, num_procs_z)

                ! Optimal number of cells per processor
                p = (p + 1)/num_procs_z - 1

                ! Distributing the remaining cells
                do i = 1, rem_cells
                    if (proc_coords(3) == i - 1) then
                        p = p + 1; exit
                    end if
                end do

                ! Boundary condition at the beginning
                if (proc_coords(3) > 0 .or. bc_z%beg == -1) then
                    proc_coords(3) = proc_coords(3) - 1
                    call MPI_CART_RANK(MPI_COMM_CART, proc_coords, &
                                       bc_z%beg, ierr)
                    proc_coords(3) = proc_coords(3) + 1
                end if

                ! Boundary condition at the end
                if (proc_coords(3) < num_procs_z - 1 .or. bc_z%end == -1) then
                    proc_coords(3) = proc_coords(3) + 1
                    call MPI_CART_RANK(MPI_COMM_CART, proc_coords, &
                                       bc_z%end, ierr)
                    proc_coords(3) = proc_coords(3) - 1
                end if

                if (parallel_io) then
                    if (proc_coords(3) < rem_cells) then
                        start_idx(3) = (p + 1)*proc_coords(3)
                    else
                        start_idx(3) = (p + 1)*proc_coords(3) + rem_cells
                    end if
                end if
                ! ==================================================================

                ! 2D Cartesian Processor Topology ==================================
            else

                ! Initial estimate of optimal processor topology
                num_procs_x = 1
                num_procs_y = num_procs
                ierr = -1

                ! Benchmarking the quality of this initial guess
                tmp_num_procs_x = num_procs_x
                tmp_num_procs_y = num_procs_y
                fct_min = 10._wp*abs((m + 1)/tmp_num_procs_x &
                                     - (n + 1)/tmp_num_procs_y)

                ! Optimization of the initial processor topology
                do i = 1, num_procs

                    if (mod(num_procs, i) == 0 &
                        .and. &
                        (m + 1)/i >= num_stcls_min*weno_order) then

                        tmp_num_procs_x = i
                        tmp_num_procs_y = num_procs/i

                        if (fct_min >= abs((m + 1)/tmp_num_procs_x &
                                           - (n + 1)/tmp_num_procs_y) &
                            .and. &
                            (n + 1)/tmp_num_procs_y &
                            >= &
                            num_stcls_min*weno_order) then

                            num_procs_x = i
                            num_procs_y = num_procs/i
                            fct_min = abs((m + 1)/tmp_num_procs_x &
                                          - (n + 1)/tmp_num_procs_y)
                            ierr = 0

                        end if

                    end if

                end do

                ! Verifying that a valid decomposition of the computational
                ! domain has been established. If not, the simulation exits.
                if (proc_rank == 0 .and. ierr == -1) then
                    call s_mpi_abort('Unsupported combination of values '// &
                                     'of num_procs, m, n and '// &
                                     'weno_order. Exiting ...')
                end if

                ! Creating new communicator using the Cartesian topology
                call MPI_CART_CREATE(MPI_COMM_WORLD, 2, (/num_procs_x, &
                                                          num_procs_y/), (/.true., &
                                                                           .true./), .false., MPI_COMM_CART, &
                                     ierr)

                ! Finding the Cartesian coordinates of the local process
                call MPI_CART_COORDS(MPI_COMM_CART, proc_rank, 2, &
                                     proc_coords, ierr)

            end if
            ! END: 2D Cartesian Processor Topology =============================

            ! Global Parameters for y-direction ================================

            ! Number of remaining cells
            rem_cells = mod(n + 1, num_procs_y)

            ! Optimal number of cells per processor
            n = (n + 1)/num_procs_y - 1

            ! Distributing the remaining cells
            do i = 1, rem_cells
                if (proc_coords(2) == i - 1) then
                    n = n + 1; exit
                end if
            end do

            ! Boundary condition at the beginning
            if (proc_coords(2) > 0 .or. bc_y%beg == -1) then
                proc_coords(2) = proc_coords(2) - 1
                call MPI_CART_RANK(MPI_COMM_CART, proc_coords, &
                                   bc_y%beg, ierr)
                proc_coords(2) = proc_coords(2) + 1
            end if

            ! Boundary condition at the end
            if (proc_coords(2) < num_procs_y - 1 .or. bc_y%end == -1) then
                proc_coords(2) = proc_coords(2) + 1
                call MPI_CART_RANK(MPI_COMM_CART, proc_coords, &
                                   bc_y%end, ierr)
                proc_coords(2) = proc_coords(2) - 1
            end if

            if (parallel_io) then
                if (proc_coords(2) < rem_cells) then
                    start_idx(2) = (n + 1)*proc_coords(2)
                else
                    start_idx(2) = (n + 1)*proc_coords(2) + rem_cells
                end if
            end if

            ! ==================================================================

            ! 1D Cartesian Processor Topology ==================================
        else

            ! Optimal processor topology
            num_procs_x = num_procs

            ! Creating new communicator using the Cartesian topology
            call MPI_CART_CREATE(MPI_COMM_WORLD, 1, (/num_procs_x/), &
                                 (/.true./), .false., MPI_COMM_CART, &
                                 ierr)

            ! Finding the Cartesian coordinates of the local process
            call MPI_CART_COORDS(MPI_COMM_CART, proc_rank, 1, &
                                 proc_coords, ierr)

        end if
        ! ==================================================================

        ! Global Parameters for x-direction ================================

        ! Number of remaining cells
        rem_cells = mod(m + 1, num_procs_x)

        ! Optimal number of cells per processor
        m = (m + 1)/num_procs_x - 1

        ! Distributing the remaining cells
        do i = 1, rem_cells
            if (proc_coords(1) == i - 1) then
                m = m + 1; exit
            end if
        end do

        ! Boundary condition at the beginning
        if (proc_coords(1) > 0 .or. bc_x%beg == -1) then
            proc_coords(1) = proc_coords(1) - 1
            call MPI_CART_RANK(MPI_COMM_CART, proc_coords, bc_x%beg, ierr)
            proc_coords(1) = proc_coords(1) + 1
        end if

        ! Boundary condition at the end
        if (proc_coords(1) < num_procs_x - 1 .or. bc_x%end == -1) then
            proc_coords(1) = proc_coords(1) + 1
            call MPI_CART_RANK(MPI_COMM_CART, proc_coords, bc_x%end, ierr)
            proc_coords(1) = proc_coords(1) - 1
        end if

        if (parallel_io) then
            if (proc_coords(1) < rem_cells) then
                start_idx(1) = (m + 1)*proc_coords(1)
            else
                start_idx(1) = (m + 1)*proc_coords(1) + rem_cells
            end if
        end if
        ! ==================================================================

#endif

    end subroutine s_mpi_decompose_computational_domain

    !>  The goal of this procedure is to populate the buffers of
        !!      the grid variables by communicating with the neighboring
        !!      processors. Note that only the buffers of the cell-width
        !!      distributions are handled in such a way. This is because
        !!      the buffers of cell-boundary locations may be calculated
        !!      directly from those of the cell-width distributions.
        !!  @param mpi_dir MPI communication coordinate direction
        !!  @param pbc_loc Processor boundary condition (PBC) location
    subroutine s_mpi_sendrecv_grid_variables_buffers(mpi_dir, pbc_loc)

        integer, intent(in) :: mpi_dir
        integer, intent(in) :: pbc_loc

        integer :: dst_proc(1:3)

#ifdef MFC_MPI

        ! MPI Communication in x-direction =================================
        if (mpi_dir == 1) then

            if (pbc_loc == -1) then      ! PBC at the beginning

                if (bc_x%end >= 0) then      ! PBC at the beginning and end

                    ! Send/receive buffer to/from bc_x%end/bc_x%beg
                    call MPI_SENDRECV( &
                        dx(m - buff_size + 1), buff_size, &
                        mpi_p, bc_x%end, 0, &
                        dx(-buff_size), buff_size, &
                        mpi_p, bc_x%beg, 0, &
                        MPI_COMM_WORLD, MPI_STATUS_IGNORE, ierr)

                else                        ! PBC at the beginning only

                    ! Send/receive buffer to/from bc_x%beg/bc_x%beg
                    call MPI_SENDRECV( &
                        dx(0), buff_size, &
                        mpi_p, bc_x%beg, 1, &
                        dx(-buff_size), buff_size, &
                        mpi_p, bc_x%beg, 0, &
                        MPI_COMM_WORLD, MPI_STATUS_IGNORE, ierr)

                end if

            else                        ! PBC at the end

                if (bc_x%beg >= 0) then      ! PBC at the end and beginning

                    ! Send/receive buffer to/from bc_x%beg/bc_x%end
                    call MPI_SENDRECV( &
                        dx(0), buff_size, &
                        mpi_p, bc_x%beg, 1, &
                        dx(m + 1), buff_size, &
                        mpi_p, bc_x%end, 1, &
                        MPI_COMM_WORLD, MPI_STATUS_IGNORE, ierr)

                else                        ! PBC at the end only

                    ! Send/receive buffer to/from bc_x%end/bc_x%end
                    call MPI_SENDRECV( &
                        dx(m - buff_size + 1), buff_size, &
                        mpi_p, bc_x%end, 0, &
                        dx(m + 1), buff_size, &
                        mpi_p, bc_x%end, 1, &
                        MPI_COMM_WORLD, MPI_STATUS_IGNORE, ierr)

                end if

            end if
            ! END: MPI Communication in x-direction ============================

            ! MPI Communication in y-direction =================================
        elseif (mpi_dir == 2) then

            if (pbc_loc == -1) then      ! PBC at the beginning

                if (bc_y%end >= 0) then      ! PBC at the beginning and end

                    ! Send/receive buffer to/from bc_y%end/bc_y%beg
                    call MPI_SENDRECV( &
                        dy(n - buff_size + 1), buff_size, &
                        mpi_p, bc_y%end, 0, &
                        dy(-buff_size), buff_size, &
                        mpi_p, bc_y%beg, 0, &
                        MPI_COMM_WORLD, MPI_STATUS_IGNORE, ierr)

                else                        ! PBC at the beginning only

                    ! Send/receive buffer to/from bc_y%beg/bc_y%beg
                    call MPI_SENDRECV( &
                        dy(0), buff_size, &
                        mpi_p, bc_y%beg, 1, &
                        dy(-buff_size), buff_size, &
                        mpi_p, bc_y%beg, 0, &
                        MPI_COMM_WORLD, MPI_STATUS_IGNORE, ierr)

                end if

            else                        ! PBC at the end

                if (bc_y%beg >= 0) then      ! PBC at the end and beginning

                    ! Send/receive buffer to/from bc_y%beg/bc_y%end
                    call MPI_SENDRECV( &
                        dy(0), buff_size, &
                        mpi_p, bc_y%beg, 1, &
                        dy(n + 1), buff_size, &
                        mpi_p, bc_y%end, 1, &
                        MPI_COMM_WORLD, MPI_STATUS_IGNORE, ierr)

                else                        ! PBC at the end only

                    ! Send/receive buffer to/from bc_y%end/bc_y%end
                    call MPI_SENDRECV( &
                        dy(n - buff_size + 1), buff_size, &
                        mpi_p, bc_y%end, 0, &
                        dy(n + 1), buff_size, &
                        mpi_p, bc_y%end, 1, &
                        MPI_COMM_WORLD, MPI_STATUS_IGNORE, ierr)

                end if

            end if
            ! END: MPI Communication in y-direction ============================

            ! MPI Communication in z-direction =================================
        else

            if (pbc_loc == -1) then      ! PBC at the beginning

                if (bc_z%end >= 0) then      ! PBC at the beginning and end

                    ! Send/receive buffer to/from bc_z%end/bc_z%beg
                    call MPI_SENDRECV( &
                        dz(p - buff_size + 1), buff_size, &
                        mpi_p, bc_z%end, 0, &
                        dz(-buff_size), buff_size, &
                        mpi_p, bc_z%beg, 0, &
                        MPI_COMM_WORLD, MPI_STATUS_IGNORE, ierr)

                else                        ! PBC at the beginning only

                    ! Send/receive buffer to/from bc_z%beg/bc_z%beg
                    call MPI_SENDRECV( &
                        dz(0), buff_size, &
                        mpi_p, bc_z%beg, 1, &
                        dz(-buff_size), buff_size, &
                        mpi_p, bc_z%beg, 0, &
                        MPI_COMM_WORLD, MPI_STATUS_IGNORE, ierr)

                end if

            else                        ! PBC at the end

                if (bc_z%beg >= 0) then      ! PBC at the end and beginning

                    ! Send/receive buffer to/from bc_z%beg/bc_z%end
                    call MPI_SENDRECV( &
                        dz(0), buff_size, &
                        mpi_p, bc_z%beg, 1, &
                        dz(p + 1), buff_size, &
                        mpi_p, bc_z%end, 1, &
                        MPI_COMM_WORLD, MPI_STATUS_IGNORE, ierr)

                else                        ! PBC at the end only

                    ! Send/receive buffer to/from bc_z%end/bc_z%end
                    call MPI_SENDRECV( &
                        dz(p - buff_size + 1), buff_size, &
                        mpi_p, bc_z%end, 0, &
                        dz(p + 1), buff_size, &
                        mpi_p, bc_z%end, 1, &
                        MPI_COMM_WORLD, MPI_STATUS_IGNORE, ierr)

                end if

            end if

        end if
        ! END: MPI Communication in z-direction ============================

#endif

    end subroutine s_mpi_sendrecv_grid_variables_buffers

    !>  The goal of this procedure is to populate the buffers of
        !!      the cell-average conservative variables by communicating
        !!      with the neighboring processors.
        !!  @param q_cons_vf Cell-average conservative variables
        !!  @param mpi_dir MPI communication coordinate direction
        !!  @param pbc_loc Processor boundary condition (PBC) location
    subroutine s_mpi_sendrecv_variables_buffers(q_cons_vf, &
                                                pb, mv, &
                                                mpi_dir, &
                                                pbc_loc)

        type(scalar_field), dimension(sys_size), intent(inout) :: q_cons_vf
        real(wp), dimension(startx:, starty:, startz:, 1:, 1:), intent(inout) :: pb, mv
        integer, intent(in) :: mpi_dir, pbc_loc

        integer :: i, j, k, l, r, q !< Generic loop iterators

        integer :: buffer_counts(1:3), buffer_count

        type(int_bounds_info) :: boundary_conditions(1:3)
        integer :: beg_end(1:2), grid_dims(1:3)
        integer :: dst_proc, src_proc, recv_tag, send_tag

        logical :: beg_end_geq_0

        integer :: pack_offset, unpack_offset

        real(wp), pointer :: p_send, p_recv

#ifdef MFC_MPI

        call nvtxStartRange("RHS-COMM-PACKBUF")
        !$acc update device(v_size)

        if (qbmm .and. .not. polytropic) then
            buffer_counts = (/ &
                            buff_size*(sys_size + 2*nb*4)*(n + 1)*(p + 1), &
                            buff_size*(sys_size + 2*nb*4)*(m + 2*buff_size + 1)*(p + 1), &
                            buff_size*v_size*(m + 2*buff_size + 1)*(n + 2*buff_size + 1) &
                            /)
        else
            buffer_counts = (/ &
                            buff_size*sys_size*(n + 1)*(p + 1), &
                            buff_size*sys_size*(m + 2*buff_size + 1)*(p + 1), &
                            buff_size*v_size*(m + 2*buff_size + 1)*(n + 2*buff_size + 1) &
                            /)
        end if

        buffer_count = buffer_counts(mpi_dir)
        boundary_conditions = (/bc_x, bc_y, bc_z/)
        beg_end = (/boundary_conditions(mpi_dir)%beg, boundary_conditions(mpi_dir)%end/)
        beg_end_geq_0 = beg_end(max(pbc_loc, 0) - pbc_loc + 1) >= 0

        ! Implements:
        ! pbc_loc  bc_x >= 0 -> [send/recv]_tag  [dst/src]_proc
        ! -1 (=0)      0            ->     [1,0]       [0,0]      | 0 0 [1,0] [beg,beg]
        ! -1 (=0)      1            ->     [0,0]       [1,0]      | 0 1 [0,0] [end,beg]
        ! +1 (=1)      0            ->     [0,1]       [1,1]      | 1 0 [0,1] [end,end]
        ! +1 (=1)      1            ->     [1,1]       [0,1]      | 1 1 [1,1] [beg,end]

        send_tag = f_logical_to_int(.not. f_xor(beg_end_geq_0, pbc_loc == 1))
        recv_tag = f_logical_to_int(pbc_loc == 1)

        dst_proc = beg_end(1 + f_logical_to_int(f_xor(pbc_loc == 1, beg_end_geq_0)))
        src_proc = beg_end(1 + f_logical_to_int(pbc_loc == 1))

        grid_dims = (/m, n, p/)

        pack_offset = 0
        if (f_xor(pbc_loc == 1, beg_end_geq_0)) then
            pack_offset = grid_dims(mpi_dir) - buff_size + 1
        end if

        unpack_offset = 0
        if (pbc_loc == 1) then
            unpack_offset = grid_dims(mpi_dir) + buff_size + 1
        end if

        ! Pack Buffer to Send
        #:for mpi_dir in [1, 2, 3]
            if (mpi_dir == ${mpi_dir}$) then
                #:if mpi_dir == 1
                    !$acc parallel loop collapse(4) gang vector default(present) private(r)
                    do l = 0, p
                        do k = 0, n
                            do j = 0, buff_size - 1
                                do i = 1, sys_size
                                    r = (i - 1) + v_size*(j + buff_size*(k + (n + 1)*l))
                                    q_cons_buff_send(r) = q_cons_vf(i)%sf(j + pack_offset, k, l)
                                end do
                            end do
                        end do
                    end do

                    if (qbmm .and. .not. polytropic) then
                        !$acc parallel loop collapse(4) gang vector default(present) private(r)
                        do l = 0, p
                            do k = 0, n
                                do j = 0, buff_size - 1
                                    do i = sys_size + 1, sys_size + 4
                                        do q = 1, nb
                                            r = (i - 1) + (q - 1)*4 + v_size* &
                                                (j + buff_size*(k + (n + 1)*l))
                                            q_cons_buff_send(r) = pb(j + pack_offset, k, l, i - sys_size, q)
                                        end do
                                    end do
                                end do
                            end do
                        end do

                        !$acc parallel loop collapse(5) gang vector default(present) private(r)
                        do l = 0, p
                            do k = 0, n
                                do j = 0, buff_size - 1
                                    do i = sys_size + 1, sys_size + 4
                                        do q = 1, nb
                                            r = (i - 1) + (q - 1)*4 + nb*4 + v_size* &
                                                (j + buff_size*(k + (n + 1)*l))
                                            q_cons_buff_send(r) = mv(j + pack_offset, k, l, i - sys_size, q)
                                        end do
                                    end do
                                end do
                            end do
                        end do
                    end if
                #:elif mpi_dir == 2
                    !$acc parallel loop collapse(4) gang vector default(present) private(r)
                    do i = 1, sys_size
                        do l = 0, p
                            do k = 0, buff_size - 1
                                do j = -buff_size, m + buff_size
                                    r = (i - 1) + v_size* &
                                        ((j + buff_size) + (m + 2*buff_size + 1)* &
                                         (k + buff_size*l))
                                    q_cons_buff_send(r) = q_cons_vf(i)%sf(j, k + pack_offset, l)
                                end do
                            end do
                        end do
                    end do

                    if (qbmm .and. .not. polytropic) then
                        !$acc parallel loop collapse(5) gang vector default(present) private(r)
                        do i = sys_size + 1, sys_size + 4
                            do l = 0, p
                                do k = 0, buff_size - 1
                                    do j = -buff_size, m + buff_size
                                        do q = 1, nb
                                            r = (i - 1) + (q - 1)*4 + v_size* &
                                                ((j + buff_size) + (m + 2*buff_size + 1)* &
                                                 (k + buff_size*l))
                                            q_cons_buff_send(r) = pb(j, k + pack_offset, l, i - sys_size, q)
                                        end do
                                    end do
                                end do
                            end do
                        end do

                        !$acc parallel loop collapse(5) gang vector default(present) private(r)
                        do i = sys_size + 1, sys_size + 4
                            do l = 0, p
                                do k = 0, buff_size - 1
                                    do j = -buff_size, m + buff_size
                                        do q = 1, nb
                                            r = (i - 1) + (q - 1)*4 + nb*4 + v_size* &
                                                ((j + buff_size) + (m + 2*buff_size + 1)* &
                                                 (k + buff_size*l))
                                            q_cons_buff_send(r) = mv(j, k + pack_offset, l, i - sys_size, q)
                                        end do
                                    end do
                                end do
                            end do
                        end do
                    end if
                #:else
                    !$acc parallel loop collapse(4) gang vector default(present) private(r)
                    do i = 1, sys_size
                        do l = 0, buff_size - 1
                            do k = -buff_size, n + buff_size
                                do j = -buff_size, m + buff_size
                                    r = (i - 1) + v_size* &
                                        ((j + buff_size) + (m + 2*buff_size + 1)* &
                                         ((k + buff_size) + (n + 2*buff_size + 1)*l))
                                    q_cons_buff_send(r) = q_cons_vf(i)%sf(j, k, l + pack_offset)
                                end do
                            end do
                        end do
                    end do

                    if (qbmm .and. .not. polytropic) then
                        !$acc parallel loop collapse(5) gang vector default(present) private(r)
                        do i = sys_size + 1, sys_size + 4
                            do l = 0, buff_size - 1
                                do k = -buff_size, n + buff_size
                                    do j = -buff_size, m + buff_size
                                        do q = 1, nb
                                            r = (i - 1) + (q - 1)*4 + v_size* &
                                                ((j + buff_size) + (m + 2*buff_size + 1)* &
                                                 ((k + buff_size) + (n + 2*buff_size + 1)*l))
                                            q_cons_buff_send(r) = pb(j, k, l + pack_offset, i - sys_size, q)
                                        end do
                                    end do
                                end do
                            end do
                        end do

                        !$acc parallel loop collapse(5) gang vector default(present) private(r)
                        do i = sys_size + 1, sys_size + 4
                            do l = 0, buff_size - 1
                                do k = -buff_size, n + buff_size
                                    do j = -buff_size, m + buff_size
                                        do q = 1, nb
                                            r = (i - 1) + (q - 1)*4 + nb*4 + v_size* &
                                                ((j + buff_size) + (m + 2*buff_size + 1)* &
                                                 ((k + buff_size) + (n + 2*buff_size + 1)*l))
                                            q_cons_buff_send(r) = mv(j, k, l + pack_offset, i - sys_size, q)
                                        end do
                                    end do
                                end do
                            end do
                        end do
                    end if
                #:endif
            end if
        #:endfor
        call nvtxEndRange ! Packbuf

        ! Send/Recv
        #:for rdma_mpi in [False, True]
            if (rdma_mpi .eqv. ${'.true.' if rdma_mpi else '.false.'}$) then
                p_send => q_cons_buff_send(0)
                p_recv => q_cons_buff_recv(0)
                #:if rdma_mpi
                    !$acc data attach(p_send, p_recv)
                    !$acc host_data use_device(p_send, p_recv)
                    call nvtxStartRange("RHS-COMM-SENDRECV-RDMA")
                #:else
                    call nvtxStartRange("RHS-COMM-DEV2HOST")
                    !$acc update host(q_cons_buff_send, ib_buff_send)
                    call nvtxEndRange
                    call nvtxStartRange("RHS-COMM-SENDRECV-NO-RMDA")
                #:endif

                call MPI_SENDRECV( &
                    p_send, buffer_count, mpi_p, dst_proc, send_tag, &
                    p_recv, buffer_count, mpi_p, src_proc, recv_tag, &
                    MPI_COMM_WORLD, MPI_STATUS_IGNORE, ierr)
                call nvtxEndRange ! RHS-MPI-SENDRECV-(NO)-RDMA

                #:if rdma_mpi
                    !$acc end host_data
                    !$acc end data
                    !$acc wait
                #:else
                    call nvtxStartRange("RHS-COMM-HOST2DEV")
                    !$acc update device(q_cons_buff_recv)
                    call nvtxEndRange
                #:endif
            end if
        #:endfor

        ! Unpack Received Buffer
        call nvtxStartRange("RHS-COMM-UNPACKBUF")
        #:for mpi_dir in [1, 2, 3]
            if (mpi_dir == ${mpi_dir}$) then
                #:if mpi_dir == 1
                    !$acc parallel loop collapse(4) gang vector default(present) private(r)
                    do l = 0, p
                        do k = 0, n
                            do j = -buff_size, -1
                                do i = 1, sys_size
                                    r = (i - 1) + v_size* &
                                        (j + buff_size*((k + 1) + (n + 1)*l))
                                    q_cons_vf(i)%sf(j + unpack_offset, k, l) = q_cons_buff_recv(r)
#if defined(__INTEL_COMPILER)
                                    if (ieee_is_nan(q_cons_vf(i)%sf(j, k, l))) then
                                        print *, "Error", j, k, l, i
                                        error stop "NaN(s) in recv"
                                    end if
#endif
                                end do
                            end do
                        end do
                    end do

                    if (qbmm .and. .not. polytropic) then
                        !$acc parallel loop collapse(5) gang vector default(present) private(r)
                        do l = 0, p
                            do k = 0, n
                                do j = -buff_size, -1
                                    do i = sys_size + 1, sys_size + 4
                                        do q = 1, nb
                                            r = (i - 1) + (q - 1)*4 + v_size* &
                                                (j + buff_size*((k + 1) + (n + 1)*l))
                                            pb(j + unpack_offset, k, l, i - sys_size, q) = q_cons_buff_recv(r)
                                        end do
                                    end do
                                end do
                            end do
                        end do

                        !$acc parallel loop collapse(5) gang vector default(present) private(r)
                        do l = 0, p
                            do k = 0, n
                                do j = -buff_size, -1
                                    do i = sys_size + 1, sys_size + 4
                                        do q = 1, nb
                                            r = (i - 1) + (q - 1)*4 + nb*4 + v_size* &
                                                (j + buff_size*((k + 1) + (n + 1)*l))
                                            mv(j + unpack_offset, k, l, i - sys_size, q) = q_cons_buff_recv(r)
                                        end do
                                    end do
                                end do
                            end do
                        end do
                    end if
                #:elif mpi_dir == 2
                    !$acc parallel loop collapse(4) gang vector default(present) private(r)
                    do i = 1, sys_size
                        do l = 0, p
                            do k = -buff_size, -1
                                do j = -buff_size, m + buff_size
                                    r = (i - 1) + v_size* &
                                        ((j + buff_size) + (m + 2*buff_size + 1)* &
                                         ((k + buff_size) + buff_size*l))
                                    q_cons_vf(i)%sf(j, k + unpack_offset, l) = q_cons_buff_recv(r)
#if defined(__INTEL_COMPILER)
                                    if (ieee_is_nan(q_cons_vf(i)%sf(j, k, l))) then
                                        print *, "Error", j, k, l, i
                                        error stop "NaN(s) in recv"
                                    end if
#endif
                                end do
                            end do
                        end do
                    end do

                    if (qbmm .and. .not. polytropic) then
                        !$acc parallel loop collapse(5) gang vector default(present) private(r)
                        do i = sys_size + 1, sys_size + 4
                            do l = 0, p
                                do k = -buff_size, -1
                                    do j = -buff_size, m + buff_size
                                        do q = 1, nb
                                            r = (i - 1) + (q - 1)*4 + v_size* &
                                                ((j + buff_size) + (m + 2*buff_size + 1)* &
                                                 ((k + buff_size) + buff_size*l))
                                            pb(j, k + unpack_offset, l, i - sys_size, q) = q_cons_buff_recv(r)
                                        end do
                                    end do
                                end do
                            end do
                        end do

                        !$acc parallel loop collapse(5) gang vector default(present) private(r)
                        do i = sys_size + 1, sys_size + 4
                            do l = 0, p
                                do k = -buff_size, -1
                                    do j = -buff_size, m + buff_size
                                        do q = 1, nb
                                            r = (i - 1) + (q - 1)*4 + nb*4 + v_size* &
                                                ((j + buff_size) + (m + 2*buff_size + 1)* &
                                                 ((k + buff_size) + buff_size*l))
                                            mv(j, k + unpack_offset, l, i - sys_size, q) = q_cons_buff_recv(r)
                                        end do
                                    end do
                                end do
                            end do
                        end do
                    end if
                #:else
                    ! Unpacking buffer from bc_z%beg
                    !$acc parallel loop collapse(4) gang vector default(present) private(r)
                    do i = 1, sys_size
                        do l = -buff_size, -1
                            do k = -buff_size, n + buff_size
                                do j = -buff_size, m + buff_size
                                    r = (i - 1) + v_size* &
                                        ((j + buff_size) + (m + 2*buff_size + 1)* &
                                         ((k + buff_size) + (n + 2*buff_size + 1)* &
                                          (l + buff_size)))
                                    q_cons_vf(i)%sf(j, k, l + unpack_offset) = q_cons_buff_recv(r)
#if defined(__INTEL_COMPILER)
                                    if (ieee_is_nan(q_cons_vf(i)%sf(j, k, l))) then
                                        print *, "Error", j, k, l, i
                                        error stop "NaN(s) in recv"
                                    end if
#endif
                                end do
                            end do
                        end do
                    end do

                    if (qbmm .and. .not. polytropic) then
                        !$acc parallel loop collapse(5) gang vector default(present) private(r)
                        do i = sys_size + 1, sys_size + 4
                            do l = -buff_size, -1
                                do k = -buff_size, n + buff_size
                                    do j = -buff_size, m + buff_size
                                        do q = 1, nb
                                            r = (i - 1) + (q - 1)*4 + v_size* &
                                                ((j + buff_size) + (m + 2*buff_size + 1)* &
                                                 ((k + buff_size) + (n + 2*buff_size + 1)* &
                                                  (l + buff_size)))
                                            pb(j, k, l + unpack_offset, i - sys_size, q) = q_cons_buff_recv(r)
                                        end do
                                    end do
                                end do
                            end do
                        end do

                        !$acc parallel loop collapse(5) gang vector default(present) private(r)
                        do i = sys_size + 1, sys_size + 4
                            do l = -buff_size, -1
                                do k = -buff_size, n + buff_size
                                    do j = -buff_size, m + buff_size
                                        do q = 1, nb
                                            r = (i - 1) + (q - 1)*4 + nb*4 + v_size* &
                                                ((j + buff_size) + (m + 2*buff_size + 1)* &
                                                 ((k + buff_size) + (n + 2*buff_size + 1)* &
                                                  (l + buff_size)))
                                            mv(j, k, l + unpack_offset, i - sys_size, q) = q_cons_buff_recv(r)
                                        end do
                                    end do
                                end do
                            end do
                        end do
                    end if
                #:endif
            end if
        #:endfor
        call nvtxEndRange

#endif

    end subroutine s_mpi_sendrecv_variables_buffers

    !>  The goal of this procedure is to populate the buffers of
        !!      the cell-average conservative variables by communicating
        !!      with the neighboring processors.
    subroutine s_mpi_sendrecv_ib_buffers(ib_markers, gp_layers)

        type(integer_field), intent(inout) :: ib_markers
        integer, intent(in) :: gp_layers

        integer :: i, j, k, l, r !< Generic loop iterators
        integer, pointer, dimension(:) :: p_i_send, p_i_recv

#ifdef MFC_MPI

        if (n > 0) then
            if (p > 0) then
                @:ALLOCATE(ib_buff_send(0:-1 + gp_layers * &
                                        & (m + 2*gp_layers + 1)* &
                                        & (n + 2*gp_layers + 1)* &
                                        & (p + 2*gp_layers + 1)/ &
                                        & (min(m, n, p) + 2*gp_layers + 1)))
            else
                @:ALLOCATE(ib_buff_send(0:-1 + gp_layers* &
                                        & (max(m, n) + 2*gp_layers + 1)))
            end if
        else
            @:ALLOCATE(ib_buff_send(0:-1 + gp_layers))
        end if
        @:ALLOCATE(ib_buff_recv(0:ubound(ib_buff_send, 1)))

        !nCalls_time = nCalls_time + 1

        ! MPI Communication in x-direction =================================
        if (bc_x%beg >= 0) then      ! PBC at the beginning

            if (bc_x%end >= 0) then      ! PBC at the beginning and end

                ! Packing buffer to be sent to bc_x%end
                !$acc parallel loop collapse(3) gang vector default(present) private(r)
                do l = 0, p
                    do k = 0, n
                        do j = m - gp_layers + 1, m
                            r = ((j - m - 1) + gp_layers*((k + 1) + (n + 1)*l))
                            ib_buff_send(r) = ib_markers%sf(j, k, l)
                        end do
                    end do
                end do

                !call MPI_Barrier(MPI_COMM_WORLD, ierr)

#if defined(MFC_OpenACC)
                if (rdma_mpi) then
                    p_i_send => ib_buff_send
                    p_i_recv => ib_buff_recv

                    !$acc data attach(p_i_send, p_i_recv)
                    !$acc host_data use_device(p_i_send, p_i_recv)

                    ! Send/receive buffer to/from bc_x%end/bc_x%beg
                    call MPI_SENDRECV( &
                        p_i_send(0), &
                        gp_layers*(n + 1)*(p + 1), &
                        MPI_INTEGER, bc_x%end, 0, &
                        p_i_recv(0), &
                        gp_layers*(n + 1)*(p + 1), &
                        MPI_INTEGER, bc_x%beg, 0, &
                        MPI_COMM_WORLD, MPI_STATUS_IGNORE, ierr)

                    !$acc end host_data
                    !$acc end data
                    !$acc wait
                else
#endif

                    !$acc update host(ib_buff_send, ib_buff_send)

                    ! Send/receive buffer to/from bc_x%end/bc_x%beg
                    call MPI_SENDRECV( &
                        ib_buff_send(0), &
                        gp_layers*(n + 1)*(p + 1), &
                        MPI_INTEGER, bc_x%end, 0, &
                        ib_buff_recv(0), &
                        gp_layers*(n + 1)*(p + 1), &
                        MPI_INTEGER, bc_x%beg, 0, &
                        MPI_COMM_WORLD, MPI_STATUS_IGNORE, ierr)

#if defined(MFC_OpenACC)
                end if
#endif

            else                        ! PBC at the beginning only

                ! Packing buffer to be sent to bc_x%beg
                !$acc parallel loop collapse(3) gang vector default(present) private(r)
                do l = 0, p
                    do k = 0, n
                        do j = 0, gp_layers - 1
                            r = (j + gp_layers*(k + (n + 1)*l))
                            ib_buff_send(r) = ib_markers%sf(j, k, l)
                        end do
                    end do
                end do

                !call MPI_Barrier(MPI_COMM_WORLD, ierr)

#if defined(MFC_OpenACC)
                if (rdma_mpi) then
                    p_i_send => ib_buff_send
                    p_i_recv => ib_buff_recv

                    !$acc data attach(p_i_send, p_i_recv)
                    !$acc host_data use_device(p_i_send, p_i_recv)

                    ! Send/receive buffer to/from bc_x%end/bc_x%beg
                    call MPI_SENDRECV( &
                        p_i_send(0), &
                        gp_layers*(n + 1)*(p + 1), &
                        MPI_INTEGER, bc_x%beg, 1, &
                        p_i_recv(0), &
                        gp_layers*(n + 1)*(p + 1), &
                        MPI_INTEGER, bc_x%beg, 0, &
                        MPI_COMM_WORLD, MPI_STATUS_IGNORE, ierr)

                    !$acc end host_data
                    !$acc end data
                    !$acc wait
                else
#endif
                    !$acc update host(ib_buff_send)

                    ! Send/receive buffer to/from bc_x%end/bc_x%beg
                    call MPI_SENDRECV( &
                        ib_buff_send(0), &
                        gp_layers*(n + 1)*(p + 1), &
                        MPI_INTEGER, bc_x%beg, 1, &
                        ib_buff_recv(0), &
                        gp_layers*(n + 1)*(p + 1), &
                        MPI_INTEGER, bc_x%beg, 0, &
                        MPI_COMM_WORLD, MPI_STATUS_IGNORE, ierr)

#if defined(MFC_OpenACC)
                end if
#endif

            end if

#if defined(MFC_OpenACC)
            if (rdma_mpi .eqv. .false.) then
                !$acc update device(ib_buff_recv)
            end if
#endif

            ! Unpacking buffer received from bc_x%beg
            !$acc parallel loop collapse(3) gang vector default(present) private(r)
            do l = 0, p
                do k = 0, n
                    do j = -gp_layers, -1
                        r = (j + gp_layers*((k + 1) + (n + 1)*l))
                        ib_markers%sf(j, k, l) = ib_buff_recv(r)
                    end do
                end do
            end do

        end if

        if (bc_x%end >= 0) then                ! PBC at the end

            if (bc_x%beg >= 0) then      ! PBC at the end and beginning

                !$acc parallel loop collapse(3) gang vector default(present) private(r)
                ! Packing buffer to be sent to bc_x%beg
                do l = 0, p
                    do k = 0, n
                        do j = 0, gp_layers - 1
                            r = (j + gp_layers*(k + (n + 1)*l))
                            ib_buff_send(r) = ib_markers%sf(j, k, l)
                        end do
                    end do
                end do

                !call MPI_Barrier(MPI_COMM_WORLD, ierr)

#if defined(MFC_OpenACC)
                if (rdma_mpi) then
                    p_i_send => ib_buff_send
                    p_i_recv => ib_buff_recv

                    !$acc data attach(p_i_send, p_i_recv)
                    !$acc host_data use_device(p_i_send, p_i_recv)

                    ! Send/receive buffer to/from bc_x%end/bc_x%beg
                    call MPI_SENDRECV( &
                        p_i_send(0), &
                        gp_layers*(n + 1)*(p + 1), &
                        MPI_INTEGER, bc_x%beg, 1, &
                        p_i_recv(0), &
                        gp_layers*(n + 1)*(p + 1), &
                        MPI_INTEGER, bc_x%end, 1, &
                        MPI_COMM_WORLD, MPI_STATUS_IGNORE, ierr)

                    !$acc end host_data
                    !$acc end data
                    !$acc wait
                else
#endif

                    !$acc update host(ib_buff_send)
                    call MPI_SENDRECV( &
                        ib_buff_send(0), &
                        gp_layers*(n + 1)*(p + 1), &
                        MPI_INTEGER, bc_x%beg, 1, &
                        ib_buff_recv(0), &
                        gp_layers*(n + 1)*(p + 1), &
                        MPI_INTEGER, bc_x%end, 1, &
                        MPI_COMM_WORLD, MPI_STATUS_IGNORE, ierr)

#if defined(MFC_OpenACC)
                end if
#endif

            else                        ! PBC at the end only

                ! Packing buffer to be sent to bc_x%end
                !$acc parallel loop collapse(3) gang vector default(present) private(r)
                do l = 0, p
                    do k = 0, n
                        do j = m - gp_layers + 1, m
                            r = ((j - m - 1) + gp_layers*((k + 1) + (n + 1)*l))
                            ib_buff_send(r) = ib_markers%sf(j, k, l)
                        end do
                    end do
                end do

                !call MPI_Barrier(MPI_COMM_WORLD, ierr)

#if defined(MFC_OpenACC)
                if (rdma_mpi) then
                    p_i_send => ib_buff_send
                    p_i_recv => ib_buff_recv

                    !$acc data attach(p_i_send, p_i_recv)
                    !$acc host_data use_device(p_i_send, p_i_recv)

                    ! Send/receive buffer to/from bc_x%end/bc_x%beg
                    call MPI_SENDRECV( &
                        p_i_send(0), &
                        gp_layers*(n + 1)*(p + 1), &
                        MPI_INTEGER, bc_x%end, 0, &
                        p_i_recv(0), &
                        gp_layers*(n + 1)*(p + 1), &
                        MPI_INTEGER, bc_x%end, 1, &
                        MPI_COMM_WORLD, MPI_STATUS_IGNORE, ierr)

                    !$acc end host_data
                    !$acc end data
                    !$acc wait
                else
#endif

                    !$acc update host(ib_buff_send)

                    call MPI_SENDRECV( &
                        ib_buff_send(0), &
                        gp_layers*(n + 1)*(p + 1), &
                        MPI_INTEGER, bc_x%end, 0, &
                        ib_buff_recv(0), &
                        gp_layers*(n + 1)*(p + 1), &
                        MPI_INTEGER, bc_x%end, 1, &
                        MPI_COMM_WORLD, MPI_STATUS_IGNORE, ierr)

#if defined(MFC_OpenACC)
                end if
#endif

            end if

            if (rdma_mpi .eqv. .false.) then
                !$acc update device(ib_buff_recv)
            end if

            ! Unpacking buffer received from bc_x%end
            !$acc parallel loop collapse(3) gang vector default(present) private(r)
            do l = 0, p
                do k = 0, n
                    do j = m + 1, m + gp_layers
                        r = ((j - m - 1) + gp_layers*(k + (n + 1)*l))
                        ib_markers%sf(j, k, l) = ib_buff_recv(r)
                    end do
                end do
            end do

        end if
        ! END: MPI Communication in x-direction ============================

        ! MPI Communication in y-direction =================================

        if (bc_y%beg >= 0) then      ! PBC at the beginning

            if (bc_y%end >= 0) then      ! PBC at the beginning and end

                ! Packing buffer to be sent to bc_y%end
                !$acc parallel loop collapse(3) gang vector default(present) private(r)
                do l = 0, p
                    do k = n - gp_layers + 1, n
                        do j = -gp_layers, m + gp_layers
                            r = ((j + gp_layers) + (m + 2*gp_layers + 1)* &
                                 ((k - n + gp_layers - 1) + gp_layers*l))
                            ib_buff_send(r) = ib_markers%sf(j, k, l)
                        end do
                    end do
                end do

                !call MPI_Barrier(MPI_COMM_WORLD, ierr)

#if defined(MFC_OpenACC)
                if (rdma_mpi) then
                    p_i_send => ib_buff_send
                    p_i_recv => ib_buff_recv

                    !$acc data attach(p_i_send, p_i_recv)
                    !$acc host_data use_device(p_i_send, p_i_recv)

                    ! Send/receive buffer to/from bc_x%end/bc_x%beg
                    call MPI_SENDRECV( &
                        p_i_send(0), &
                        gp_layers*(m + 2*gp_layers + 1)*(p + 1), &
                        MPI_INTEGER, bc_y%end, 0, &
                        p_i_recv(0), &
                        gp_layers*(m + 2*gp_layers + 1)*(p + 1), &
                        MPI_INTEGER, bc_y%beg, 0, &
                        MPI_COMM_WORLD, MPI_STATUS_IGNORE, ierr)

                    !$acc end host_data
                    !$acc end data
                    !$acc wait
                else
#endif

                    !$acc update host(ib_buff_send)

                    ! Send/receive buffer to/from bc_x%end/bc_x%beg
                    call MPI_SENDRECV( &
                        ib_buff_send(0), &
                        gp_layers*(m + 2*gp_layers + 1)*(p + 1), &
                        MPI_INTEGER, bc_y%end, 0, &
                        ib_buff_recv(0), &
                        gp_layers*(m + 2*gp_layers + 1)*(p + 1), &
                        MPI_INTEGER, bc_y%beg, 0, &
                        MPI_COMM_WORLD, MPI_STATUS_IGNORE, ierr)

#if defined(MFC_OpenACC)
                end if
#endif

            else                        ! PBC at the beginning only

                ! Packing buffer to be sent to bc_y%beg
                !$acc parallel loop collapse(3) gang vector default(present) private(r)
                do l = 0, p
                    do k = 0, gp_layers - 1
                        do j = -gp_layers, m + gp_layers
                            r = ((j + gp_layers) + (m + 2*gp_layers + 1)* &
                                 (k + gp_layers*l))
                            ib_buff_send(r) = ib_markers%sf(j, k, l)
                        end do
                    end do
                end do

                !call MPI_Barrier(MPI_COMM_WORLD, ierr)

#if defined(MFC_OpenACC)
                if (rdma_mpi) then
                    p_i_send => ib_buff_send
                    p_i_recv => ib_buff_recv

                    !$acc data attach(p_i_send, p_i_recv)
                    !$acc host_data use_device(p_i_send, p_i_recv)

                    ! Send/receive buffer to/from bc_x%end/bc_x%beg
                    call MPI_SENDRECV( &
                        p_i_send(0), &
                        gp_layers*(m + 2*gp_layers + 1)*(p + 1), &
                        MPI_INTEGER, bc_y%beg, 1, &
                        p_i_recv(0), &
                        gp_layers*(m + 2*gp_layers + 1)*(p + 1), &
                        MPI_INTEGER, bc_y%beg, 0, &
                        MPI_COMM_WORLD, MPI_STATUS_IGNORE, ierr)

                    !$acc end host_data
                    !$acc end data
                    !$acc wait
                else
#endif

                    !$acc update host(ib_buff_send)

                    ! Send/receive buffer to/from bc_x%end/bc_x%beg
                    call MPI_SENDRECV( &
                        ib_buff_send(0), &
                        gp_layers*(m + 2*gp_layers + 1)*(p + 1), &
                        MPI_INTEGER, bc_y%beg, 1, &
                        ib_buff_recv(0), &
                        gp_layers*(m + 2*gp_layers + 1)*(p + 1), &
                        MPI_INTEGER, bc_y%beg, 0, &
                        MPI_COMM_WORLD, MPI_STATUS_IGNORE, ierr)

#if defined(MFC_OpenACC)
                end if
#endif

            end if

#if defined(MFC_OpenACC)
            if (rdma_mpi .eqv. .false.) then
                !$acc update device(ib_buff_recv)
            end if
#endif

            ! Unpacking buffer received from bc_y%beg
            !$acc parallel loop collapse(3) gang vector default(present) private(r)
            do l = 0, p
                do k = -gp_layers, -1
                    do j = -gp_layers, m + gp_layers
                        r = ((j + gp_layers) + (m + 2*gp_layers + 1)* &
                             ((k + gp_layers) + gp_layers*l))
                        ib_markers%sf(j, k, l) = ib_buff_recv(r)
                    end do
                end do
            end do

        end if

        if (bc_y%end >= 0) then                   ! PBC at the end

            if (bc_y%beg >= 0) then      ! PBC at the end and beginning

                ! Packing buffer to be sent to bc_y%beg
                !$acc parallel loop collapse(3) gang vector default(present) private(r)
                do l = 0, p
                    do k = 0, gp_layers - 1
                        do j = -gp_layers, m + gp_layers
                            r = ((j + gp_layers) + (m + 2*gp_layers + 1)* &
                                 (k + gp_layers*l))
                            ib_buff_send(r) = ib_markers%sf(j, k, l)
                        end do
                    end do
                end do

                !call MPI_Barrier(MPI_COMM_WORLD, ierr)

#if defined(MFC_OpenACC)
                if (rdma_mpi) then
                    p_i_send => ib_buff_send
                    p_i_recv => ib_buff_recv

                    !$acc data attach(p_i_send, p_i_recv)
                    !$acc host_data use_device(p_i_send, p_i_recv)

                    ! Send/receive buffer to/from bc_x%end/bc_x%beg
                    call MPI_SENDRECV( &
                        p_i_send(0), &
                        gp_layers*(m + 2*gp_layers + 1)*(p + 1), &
                        MPI_INTEGER, bc_y%beg, 1, &
                        p_i_recv(0), &
                        gp_layers*(m + 2*gp_layers + 1)*(p + 1), &
                        MPI_INTEGER, bc_y%end, 1, &
                        MPI_COMM_WORLD, MPI_STATUS_IGNORE, ierr)

                    !$acc end host_data
                    !$acc end data
                    !$acc wait
                else
#endif

                    !$acc update host(ib_buff_send)

                    ! Send/receive buffer to/from bc_x%end/bc_x%beg
                    call MPI_SENDRECV( &
                        ib_buff_send(0), &
                        gp_layers*(m + 2*gp_layers + 1)*(p + 1), &
                        MPI_INTEGER, bc_y%beg, 1, &
                        ib_buff_recv(0), &
                        gp_layers*(m + 2*gp_layers + 1)*(p + 1), &
                        MPI_INTEGER, bc_y%end, 1, &
                        MPI_COMM_WORLD, MPI_STATUS_IGNORE, ierr)

#if defined(MFC_OpenACC)
                end if
#endif

            else                        ! PBC at the end only

                ! Packing buffer to be sent to bc_y%end
                !$acc parallel loop collapse(3) gang vector default(present) private(r)
                do l = 0, p
                    do k = n - gp_layers + 1, n
                        do j = -gp_layers, m + gp_layers
                            r = ((j + gp_layers) + (m + 2*gp_layers + 1)* &
                                 ((k - n + gp_layers - 1) + gp_layers*l))
                            ib_buff_send(r) = ib_markers%sf(j, k, l)
                        end do
                    end do
                end do

                !call MPI_Barrier(MPI_COMM_WORLD, ierr)

#if defined(MFC_OpenACC)
                if (rdma_mpi) then
                    p_i_send => ib_buff_send
                    p_i_recv => ib_buff_recv

                    !$acc data attach(p_i_send, p_i_recv)
                    !$acc host_data use_device(p_i_send, p_i_recv)

                    ! Send/receive buffer to/from bc_x%end/bc_x%beg
                    call MPI_SENDRECV( &
                        p_i_send(0), &
                        gp_layers*(m + 2*gp_layers + 1)*(p + 1), &
                        MPI_INTEGER, bc_y%end, 0, &
                        p_i_recv(0), &
                        gp_layers*(m + 2*gp_layers + 1)*(p + 1), &
                        MPI_INTEGER, bc_y%end, 1, &
                        MPI_COMM_WORLD, MPI_STATUS_IGNORE, ierr)

                    !$acc end host_data
                    !$acc end data
                    !$acc wait
                else
#endif

                    !$acc update host(ib_buff_send)

                    ! Send/receive buffer to/from bc_x%end/bc_x%beg
                    call MPI_SENDRECV( &
                        ib_buff_send(0), &
                        gp_layers*(m + 2*gp_layers + 1)*(p + 1), &
                        MPI_INTEGER, bc_y%end, 0, &
                        ib_buff_recv(0), &
                        gp_layers*(m + 2*gp_layers + 1)*(p + 1), &
                        MPI_INTEGER, bc_y%end, 1, &
                        MPI_COMM_WORLD, MPI_STATUS_IGNORE, ierr)

#if defined(MFC_OpenACC)
                end if
#endif

            end if

#if defined(MFC_OpenACC)
            if (rdma_mpi .eqv. .false.) then
                !$acc update device(ib_buff_recv)
            end if
#endif

            ! Unpacking buffer received form bc_y%end
            !$acc parallel loop collapse(3) gang vector default(present) private(r)
            do l = 0, p
                do k = n + 1, n + gp_layers
                    do j = -gp_layers, m + gp_layers
                        r = ((j + gp_layers) + (m + 2*gp_layers + 1)* &
                             ((k - n - 1) + gp_layers*l))
                        ib_markers%sf(j, k, l) = ib_buff_recv(r)
                    end do
                end do
            end do

        end if
        ! END: MPI Communication in y-direction ============================

        ! MPI Communication in z-direction =================================
        if (bc_z%beg >= 0) then      ! PBC at the beginning

            if (bc_z%end >= 0) then      ! PBC at the beginning and end

                ! Packing buffer to be sent to bc_z%end
                !$acc parallel loop collapse(3) gang vector default(present) private(r)
                do l = p - gp_layers + 1, p
                    do k = -gp_layers, n + gp_layers
                        do j = -gp_layers, m + gp_layers
                            r = ((j + gp_layers) + (m + 2*gp_layers + 1)* &
                                 ((k + gp_layers) + (n + 2*gp_layers + 1)* &
                                  (l - p + gp_layers - 1)))
                            ib_buff_send(r) = ib_markers%sf(j, k, l)
                        end do
                    end do
                end do

                !call MPI_Barrier(MPI_COMM_WORLD, ierr)

#if defined(MFC_OpenACC)
                if (rdma_mpi) then
                    p_i_send => ib_buff_send
                    p_i_recv => ib_buff_recv

                    !$acc data attach(p_i_send, p_i_recv)
                    !$acc host_data use_device(p_i_send, p_i_recv)

                    ! Send/receive buffer to/from bc_x%end/bc_x%beg
                    call MPI_SENDRECV( &
                        p_i_send(0), &
                        gp_layers*(m + 2*gp_layers + 1)*(n + 2*gp_layers + 1), &
                        MPI_INTEGER, bc_z%end, 0, &
                        p_i_recv(0), &
                        gp_layers*(m + 2*gp_layers + 1)*(n + 2*gp_layers + 1), &
                        MPI_INTEGER, bc_z%beg, 0, &
                        MPI_COMM_WORLD, MPI_STATUS_IGNORE, ierr)

                    !$acc end host_data
                    !$acc end data
                    !$acc wait
                else
#endif

                    !$acc update host(ib_buff_send)

                    ! Send/receive buffer to/from bc_x%end/bc_x%beg
                    call MPI_SENDRECV( &
                        ib_buff_send(0), &
                        gp_layers*(m + 2*gp_layers + 1)*(n + 2*gp_layers + 1), &
                        MPI_INTEGER, bc_z%end, 0, &
                        ib_buff_recv(0), &
                        gp_layers*(m + 2*gp_layers + 1)*(n + 2*gp_layers + 1), &
                        MPI_INTEGER, bc_z%beg, 0, &
                        MPI_COMM_WORLD, MPI_STATUS_IGNORE, ierr)

#if defined(MFC_OpenACC)
                end if
#endif

            else                        ! PBC at the beginning only

                ! Packing buffer to be sent to bc_z%beg
                !$acc parallel loop collapse(3) gang vector default(present) private(r)
                do l = 0, gp_layers - 1
                    do k = -gp_layers, n + gp_layers
                        do j = -gp_layers, m + gp_layers
                            r = ((j + gp_layers) + (m + 2*gp_layers + 1)* &
                                 ((k + gp_layers) + (n + 2*gp_layers + 1)*l))
                            ib_buff_send(r) = ib_markers%sf(j, k, l)
                        end do
                    end do
                end do

                !call MPI_Barrier(MPI_COMM_WORLD, ierr)

#if defined(MFC_OpenACC)
                if (rdma_mpi) then
                    p_i_send => ib_buff_send
                    p_i_recv => ib_buff_recv

                    !$acc data attach(p_i_send, p_i_recv)
                    !$acc host_data use_device(p_i_send, p_i_recv)

                    ! Send/receive buffer to/from bc_x%end/bc_x%beg
                    call MPI_SENDRECV( &
                        p_i_send(0), &
                        gp_layers*(m + 2*gp_layers + 1)*(n + 2*gp_layers + 1), &
                        MPI_INTEGER, bc_z%beg, 1, &
                        p_i_recv(0), &
                        gp_layers*(m + 2*gp_layers + 1)*(n + 2*gp_layers + 1), &
                        MPI_INTEGER, bc_z%beg, 0, &
                        MPI_COMM_WORLD, MPI_STATUS_IGNORE, ierr)

                    !$acc end host_data
                    !$acc end data
                    !$acc wait
                else
#endif

                    !$acc update host(ib_buff_send)

                    ! Send/receive buffer to/from bc_x%end/bc_x%beg
                    call MPI_SENDRECV( &
                        ib_buff_send(0), &
                        gp_layers*(m + 2*gp_layers + 1)*(n + 2*gp_layers + 1), &
                        MPI_INTEGER, bc_z%beg, 1, &
                        ib_buff_recv(0), &
                        gp_layers*(m + 2*gp_layers + 1)*(n + 2*gp_layers + 1), &
                        MPI_INTEGER, bc_z%beg, 0, &
                        MPI_COMM_WORLD, MPI_STATUS_IGNORE, ierr)

#if defined(MFC_OpenACC)
                end if
#endif

            end if

#if defined(MFC_OpenACC)
            if (rdma_mpi .eqv. .false.) then
                !$acc update device(ib_buff_recv)
            end if
#endif

            ! Unpacking buffer from bc_z%beg
            !$acc parallel loop collapse(3) gang vector default(present) private(r)
            do l = -gp_layers, -1
                do k = -gp_layers, n + gp_layers
                    do j = -gp_layers, m + gp_layers
                        r = ((j + gp_layers) + (m + 2*gp_layers + 1)* &
                             ((k + gp_layers) + (n + 2*gp_layers + 1)* &
                              (l + gp_layers)))
                        ib_markers%sf(j, k, l) = ib_buff_recv(r)
                    end do
                end do
            end do

        end if

        if (bc_z%end >= 0) then                       ! PBC at the end

            if (bc_z%beg >= 0) then      ! PBC at the end and beginning

                ! Packing buffer to be sent to bc_z%beg
                !$acc parallel loop collapse(3) gang vector default(present) private(r)
                do l = 0, gp_layers - 1
                    do k = -gp_layers, n + gp_layers
                        do j = -gp_layers, m + gp_layers
                            r = ((j + gp_layers) + (m + 2*gp_layers + 1)* &
                                 ((k + gp_layers) + (n + 2*gp_layers + 1)*l))
                            ib_buff_send(r) = ib_markers%sf(j, k, l)
                        end do
                    end do
                end do

                !call MPI_Barrier(MPI_COMM_WORLD, ierr)

#if defined(MFC_OpenACC)
                if (rdma_mpi) then
                    p_i_send => ib_buff_send
                    p_i_recv => ib_buff_recv

                    !$acc data attach(p_i_send, p_i_recv)
                    !$acc host_data use_device(p_i_send, p_i_recv)

                    ! Send/receive buffer to/from bc_x%end/bc_x%beg
                    call MPI_SENDRECV( &
                        p_i_send(0), &
                        gp_layers*(m + 2*gp_layers + 1)*(n + 2*gp_layers + 1), &
                        MPI_INTEGER, bc_z%beg, 1, &
                        p_i_recv(0), &
                        gp_layers*(m + 2*gp_layers + 1)*(n + 2*gp_layers + 1), &
                        MPI_INTEGER, bc_z%end, 1, &
                        MPI_COMM_WORLD, MPI_STATUS_IGNORE, ierr)

                    !$acc end host_data
                    !$acc end data
                    !$acc wait
                else
#endif
                    !$acc update host(ib_buff_send)

                    ! Send/receive buffer to/from bc_x%end/bc_x%beg
                    call MPI_SENDRECV( &
                        ib_buff_send(0), &
                        gp_layers*(m + 2*gp_layers + 1)*(n + 2*gp_layers + 1), &
                        MPI_INTEGER, bc_z%beg, 1, &
                        ib_buff_recv(0), &
                        gp_layers*(m + 2*gp_layers + 1)*(n + 2*gp_layers + 1), &
                        MPI_INTEGER, bc_z%end, 1, &
                        MPI_COMM_WORLD, MPI_STATUS_IGNORE, ierr)

#if defined(MFC_OpenACC)
                end if
#endif

            else                        ! PBC at the end only

                ! Packing buffer to be sent to bc_z%end
                !$acc parallel loop collapse(3) gang vector default(present) private(r)
                do l = p - gp_layers + 1, p
                    do k = -gp_layers, n + gp_layers
                        do j = -gp_layers, m + gp_layers
                            r = ((j + gp_layers) + (m + 2*gp_layers + 1)* &
                                 ((k + gp_layers) + (n + 2*gp_layers + 1)* &
                                  (l - p + gp_layers - 1)))
                            ib_buff_send(r) = ib_markers%sf(j, k, l)
                        end do
                    end do
                end do

                !call MPI_Barrier(MPI_COMM_WORLD, ierr)

#if defined(MFC_OpenACC)
                if (rdma_mpi) then
                    p_i_send => ib_buff_send
                    p_i_recv => ib_buff_recv

                    !$acc data attach(p_i_send, p_i_recv)
                    !$acc host_data use_device(p_i_send, p_i_recv)

                    ! Send/receive buffer to/from bc_x%end/bc_x%beg
                    call MPI_SENDRECV( &
                        p_i_send(0), &
                        gp_layers*(m + 2*gp_layers + 1)*(n + 2*gp_layers + 1), &
                        MPI_INTEGER, bc_z%end, 0, &
                        p_i_recv(0), &
                        gp_layers*(m + 2*gp_layers + 1)*(n + 2*gp_layers + 1), &
                        MPI_INTEGER, bc_z%end, 1, &
                        MPI_COMM_WORLD, MPI_STATUS_IGNORE, ierr)

                    !$acc end host_data
                    !$acc end data
                    !$acc wait
                else
#endif
                    !$acc update host(ib_buff_send)

                    ! Send/receive buffer to/from bc_x%end/bc_x%beg
                    call MPI_SENDRECV( &
                        ib_buff_send(0), &
                        gp_layers*(m + 2*gp_layers + 1)*(n + 2*gp_layers + 1), &
                        MPI_INTEGER, bc_z%end, 0, &
                        ib_buff_recv(0), &
                        gp_layers*(m + 2*gp_layers + 1)*(n + 2*gp_layers + 1), &
                        MPI_INTEGER, bc_z%end, 1, &
                        MPI_COMM_WORLD, MPI_STATUS_IGNORE, ierr)

#if defined(MFC_OpenACC)
                end if
#endif

            end if

#if defined(MFC_OpenACC)
            if (rdma_mpi .eqv. .false.) then
                !$acc update device(ib_buff_recv)
            end if
#endif

            ! Unpacking buffer received from bc_z%end
            !$acc parallel loop collapse(3) gang vector default(present) private(r)
            do l = p + 1, p + gp_layers
                do k = -gp_layers, n + gp_layers
                    do j = -gp_layers, m + gp_layers
                        r = ((j + gp_layers) + (m + 2*gp_layers + 1)* &
                             ((k + gp_layers) + (n + 2*gp_layers + 1)* &
                              (l - p - 1)))
                        ib_markers%sf(j, k, l) = ib_buff_recv(r)
                    end do
                end do
            end do

        end if

        ! END: MPI Communication in z-direction ============================

#endif

    end subroutine s_mpi_sendrecv_ib_buffers

    subroutine s_mpi_sendrecv_capilary_variables_buffers(c_divs_vf, mpi_dir, pbc_loc)

        type(scalar_field), dimension(num_dims + 1), intent(inout) :: c_divs_vf
        integer, intent(in) :: mpi_dir, pbc_loc

        integer :: i, j, k, l, r, q !< Generic loop iterators

        integer :: buffer_counts(1:3), buffer_count

        type(int_bounds_info) :: boundary_conditions(1:3)
        integer :: beg_end(1:2), grid_dims(1:3)
        integer :: dst_proc, src_proc, recv_tag, send_tag

        logical :: beg_end_geq_0

        integer :: pack_offset, unpack_offset
        real(wp), pointer :: p_send, p_recv

#ifdef MFC_MPI

        nVars = num_dims + 1
        !$acc update device(nVars)

        buffer_counts = (/ &
                        buff_size*nVars*(n + 1)*(p + 1), &
                        buff_size*nVars*(m + 2*buff_size + 1)*(p + 1), &
                        buff_size*nVars*(m + 2*buff_size + 1)*(n + 2*buff_size + 1) &
                        /)

        buffer_count = buffer_counts(mpi_dir)
        boundary_conditions = (/bc_x, bc_y, bc_z/)
        beg_end = (/boundary_conditions(mpi_dir)%beg, boundary_conditions(mpi_dir)%end/)
        beg_end_geq_0 = beg_end(max(pbc_loc, 0) - pbc_loc + 1) >= 0

        ! Implements:
        ! pbc_loc  bc_x >= 0 -> [send/recv]_tag  [dst/src]_proc
        ! -1 (=0)      0            ->     [1,0]       [0,0]      | 0 0 [1,0] [beg,beg]
        ! -1 (=0)      1            ->     [0,0]       [1,0]      | 0 1 [0,0] [end,beg]
        ! +1 (=1)      0            ->     [0,1]       [1,1]      | 1 0 [0,1] [end,end]
        ! +1 (=1)      1            ->     [1,1]       [0,1]      | 1 1 [1,1] [beg,end]

        send_tag = f_logical_to_int(.not. f_xor(beg_end_geq_0, pbc_loc == 1))
        recv_tag = f_logical_to_int(pbc_loc == 1)

        dst_proc = beg_end(1 + f_logical_to_int(f_xor(pbc_loc == 1, beg_end_geq_0)))
        src_proc = beg_end(1 + f_logical_to_int(pbc_loc == 1))

        grid_dims = (/m, n, p/)

        pack_offset = 0
        if (f_xor(pbc_loc == 1, beg_end_geq_0)) then
            pack_offset = grid_dims(mpi_dir) - buff_size + 1
        end if

        unpack_offset = 0
        if (pbc_loc == 1) then
            unpack_offset = grid_dims(mpi_dir) + buff_size + 1
        end if

        ! Pack Buffer to Send
        #:for mpi_dir in [1, 2, 3]
            if (mpi_dir == ${mpi_dir}$) then
                #:if mpi_dir == 1
                    !$acc parallel loop collapse(4) gang vector default(present) private(r)
                    do l = 0, p
                        do k = 0, n
                            do j = 0, buff_size - 1
                                do i = 1, nVars
                                    r = (i - 1) + nVars*(j + buff_size*(k + (n + 1)*l))
                                    c_divs_buff_send(r) = c_divs_vf(i)%sf(j + pack_offset, k, l)
                                end do
                            end do
                        end do
                    end do

                #:elif mpi_dir == 2
                    !$acc parallel loop collapse(4) gang vector default(present) private(r)
                    do i = 1, nVars
                        do l = 0, p
                            do k = 0, buff_size - 1
                                do j = -buff_size, m + buff_size
                                    r = (i - 1) + nVars* &
                                        ((j + buff_size) + (m + 2*buff_size + 1)* &
                                         (k + buff_size*l))
                                    c_divs_buff_send(r) = c_divs_vf(i)%sf(j, k + pack_offset, l)
                                end do
                            end do
                        end do
                    end do

                #:else
                    !$acc parallel loop collapse(4) gang vector default(present) private(r)
                    do i = 1, nVars
                        do l = 0, buff_size - 1
                            do k = -buff_size, n + buff_size
                                do j = -buff_size, m + buff_size
                                    r = (i - 1) + nVars* &
                                        ((j + buff_size) + (m + 2*buff_size + 1)* &
                                         ((k + buff_size) + (n + 2*buff_size + 1)*l))
                                    c_divs_buff_send(r) = c_divs_vf(i)%sf(j, k, l + pack_offset)
                                end do
                            end do
                        end do
                    end do
                #:endif
            end if
        #:endfor

        ! Send/Recv
        #:for rdma_mpi in [False, True]
            if (rdma_mpi .eqv. ${'.true.' if rdma_mpi else '.false.'}$) then
                p_send => c_divs_buff_send(0)
                p_recv => c_divs_buff_recv(0)

                #:if rdma_mpi
                    !$acc data attach(p_send, p_recv)
                    !$acc host_data use_device(p_send, p_recv)
                #:else
                    !$acc update host(c_divs_buff_send)
                #:endif

                call MPI_SENDRECV( &
                    p_send, buffer_count, mpi_p, dst_proc, send_tag, &
                    p_recv, buffer_count, mpi_p, src_proc, recv_tag, &
                    MPI_COMM_WORLD, MPI_STATUS_IGNORE, ierr)

                #:if rdma_mpi
                    !$acc end host_data
                    !$acc end data
                    !$acc wait
                #:else
                    !$acc update device(c_divs_buff_recv)
                #:endif
            end if
        #:endfor

        ! Unpack Received Buffer
        #:for mpi_dir in [1, 2, 3]
            if (mpi_dir == ${mpi_dir}$) then
                #:if mpi_dir == 1
                    !$acc parallel loop collapse(4) gang vector default(present) private(r)
                    do l = 0, p
                        do k = 0, n
                            do j = -buff_size, -1
                                do i = 1, nVars
                                    r = (i - 1) + nVars* &
                                        (j + buff_size*((k + 1) + (n + 1)*l))
                                    c_divs_vf(i)%sf(j + unpack_offset, k, l) = c_divs_buff_recv(r)
#if defined(__INTEL_COMPILER)
                                    if (ieee_is_nan(c_divs_vf(i)%sf(j, k, l))) then
                                        print *, "Error", j, k, l, i
                                        error stop "NaN(s) in recv"
                                    end if
#endif
                                end do
                            end do
                        end do
                    end do

                #:elif mpi_dir == 2
                    !$acc parallel loop collapse(4) gang vector default(present) private(r)
                    do i = 1, nVars
                        do l = 0, p
                            do k = -buff_size, -1
                                do j = -buff_size, m + buff_size
                                    r = (i - 1) + nVars* &
                                        ((j + buff_size) + (m + 2*buff_size + 1)* &
                                         ((k + buff_size) + buff_size*l))
                                    c_divs_vf(i)%sf(j, k + unpack_offset, l) = c_divs_buff_recv(r)
#if defined(__INTEL_COMPILER)
                                    if (ieee_is_nan(c_divs_vf(i)%sf(j, k, l))) then
                                        print *, "Error", j, k, l, i
                                        error stop "NaN(s) in recv"
                                    end if
#endif
                                end do
                            end do
                        end do
                    end do

                #:else
                    ! Unpacking buffer from bc_z%beg
                    !$acc parallel loop collapse(4) gang vector default(present) private(r)
                    do i = 1, nVars
                        do l = -buff_size, -1
                            do k = -buff_size, n + buff_size
                                do j = -buff_size, m + buff_size
                                    r = (i - 1) + nVars* &
                                        ((j + buff_size) + (m + 2*buff_size + 1)* &
                                         ((k + buff_size) + (n + 2*buff_size + 1)* &
                                          (l + buff_size)))
                                    c_divs_vf(i)%sf(j, k, l + unpack_offset) = c_divs_buff_recv(r)
#if defined(__INTEL_COMPILER)
                                    if (ieee_is_nan(c_divs_vf(i)%sf(j, k, l))) then
                                        print *, "Error", j, k, l, i
                                        error stop "NaN(s) in recv"
                                    end if
#endif
                                end do
                            end do
                        end do
                    end do

                #:endif
            end if
        #:endfor

#endif

    end subroutine s_mpi_sendrecv_capilary_variables_buffers

    subroutine s_mpi_send_random_number(phi_rn, num_freq)
        integer, intent(in) :: num_freq
        real(wp), intent(inout), dimension(1:num_freq) :: phi_rn
#ifdef MFC_MPI
        call MPI_BCAST(phi_rn, num_freq, mpi_p, 0, MPI_COMM_WORLD, ierr)
#endif
    end subroutine s_mpi_send_random_number

    !> Module deallocation and/or disassociation procedures
    subroutine s_finalize_mpi_proxy_module

#ifdef MFC_MPI

        ! Deallocating q_cons_buff_send and q_cons_buff_recv
        @:DEALLOCATE(q_cons_buff_send, q_cons_buff_recv)
        if (ib) then
            @:DEALLOCATE(ib_buff_send, ib_buff_recv)
        end if

        if (surface_tension) then
            @:DEALLOCATE(c_divs_buff_send, c_divs_buff_recv)
        end if

#endif

    end subroutine s_finalize_mpi_proxy_module

end module m_mpi_proxy<|MERGE_RESOLUTION|>--- conflicted
+++ resolved
@@ -196,13 +196,8 @@
             & 'bc_y%grcbc_in', 'bc_y%grcbc_out', 'bc_y%grcbc_vel_out',          &
             & 'bc_z%grcbc_in', 'bc_z%grcbc_out', 'bc_z%grcbc_vel_out',          &
             & 'cfl_adap_dt', 'cfl_const_dt', 'cfl_dt', 'surface_tension',        &
-<<<<<<< HEAD
             & 'viscous', 'shear_stress', 'bulk_stress', 'bubbles_lagrange',     &
-            & 'rkck_adap_dt' ]
-=======
-            & 'viscous', 'shear_stress', 'bulk_stress',                          &
-            & 'hyperelasticity' ]
->>>>>>> 1d58b45f
+            & 'hyperelasticity', 'rkck_adap_dt' ]
             call MPI_BCAST(${VAR}$, 1, MPI_LOGICAL, 0, MPI_COMM_WORLD, ierr)
         #:endfor
 
@@ -239,14 +234,9 @@
             & 'bc_z%vb1','bc_z%vb2','bc_z%vb3','bc_z%ve1','bc_z%ve2','bc_z%ve3', &
             & 'bc_x%pres_in','bc_x%pres_out','bc_y%pres_in','bc_y%pres_out', 'bc_z%pres_in','bc_z%pres_out', &
             & 'x_domain%beg', 'x_domain%end', 'y_domain%beg', 'y_domain%end',    &
-<<<<<<< HEAD
-            & 'z_domain%beg', 'z_domain%end', 't_stop',  't_save', 'cfl_target', 'rkck_tolerance']
+            & 'z_domain%beg', 'z_domain%end', 'x_a', 'x_b', 'y_a', 'y_b', 'z_a', &
+            & 'z_b', 't_stop', 't_save', 'cfl_target', 'rkck_tolerance']
             call MPI_BCAST(${VAR}$, 1, mpi_p, 0, MPI_COMM_WORLD, ierr)
-=======
-            & 'z_domain%beg', 'z_domain%end', 'x_a', 'x_b', 'y_a', 'y_b', 'z_a', &
-            & 'z_b', 't_stop', 't_save', 'cfl_target' ]
-            call MPI_BCAST(${VAR}$, 1, MPI_DOUBLE_PRECISION, 0, MPI_COMM_WORLD, ierr)
->>>>>>> 1d58b45f
         #:endfor
 
         do i = 1, 3
