--- conflicted
+++ resolved
@@ -872,12 +872,8 @@
         logical :: beg_end_geq_0
 
         integer :: pack_offset, unpack_offset
-<<<<<<< HEAD
+
         real(wp), pointer :: p_send, p_recv
-        integer, pointer, dimension(:) :: p_i_send, p_i_recv
-=======
-        real(kind(0d0)), pointer :: p_send, p_recv
->>>>>>> 9700eb5a
 
 #ifdef MFC_MPI
 
