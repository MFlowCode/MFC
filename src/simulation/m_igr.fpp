#:include 'case.fpp'
#:include 'macros.fpp'

module m_igr

    use m_derived_types        !< Definitions of the derived types

    use m_global_parameters

    use m_variables_conversion

    use m_mpi_proxy

    use m_helper

    use m_boundary_common

    implicit none

    private; public :: s_initialize_igr_module, &
 s_igr_iterative_solve, &
 s_igr_riemann_solver, &
 s_igr_sigma_x, &
 s_igr_flux_add, &
 s_finalize_igr_module

#ifdef __NVCOMPILER_GPU_UNIFIED_MEM
    integer, dimension(3) :: nv_uvm_temp_on_gpu
    real(wp), pointer, contiguous, dimension(:, :, :) :: jac, jac_rhs, jac_old
    real(wp), allocatable, dimension(:, :, :), pinned, target :: jac_host
    real(wp), allocatable, dimension(:, :, :), pinned, target :: jac_rhs_host
    real(wp), allocatable, dimension(:, :, :), pinned, target :: jac_old_host
#else
    real(wp), allocatable, target, dimension(:, :, :) :: jac
    real(wp), allocatable, dimension(:, :, :) :: jac_rhs, jac_old
    $:GPU_DECLARE(create='[jac, jac_rhs, jac_old]')
#endif
    type(scalar_field), dimension(1) :: jac_sf
    $:GPU_DECLARE(create='[jac_sf]')

    real(wp), allocatable, dimension(:, :) :: Res_igr
    $:GPU_DECLARE(create='[Res_igr]')

    real(wp) :: alf_igr
    $:GPU_DECLARE(create='[alf_igr]')

    #:if not MFC_CASE_OPTIMIZATION
        integer :: vidxb, vidxe
        $:GPU_DECLARE(create='[vidxb, vidxe]')

        integer :: offxL, offxR
        $:GPU_DECLARE(create='[offxL, offxR]')

        real(wp), allocatable, dimension(:) :: coeff_L, coeff_R
        $:GPU_DECLARE(create='[coeff_L, coeff_R]')
    #:else
        #:if igr_order == 5
            integer, parameter :: vidxb = -2
            integer, parameter :: vidxe = 3

            integer, parameter :: offxL = 2
            integer, parameter :: offxR = 3
#if defined(MFC_OpenMP)
            real(wp) :: coeff_L(1:5) = [ &
                        -3._wp/60._wp, &  ! Index -1
                        27._wp/60._wp, &  ! Index 0
                        47._wp/60._wp, &  ! Index 1
                        -13._wp/60._wp, &  ! Index 2
                        2._wp/60._wp &  ! Index 3
                        ]

            real(wp) :: coeff_R(1:5) = [ &
                        2._wp/60._wp, &  ! Index -2
                        -13._wp/60._wp, &  ! Index -1
                        47._wp/60._wp, &  ! Index 0
                        27._wp/60._wp, &  ! Index 1
                        -3._wp/60._wp &  ! Index 2
                        ]
#else
            real(wp), parameter :: coeff_L(1:5) = [ &
                                   -3._wp/60._wp, &  ! Index -1
                                   27._wp/60._wp, &  ! Index 0
                                   47._wp/60._wp, &  ! Index 1
                                   -13._wp/60._wp, &  ! Index 2
                                   2._wp/60._wp &  ! Index 3
                                   ]

            real(wp), parameter :: coeff_R(1:5) = [ &
                                   2._wp/60._wp, &  ! Index -2
                                   -13._wp/60._wp, &  ! Index -1
                                   47._wp/60._wp, &  ! Index 0
                                   27._wp/60._wp, &  ! Index 1
                                   -3._wp/60._wp &  ! Index 2
                                   ]
#endif
        #:elif igr_order == 3
            integer, parameter :: vidxb = -1
            integer, parameter :: vidxe = 2

            integer, parameter :: offxL = 1
            integer, parameter :: offxR = 2
#if defined(MFC_OpenMP)
            real(wp) :: coeff_L(1:3) = [ &
                        2._wp/6._wp, & ! Index 0
                        5._wp/6._wp, & ! Index 1
                        -1._wp/6._wp & ! Index 2
                        ]
            real(wp) :: coeff_R(1:3) = [ &
                        -1._wp/6._wp, & ! Index -1
                        5._wp/6._wp, & ! Index 0
                        2._wp/6._wp & ! Index 1
                        ]
#else
            real(wp), parameter :: coeff_L(1:3) = [ &
                                   2._wp/6._wp, & ! Index 0
                                   5._wp/6._wp, & ! Index 1
                                   -1._wp/6._wp & ! Index 2
                                   ]
            real(wp), parameter :: coeff_R(1:3) = [ &
                                   -1._wp/6._wp, & ! Index -1
                                   5._wp/6._wp, & ! Index 0
                                   2._wp/6._wp & ! Index 1
                                   ]
#endif
        #:endif

#if defined(MFC_OpenMP)
        $:GPU_DECLARE(create='[coeff_L, coeff_R]')
#endif
    #:endif

    integer(kind=8) :: i, j, k, l, q, r

contains

    subroutine s_initialize_igr_module()

        if (viscous) then
            @:ALLOCATE(Res_igr(1:2, 1:maxval(Re_size)))
            do i = 1, 2
                do j = 1, Re_size(i)
                    Res_igr(i, j) = fluid_pp(Re_idx(i, j))%Re(i)
                end do
            end do
            $:GPU_UPDATE(device='[Res_igr, Re_idx, Re_size]')
            @:PREFER_GPU(Res_igr)
            @:PREFER_GPU(Re_idx)
        end if

#ifndef __NVCOMPILER_GPU_UNIFIED_MEM
        @:ALLOCATE(jac(idwbuff(1)%beg:idwbuff(1)%end, &
            idwbuff(2)%beg:idwbuff(2)%end, &
            idwbuff(3)%beg:idwbuff(3)%end))
        @:ALLOCATE(jac_rhs(-1:m,-1:n,-1:p))

        if (igr_iter_solver == 1) then ! Jacobi iteration
            @:ALLOCATE(jac_old(idwbuff(1)%beg:idwbuff(1)%end, &
                idwbuff(2)%beg:idwbuff(2)%end, &
                idwbuff(3)%beg:idwbuff(3)%end))
        end if
#else
        ! create map
        nv_uvm_temp_on_gpu(1:3) = 0
        nv_uvm_temp_on_gpu(1:nv_uvm_igr_temps_on_gpu) = 1

        if (nv_uvm_temp_on_gpu(1) == 1) then
            @:ALLOCATE(jac(idwbuff(1)%beg:idwbuff(1)%end, &
                idwbuff(2)%beg:idwbuff(2)%end, &
                idwbuff(3)%beg:idwbuff(3)%end))
            @:PREFER_GPU(jac)
        else
            allocate (jac_host(idwbuff(1)%beg:idwbuff(1)%end, &
                               idwbuff(2)%beg:idwbuff(2)%end, &
                               idwbuff(3)%beg:idwbuff(3)%end))

            jac(idwbuff(1)%beg:idwbuff(1)%end, &
                idwbuff(2)%beg:idwbuff(2)%end, &
                idwbuff(3)%beg:idwbuff(3)%end) => jac_host(:, :, :)
        end if

        if (nv_uvm_temp_on_gpu(2) == 1) then
            @:ALLOCATE(jac_rhs(-1:m,-1:n,-1:p))
            @:PREFER_GPU(jac_rhs)
        else
            allocate (jac_rhs_host(-1:m, -1:n, -1:p))
            jac_rhs(-1:m, -1:n, -1:p) => jac_rhs_host(:, :, :)
        end if

        if (igr_iter_solver == 1) then ! Jacobi iteration
            if (nv_uvm_temp_on_gpu(3) == 1) then
                @:ALLOCATE(jac_old(idwbuff(1)%beg:idwbuff(1)%end, &
                    idwbuff(2)%beg:idwbuff(2)%end, &
                    idwbuff(3)%beg:idwbuff(3)%end))
                @:PREFER_GPU(jac_old)
            else
                allocate (jac_old_host(idwbuff(1)%beg:idwbuff(1)%end, &
                                       idwbuff(2)%beg:idwbuff(2)%end, &
                                       idwbuff(3)%beg:idwbuff(3)%end))

                jac_old(idwbuff(1)%beg:idwbuff(1)%end, &
                        idwbuff(2)%beg:idwbuff(2)%end, &
                        idwbuff(3)%beg:idwbuff(3)%end) => jac_old_host(:, :, :)
            end if
        end if
#endif

<<<<<<< HEAD
        $:GPU_PARALLEL_LOOP(private='[j,k,l]', collapse=3)
        do l = idwbuff(3)%beg, idwbuff(3)%end
            do k = idwbuff(2)%beg, idwbuff(2)%end
                do j = idwbuff(1)%beg, idwbuff(1)%end
                    jac(j, k, l) = 0._wp
                    if (igr_iter_solver == 1) jac_old(j, k, l) = 0._wp
=======
        #:call GPU_PARALLEL_LOOP(collapse=3)
            do l = idwbuff(3)%beg, idwbuff(3)%end
                do k = idwbuff(2)%beg, idwbuff(2)%end
                    do j = idwbuff(1)%beg, idwbuff(1)%end
                        jac(j, k, l) = 0._stp
                        if (igr_iter_solver == 1) jac_old(j, k, l) = 0._stp
                    end do
>>>>>>> 37560f12
                end do
            end do
        end do
        $:END_GPU_PARALLEL_LOOP()

        if (p == 0) then
            alf_igr = alf_factor*max(dx(1), dy(1))**2._wp
        else
            alf_igr = alf_factor*max(dx(1), dy(1), dz(1))**2._wp
        end if
        $:GPU_UPDATE(device='[alf_igr]')

        #:if not MFC_CASE_OPTIMIZATION
            if (igr_order == 3) then
                vidxb = -1; vidxe = 2; offxL = 1; offxR = 2
                $:GPU_UPDATE(device='[vidxb, vidxe, offxL, offxR]')

                @:ALLOCATE(coeff_L(1:3))
                coeff_L(1) = (2._wp/6._wp)
                coeff_L(2) = (5._wp/6._wp)
                coeff_L(3) = (-1._wp/6._wp)

                @:ALLOCATE(coeff_R(1:3))
                coeff_R(3) = (2._wp/6._wp)
                coeff_R(2) = (5._wp/6._wp)
                coeff_R(1) = (-1._wp/6._wp)

            elseif (igr_order == 5) then
                vidxb = -2; vidxe = 3; offxL = 2; offxR = 3
                $:GPU_UPDATE(device='[vidxb, vidxe, offxL, offxR]')

                @:ALLOCATE(coeff_L(1:5))
                coeff_L(1) = (-3._wp/60._wp)
                coeff_L(2) = (27._wp/60._wp)
                coeff_L(3) = (47._wp/60._wp)
                coeff_L(4) = (-13._wp/60._wp)
                coeff_L(5) = (2._wp/60._wp)

                @:ALLOCATE(coeff_R(1:5))
                coeff_R(5) = (-3._wp/60._wp)
                coeff_R(4) = (27._wp/60._wp)
                coeff_R(3) = (47._wp/60._wp)
                coeff_R(2) = (-13._wp/60._wp)
                coeff_R(1) = (2._wp/60._wp)
            end if

            $:GPU_UPDATE(device='[coeff_L]')
            $:GPU_UPDATE(device='[coeff_R]')
        #:else
#if defined(MFC_OpenMP)
            $:GPU_UPDATE(device='[coeff_L]')
            $:GPU_UPDATE(device='[coeff_R]')
#endif
        #:endif
        jac_sf(1)%sf => jac
        $:GPU_ENTER_DATA(copyin='[jac_sf(1)%sf]')
        $:GPU_ENTER_DATA(attach='[jac_sf(1)%sf]')

    end subroutine s_initialize_igr_module

    subroutine s_igr_iterative_solve(q_cons_vf, bc_type, t_step)
#ifdef _CRAYFTN
        !DIR$ OPTIMIZE (-haggress)
#endif
        type(scalar_field), dimension(sys_size), intent(inout) :: q_cons_vf
        type(integer_field), dimension(1:num_dims, 1:2), intent(in) :: bc_type
        integer, intent(in) :: t_step

        real(wp) :: rho_rx, rho_ry, rho_rz, rho_lx, rho_ly, rho_lz
        real(wp) :: fd_coeff
        integer :: num_iters

        if (t_step == t_step_start) then
            num_iters = num_igr_warm_start_iters
        else
            num_iters = num_igr_iters
        end if

        do q = 1, num_iters
            $:GPU_PARALLEL_LOOP(collapse=3, private='[j,k,l,rho_lx, rho_rx, rho_ly, rho_ry, rho_lz, rho_rz, fd_coeff]')
            do l = 0, p
                do k = 0, n
                    do j = 0, m
                        rho_lx = 0._wp
                        rho_rx = 0._wp
                        rho_ly = 0._wp
                        rho_ry = 0._wp
                        rho_lz = 0._wp
                        rho_rz = 0._wp
                        fd_coeff = 0._wp

<<<<<<< HEAD
                        $:GPU_LOOP(parallelism='[seq]')
                        do i = 1, num_fluids
                            rho_lx = rho_lx + (q_cons_vf(i)%sf(j, k, l) + q_cons_vf(i)%sf(j - 1, k, l))/2._wp
                            rho_rx = rho_rx + (q_cons_vf(i)%sf(j, k, l) + q_cons_vf(i)%sf(j + 1, k, l))/2._wp
                            rho_ly = rho_ly + (q_cons_vf(i)%sf(j, k, l) + q_cons_vf(i)%sf(j, k - 1, l))/2._wp
                            rho_ry = rho_ry + (q_cons_vf(i)%sf(j, k, l) + q_cons_vf(i)%sf(j, k + 1, l))/2._wp
                            if (p > 0) then
                                rho_lz = rho_lz + (q_cons_vf(i)%sf(j, k, l) + q_cons_vf(i)%sf(j, k, l - 1))/2._wp
                                rho_rz = rho_rz + (q_cons_vf(i)%sf(j, k, l) + q_cons_vf(i)%sf(j, k, l + 1))/2._wp
                            end if
                            fd_coeff = fd_coeff + q_cons_vf(i)%sf(j, k, l)
                        end do
=======
                            $:GPU_LOOP(parallelism='[seq]')
                            do i = 1, num_fluids
                                rho_lx = rho_lx + real(q_cons_vf(i)%sf(j, k, l) + q_cons_vf(i)%sf(j - 1, k, l), kind=wp)/2._wp
                                rho_rx = rho_rx + real(q_cons_vf(i)%sf(j, k, l) + q_cons_vf(i)%sf(j + 1, k, l), kind=wp)/2._wp
                                rho_ly = rho_ly + real(q_cons_vf(i)%sf(j, k, l) + q_cons_vf(i)%sf(j, k - 1, l), kind=wp)/2._wp
                                rho_ry = rho_ry + real(q_cons_vf(i)%sf(j, k, l) + q_cons_vf(i)%sf(j, k + 1, l), kind=wp)/2._wp
                                if (p > 0) then
                                    rho_lz = rho_lz + real(q_cons_vf(i)%sf(j, k, l) + q_cons_vf(i)%sf(j, k, l - 1), kind=wp)/2._wp
                                    rho_rz = rho_rz + real(q_cons_vf(i)%sf(j, k, l) + q_cons_vf(i)%sf(j, k, l + 1), kind=wp)/2._wp
                                end if
                                fd_coeff = fd_coeff + q_cons_vf(i)%sf(j, k, l)
                            end do
>>>>>>> 37560f12

                        fd_coeff = 1._wp/fd_coeff + alf_igr* &
                                   ((1._wp/dx(j)**2._wp)*(1._wp/rho_lx + 1._wp/rho_rx) + &
                                    (1._wp/dy(k)**2._wp)*(1._wp/rho_ly + 1._wp/rho_ry))

                        if (num_dims == 3) then
                            fd_coeff = fd_coeff + alf_igr*(1._wp/dz(l)**2._wp)*(1._wp/rho_lz + 1._wp/rho_rz)
                        end if

                        if (igr_iter_solver == 1) then ! Jacobi iteration
                            if (num_dims == 3) then
                                jac(j, k, l) = (alf_igr/fd_coeff)* &
                                               ((1._wp/dx(j)**2._wp)*(jac_old(j - 1, k, l)/rho_lx + jac_old(j + 1, k, l)/rho_rx) + &
                                                (1._wp/dy(k)**2._wp)*(jac_old(j, k - 1, l)/rho_ly + jac_old(j, k + 1, l)/rho_ry) + &
                                                (1._wp/dz(l)**2._wp)*(jac_old(j, k, l - 1)/rho_lz + jac_old(j, k, l + 1)/rho_rz)) + &
                                               jac_rhs(j, k, l)/fd_coeff
                            else
                                jac(j, k, l) = (alf_igr/fd_coeff)* &
                                               ((1._wp/dx(j)**2._wp)*(jac_old(j - 1, k, l)/rho_lx + jac_old(j + 1, k, l)/rho_rx) + &
                                                (1._wp/dy(k)**2._wp)*(jac_old(j, k - 1, l)/rho_ly + jac_old(j, k + 1, l)/rho_ry)) + &
                                               jac_rhs(j, k, l)/fd_coeff
                            end if
<<<<<<< HEAD
                        else ! Gauss Seidel iteration
                            if (num_dims == 3) then
                                jac(j, k, l) = (alf_igr/fd_coeff)* &
                                               ((1._wp/dx(j)**2._wp)*(jac(j - 1, k, l)/rho_lx + jac(j + 1, k, l)/rho_rx) + &
                                                (1._wp/dy(k)**2._wp)*(jac(j, k - 1, l)/rho_ly + jac(j, k + 1, l)/rho_ry) + &
                                                (1._wp/dz(l)**2._wp)*(jac(j, k, l - 1)/rho_lz + jac(j, k, l + 1)/rho_rz)) + &
                                               jac_rhs(j, k, l)/fd_coeff
                            else
                                jac(j, k, l) = (alf_igr/fd_coeff)* &
                                               ((1._wp/dx(j)**2._wp)*(jac(j - 1, k, l)/rho_lx + jac(j + 1, k, l)/rho_rx) + &
                                                (1._wp/dy(k)**2._wp)*(jac(j, k - 1, l)/rho_ly + jac(j, k + 1, l)/rho_ry)) + &
                                               jac_rhs(j, k, l)/fd_coeff
=======

                            if (igr_iter_solver == 1) then ! Jacobi iteration
                                if (num_dims == 3) then
                                    jac(j, k, l) = real((alf_igr/fd_coeff)* &
                                                        ((1._wp/dx(j)**2._wp)*(jac_old(j - 1, k, l)/rho_lx + jac_old(j + 1, k, l)/rho_rx) + &
                                                         (1._wp/dy(k)**2._wp)*(jac_old(j, k - 1, l)/rho_ly + jac_old(j, k + 1, l)/rho_ry) + &
                                                         (1._wp/dz(l)**2._wp)*(jac_old(j, k, l - 1)/rho_lz + jac_old(j, k, l + 1)/rho_rz)) + &
                                                        real(jac_rhs(j, k, l), kind=wp)/fd_coeff, kind=stp)
                                else
                                    jac(j, k, l) = real((alf_igr/fd_coeff)* &
                                                        ((1._wp/dx(j)**2._wp)*(real(jac_old(j - 1, k, l), kind=wp)/rho_lx + real(jac_old(j + 1, k, l), kind=wp)/rho_rx) + &
                                                         (1._wp/dy(k)**2._wp)*(real(jac_old(j, k - 1, l), kind=wp)/rho_ly + real(jac_old(j, k + 1, l), kind=wp)/rho_ry)) + &
                                                        real(jac_rhs(j, k, l), kind=wp)/fd_coeff, kind=stp)
                                end if
                            else ! Gauss Seidel iteration
                                if (num_dims == 3) then
                                    jac(j, k, l) = real((alf_igr/fd_coeff)* &
                                                        ((1._wp/dx(j)**2._wp)*(jac(j - 1, k, l)/rho_lx + jac(j + 1, k, l)/rho_rx) + &
                                                         (1._wp/dy(k)**2._wp)*(jac(j, k - 1, l)/rho_ly + jac(j, k + 1, l)/rho_ry) + &
                                                         (1._wp/dz(l)**2._wp)*(jac(j, k, l - 1)/rho_lz + jac(j, k, l + 1)/rho_rz)) + &
                                                        real(jac_rhs(j, k, l), kind=wp)/fd_coeff, kind=stp)
                                else
                                    jac(j, k, l) = real((alf_igr/fd_coeff)* &
                                                        ((1._wp/dx(j)**2._wp)*(jac(j - 1, k, l)/rho_lx + jac(j + 1, k, l)/rho_rx) + &
                                                         (1._wp/dy(k)**2._wp)*(jac(j, k - 1, l)/rho_ly + jac(j, k + 1, l)/rho_ry)) + &
                                                        real(jac_rhs(j, k, l), kind=wp)/fd_coeff, kind=stp)
                                end if
>>>>>>> 37560f12
                            end if
                        end if
                    end do
                end do
            end do
            $:END_GPU_PARALLEL_LOOP()

            call s_populate_F_igr_buffers(bc_type, jac_sf)

            if (igr_iter_solver == 1) then ! Jacobi iteration
                $:GPU_PARALLEL_LOOP(private='[j,k,l]', collapse=3)
                do l = idwbuff(3)%beg, idwbuff(3)%end
                    do k = idwbuff(2)%beg, idwbuff(2)%end
                        do j = idwbuff(1)%beg, idwbuff(1)%end
                            jac_old(j, k, l) = jac(j, k, l)
                        end do
                    end do
                end do
                $:END_GPU_PARALLEL_LOOP()
            end if
        end do

    end subroutine s_igr_iterative_solve

    subroutine s_igr_sigma_x(q_cons_vf, rhs_vf)
#ifdef _CRAYFTN
        !DIR$ OPTIMIZE (-haggress)
#endif
        type(scalar_field), &
            dimension(sys_size), &
            intent(inout) :: rhs_vf
        type(scalar_field), &
            dimension(sys_size), &
            intent(inout) :: q_cons_vf

        real(wp) :: F_L, vel_L, rho_L, F_R, vel_R, rho_R
        #:if not MFC_CASE_OPTIMIZATION
            real(wp), dimension(num_fluids_max) :: alpha_rho_L, alpha_rho_R
        #:else
            real(wp), dimension(num_fluids) :: alpha_rho_L, alpha_rho_R
        #:endif

<<<<<<< HEAD
        $:GPU_PARALLEL_LOOP(collapse=3, private='[j,k,l,F_L, vel_L, alpha_rho_L, F_R, vel_R, alpha_rho_R]')
        do l = 0, p
            do k = 0, n
                do j = -1, m

                    F_L = 0._wp; F_R = 0._wp
                    alpha_rho_L = 0._wp; alpha_rho_R = 0._wp
                    vel_L = 0._wp; vel_R = 0._wp
=======
        #:call GPU_PARALLEL_LOOP(collapse=3, private='[F_L, vel_L, alpha_rho_L, F_R, vel_R, alpha_rho_R, rho_L, rho_R]')
            do l = 0, p
                do k = 0, n
                    do j = -1, m

                        F_L = 0._wp; F_R = 0._wp
                        vel_L = 0._wp; vel_R = 0._wp
                        rho_L = 0._wp; rho_R = 0._wp

                        $:GPU_LOOP(parallelism='[seq]')
                        do i = 1, num_fluids
                            alpha_rho_L(i) = 0._wp
                            alpha_rho_R(i) = 0._wp
                        end do
>>>>>>> 37560f12

                    $:GPU_LOOP(parallelism='[seq]')
                    do q = vidxb + 1, vidxe
                        $:GPU_LOOP(parallelism='[seq]')
<<<<<<< HEAD
                        do i = 1, num_fluids
                            alpha_rho_L(i) = alpha_rho_L(i) + coeff_L(q)*q_cons_vf(i)%sf(j + q, k, l)
                        end do

                        vel_L = vel_L + coeff_L(q)*q_cons_vf(momxb)%sf(j + q, k, l)
                        F_L = F_L + coeff_L(q)*jac(j + q, k, l)
                    end do

                    $:GPU_LOOP(parallelism='[seq]')
                    do q = vidxb, vidxe - 1
                        $:GPU_LOOP(parallelism='[seq]')
                        do i = 1, num_fluids
                            alpha_rho_R(i) = alpha_rho_R(i) + coeff_R(q)*q_cons_vf(i)%sf(j + q, k, l)
                        end do

                        vel_R = vel_R + coeff_R(q)*q_cons_vf(momxb)%sf(j + q, k, l)
                        F_R = F_R + coeff_R(q)*jac(j + q, k, l)
=======
                        do q = vidxb + 1, vidxe
                            $:GPU_LOOP(parallelism='[seq]')
                            do i = 1, num_fluids
                                alpha_rho_L(i) = alpha_rho_L(i) + coeff_L(q + offxL)*q_cons_vf(i)%sf(j + q, k, l)
                            end do

                            vel_L = vel_L + coeff_L(q + offxL)*q_cons_vf(momxb)%sf(j + q, k, l)
                            F_L = F_L + coeff_L(q + offxL)*jac(j + q, k, l)
                        end do

                        $:GPU_LOOP(parallelism='[seq]')
                        do q = vidxb, vidxe - 1
                            $:GPU_LOOP(parallelism='[seq]')
                            do i = 1, num_fluids
                                alpha_rho_R(i) = alpha_rho_R(i) + coeff_R(q + offxR)*q_cons_vf(i)%sf(j + q, k, l)
                            end do

                            vel_R = vel_R + coeff_R(q + offxR)*q_cons_vf(momxb)%sf(j + q, k, l)
                            F_R = F_R + coeff_R(q + offxR)*jac(j + q, k, l)
                        end do

                        $:GPU_LOOP(parallelism='[seq]')
                        do i = 1, num_fluids
                            rho_L = rho_L + alpha_rho_L(i)
                            rho_R = rho_R + alpha_rho_R(i)
                        end do

                        vel_L = vel_L/rho_L
                        vel_R = vel_R/rho_R

                        #:for LR in ['L', 'R']
                            $:GPU_ATOMIC(atomic='update')
                            rhs_vf(momxb)%sf(j + 1, k, l) = rhs_vf(momxb)%sf(j + 1, k, l) + &
                                                            real(0.5_wp*dt*F_${LR}$*(1._wp/dx(j + 1)), kind=stp)
                            $:GPU_ATOMIC(atomic='update')
                            rhs_vf(E_idx)%sf(j + 1, k, l) = rhs_vf(E_idx)%sf(j + 1, k, l) + &
                                                            real(0.5_wp*dt*vel_${LR}$*F_${LR}$*(1._wp/dx(j + 1)), kind=stp)
                            $:GPU_ATOMIC(atomic='update')
                            rhs_vf(momxb)%sf(j, k, l) = rhs_vf(momxb)%sf(j, k, l) - &
                                                        real(0.5_wp*dt*F_${LR}$*(1._wp/dx(j)), kind=stp)
                            $:GPU_ATOMIC(atomic='update')
                            rhs_vf(E_idx)%sf(j, k, l) = rhs_vf(E_idx)%sf(j, k, l) - &
                                                        real(0.5_wp*dt*vel_${LR}$*F_${LR}$*(1._wp/dx(j)), kind=stp)
                        #:endfor
>>>>>>> 37560f12
                    end do

                    vel_L = vel_L/sum(alpha_rho_L)
                    vel_R = vel_R/sum(alpha_rho_R)

                    #:for LR in ['L', 'R']
                        $:GPU_ATOMIC(atomic='update')
                        rhs_vf(momxb)%sf(j + 1, k, l) = rhs_vf(momxb)%sf(j + 1, k, l) + &
                                                        0.5_wp*F_${LR}$*(1._wp/dx(j + 1))
                        $:GPU_ATOMIC(atomic='update')
                        rhs_vf(E_idx)%sf(j + 1, k, l) = rhs_vf(E_idx)%sf(j + 1, k, l) + &
                                                        0.5_wp*vel_${LR}$*F_${LR}$*(1._wp/dx(j + 1))
                        $:GPU_ATOMIC(atomic='update')
                        rhs_vf(momxb)%sf(j, k, l) = rhs_vf(momxb)%sf(j, k, l) - &
                                                    0.5_wp*F_${LR}$*(1._wp/dx(j))
                        $:GPU_ATOMIC(atomic='update')
                        rhs_vf(E_idx)%sf(j, k, l) = rhs_vf(E_idx)%sf(j, k, l) - &
                                                    0.5_wp*vel_${LR}$*F_${LR}$*(1._wp/dx(j))
                    #:endfor
                end do
            end do
        end do
        $:END_GPU_PARALLEL_LOOP()

    end subroutine s_igr_sigma_x

    subroutine s_igr_riemann_solver(q_cons_vf, rhs_vf, idir)
#ifdef _CRAYFTN
        !DIR$ OPTIMIZE (-haggress)
#endif
        type(scalar_field), &
            dimension(sys_size), &
            intent(inout) :: rhs_vf
        type(scalar_field), &
            dimension(sys_size), &
            intent(inout) :: q_cons_vf
        integer, intent(in) :: idir

        real(wp) :: cfl
        real(wp) :: rho_L, gamma_L, pi_inf_L, E_L, mu_L, F_L, pres_L
        real(wp) :: rho_R, gamma_R, pi_inf_R, E_R, mu_R, F_R, pres_R
        real(wp), dimension(3) :: vflux_L_arr, vflux_R_arr
        real(wp), dimension(-1:1) :: rho_sf_small
        #:if not MFC_CASE_OPTIMIZATION
            real(wp), dimension(num_fluids_max) :: alpha_rho_L, alpha_L, alpha_R, alpha_rho_R
            real(wp), dimension(3) :: vel_L, vel_R
            real(wp), dimension(3, 3) :: dvel
            real(wp), dimension(3) :: dvel_small
        #:else
            real(wp), dimension(num_fluids) :: alpha_rho_L, alpha_L, alpha_R, alpha_rho_R
            real(wp), dimension(num_dims) :: vel_L, vel_R
            real(wp), dimension(num_dims, num_dims) :: dvel
            real(wp), dimension(num_dims) :: dvel_small
        #:endif

        if (idir == 1) then
            if (p == 0) then
                $:GPU_PARALLEL_LOOP(collapse=3, private='[j,k,l,rho_L, rho_R, gamma_L, gamma_R, pi_inf_L, pi_inf_R, mu_L, mu_R, vel_L, vel_R, pres_L, pres_R, alpha_L, alpha_R, alpha_rho_L, alpha_rho_R, F_L, F_R, E_L, E_R, cfl, dvel, dvel_small, rho_sf_small, vflux_L_arr, vflux_R_arr]')
                do l = 0, p
                    do k = 0, n
                        do j = -1, m

<<<<<<< HEAD
                            dvel = 0._wp
                            vflux_L_arr = 0._wp
                            vflux_R_arr = 0._wp
=======
                                vflux_L_arr = 0._wp
                                vflux_R_arr = 0._wp
>>>>>>> 37560f12

                            #:if MFC_CASE_OPTIMIZATION
                                #:if igr_order == 5
                                    !DIR$ unroll 6
                                #:elif igr_order == 3
                                    !DIR$ unroll 4
                                #:endif
                            #:endif
                            $:GPU_LOOP(parallelism='[seq]')
                            do q = vidxb, vidxe
                                dvel_small = 0._wp
                                !x-direction contributions
                                $:GPU_LOOP(parallelism='[seq]')
<<<<<<< HEAD
                                do i = -1, 1
                                    rho_L = 0._wp
=======
                                do q = vidxb, vidxe
                                    !x-direction contributions
                                    $:GPU_LOOP(parallelism='[seq]')
                                    do i = -1, 1
                                        rho_L = 0._wp
                                        $:GPU_LOOP(parallelism='[seq]')
                                        do r = 1, num_fluids
                                            rho_L = rho_L + q_cons_vf(r)%sf(j + i + q, k, l)
                                        end do
                                        rho_sf_small(i) = rho_L
                                    end do

                                    dvel_small(1) = (1/(2._wp*dx(j)))*( &
                                                    1._wp*q_cons_vf(momxb)%sf(j + 1 + q, k, l)/rho_sf_small(1) - &
                                                    1._wp*q_cons_vf(momxb)%sf(j - 1 + q, k, l)/rho_sf_small(-1))
                                    dvel_small(2) = (1/(2._wp*dx(j)))*( &
                                                    q_cons_vf(momxb + 1)%sf(j + 1 + q, k, l)/rho_sf_small(1) - &
                                                    q_cons_vf(momxb + 1)%sf(j - 1 + q, k, l)/rho_sf_small(-1))

                                    if (q == 0) then
                                        $:GPU_LOOP(parallelism='[seq]')
                                        do i = 1, num_dims
                                            dvel(i, 1) = dvel_small(i)
                                        end do
                                    end if

                                    if (q > vidxb) then
                                        vflux_L_arr(1) = vflux_L_arr(1) + coeff_L(q + offxL)*(dvel_small(2))
                                        vflux_L_arr(3) = vflux_L_arr(3) + coeff_L(q + offxL)*(4._wp*dvel_small(1))/3._wp
                                    end if
                                    if (q < vidxe) then
                                        vflux_R_arr(1) = vflux_R_arr(1) + coeff_R(q + offxR)*(dvel_small(2))
                                        vflux_R_arr(3) = vflux_R_arr(3) + coeff_R(q + offxR)*(4._wp*dvel_small(1))/3._wp
                                    end if

                                    !y-direction contributions
>>>>>>> 37560f12
                                    $:GPU_LOOP(parallelism='[seq]')
                                    do r = 1, num_fluids
                                        rho_L = rho_L + q_cons_vf(r)%sf(j + i + q, k, l)
                                    end do
<<<<<<< HEAD
                                    rho_sf_small(i) = rho_L
                                end do

                                dvel_small(1) = (1/(2._wp*dx(j)))*( &
                                                1._wp*q_cons_vf(momxb)%sf(j + 1 + q, k, l)/rho_sf_small(1) - &
                                                1._wp*q_cons_vf(momxb)%sf(j - 1 + q, k, l)/rho_sf_small(-1))
                                dvel_small(2) = (1/(2._wp*dx(j)))*( &
                                                q_cons_vf(momxb + 1)%sf(j + 1 + q, k, l)/rho_sf_small(1) - &
                                                q_cons_vf(momxb + 1)%sf(j - 1 + q, k, l)/rho_sf_small(-1))

                                if (q == 0) dvel(:, 1) = dvel_small
                                if (q > vidxb) then
                                    vflux_L_arr(1) = vflux_L_arr(1) + coeff_L(q)*(dvel_small(2))
                                    vflux_L_arr(3) = vflux_L_arr(3) + coeff_L(q)*(4._wp*dvel_small(1))/3._wp
                                end if
                                if (q < vidxe) then
                                    vflux_R_arr(1) = vflux_R_arr(1) + coeff_R(q)*(dvel_small(2))
                                    vflux_R_arr(3) = vflux_R_arr(3) + coeff_R(q)*(4._wp*dvel_small(1))/3._wp
                                end if
=======

                                    dvel_small(1) = (1/(2._wp*dy(k)))*( &
                                                    q_cons_vf(momxb)%sf(j + q, k + 1, l)/rho_sf_small(1) - &
                                                    q_cons_vf(momxb)%sf(j + q, k - 1, l)/rho_sf_small(-1))
                                    dvel_small(2) = (1/(2._wp*dy(k)))*( &
                                                    q_cons_vf(momxb + 1)%sf(j + q, k + 1, l)/rho_sf_small(1) - &
                                                    q_cons_vf(momxb + 1)%sf(j + q, k - 1, l)/rho_sf_small(-1))

                                    if (q == 0) then
                                        $:GPU_LOOP(parallelism='[seq]')
                                        do i = 1, num_dims
                                            dvel(i, 2) = dvel_small(i)
                                        end do
                                    end if

                                    if (q > vidxb) then
                                        vflux_L_arr(1) = vflux_L_arr(1) + coeff_L(q + offxL)*(dvel_small(1))
                                        vflux_L_arr(3) = vflux_L_arr(3) + coeff_L(q + offxL)*(-2._wp*dvel_small(2))/3._wp
                                    end if
                                    if (q < vidxe) then
                                        vflux_R_arr(1) = vflux_R_arr(1) + coeff_R(q + offxR)*(dvel_small(1))
                                        vflux_R_arr(3) = vflux_R_arr(3) + coeff_R(q + offxR)*(-2._wp*dvel_small(2))/3._wp
                                    end if

                                    if (q == 0) then
                                        jac_rhs(j, k, l) = real(alf_igr*(2._wp*(dvel(1, 2)*dvel(2, 1)) &
                                                                         + dvel(1, 1)**2._wp + dvel(2, 2)**2._wp &
                                                                         + (dvel(1, 1) + dvel(2, 2))**2._wp), kind=stp)
                                    end if
                                end do

                                $:GPU_LOOP(parallelism='[seq]')
                                do i = 1, num_fluids
                                    alpha_rho_L(i) = 0._wp
                                    alpha_rho_R(i) = 0._wp
                                    alpha_L(i) = 0._wp
                                    alpha_R(i) = 0._wp
                                end do
                                $:GPU_LOOP(parallelism='[seq]')
                                do i = 1, num_dims
                                    vel_L(i) = 0._wp
                                    vel_R(i) = 0._wp
                                end do
>>>>>>> 37560f12

                                !y-direction contributions
                                $:GPU_LOOP(parallelism='[seq]')
<<<<<<< HEAD
                                do i = -1, 1
                                    rho_L = 0._wp
                                    $:GPU_LOOP(parallelism='[seq]')
                                    do r = 1, num_fluids
                                        rho_L = rho_L + q_cons_vf(r)%sf(j + q, k + i, l)
=======
                                do q = vidxb + 1, vidxe
                                    $:GPU_LOOP(parallelism='[seq]')
                                    do i = 1, num_fluids
                                        alpha_rho_L(i) = alpha_rho_L(i) + coeff_L(q + offxL)*q_cons_vf(i)%sf(j + q, k, l)
                                    end do

                                    if (num_fluids > 1) then
                                        $:GPU_LOOP(parallelism='[seq]')
                                        do i = 1, num_fluids - 1
                                            alpha_L(i) = alpha_L(i) + coeff_L(q + offxL)*q_cons_vf(E_idx + i)%sf(j + q, k, l)
                                        end do
                                    else
                                        alpha_L(1) = 1._wp
                                    end if

                                    $:GPU_LOOP(parallelism='[seq]')
                                    do i = 1, num_dims
                                        vel_L(i) = vel_L(i) + coeff_L(q + offxL)*q_cons_vf(momxb + i - 1)%sf(j + q, k, l)
>>>>>>> 37560f12
                                    end do
                                    rho_sf_small(i) = rho_L
                                end do

<<<<<<< HEAD
                                dvel_small(1) = (1/(2._wp*dy(k)))*( &
                                                q_cons_vf(momxb)%sf(j + q, k + 1, l)/rho_sf_small(1) - &
                                                q_cons_vf(momxb)%sf(j + q, k - 1, l)/rho_sf_small(-1))
                                dvel_small(2) = (1/(2._wp*dy(k)))*( &
                                                q_cons_vf(momxb + 1)%sf(j + q, k + 1, l)/rho_sf_small(1) - &
                                                q_cons_vf(momxb + 1)%sf(j + q, k - 1, l)/rho_sf_small(-1))

                                if (q == 0) dvel(:, 2) = dvel_small

                                if (q > vidxb) then
                                    vflux_L_arr(1) = vflux_L_arr(1) + coeff_L(q)*(dvel_small(1))
                                    vflux_L_arr(3) = vflux_L_arr(3) + coeff_L(q)*(-2._wp*dvel_small(2))/3._wp
                                end if
                                if (q < vidxe) then
                                    vflux_R_arr(1) = vflux_R_arr(1) + coeff_R(q)*(dvel_small(1))
                                    vflux_R_arr(3) = vflux_R_arr(3) + coeff_R(q)*(-2._wp*dvel_small(2))/3._wp
                                end if

                                if (q == 0) then
                                    jac_rhs(j, k, l) = alf_igr*(2._wp*(dvel(1, 2)*dvel(2, 1)) &
                                                                + dvel(1, 1)**2._wp + dvel(2, 2)**2._wp &
                                                                + (dvel(1, 1) + dvel(2, 2))**2._wp)
                                end if
                            end do

                            alpha_rho_L = 0._wp; alpha_rho_R = 0._wp
                            alpha_L = 0._wp; alpha_R = 0._wp
                            vel_L = 0._wp; vel_R = 0._wp

                            $:GPU_LOOP(parallelism='[seq]')
                            do q = vidxb + 1, vidxe
                                $:GPU_LOOP(parallelism='[seq]')
                                do i = 1, num_fluids
                                    alpha_rho_L(i) = alpha_rho_L(i) + coeff_L(q)*q_cons_vf(i)%sf(j + q, k, l)
=======
                                $:GPU_LOOP(parallelism='[seq]')
                                do q = vidxb, vidxe - 1
                                    $:GPU_LOOP(parallelism='[seq]')
                                    do i = 1, num_fluids
                                        alpha_rho_R(i) = alpha_rho_R(i) + coeff_R(q + offxR)*q_cons_vf(i)%sf(j + q, k, l)
                                    end do

                                    if (num_fluids > 1) then
                                        $:GPU_LOOP(parallelism='[seq]')
                                        do i = 1, num_fluids - 1
                                            alpha_R(i) = alpha_R(i) + coeff_R(q + offxR)*q_cons_vf(E_idx + i)%sf(j + q, k, l)
                                        end do
                                    else
                                        alpha_R(1) = 1._wp
                                    end if

                                    $:GPU_LOOP(parallelism='[seq]')
                                    do i = 1, num_dims
                                        vel_R(i) = vel_R(i) + coeff_R(q + offxR)*q_cons_vf(momxb + i - 1)%sf(j + q, k, l)
                                    end do
                                end do

                                if (num_fluids > 1) then

                                    alpha_L(num_fluids) = 1._wp
                                    alpha_R(num_fluids) = 1._wp

                                    $:GPU_LOOP(parallelism='[seq]')
                                    do i = 1, num_fluids - 1
                                        alpha_L(num_fluids) = alpha_L(num_fluids) - alpha_L(i)
                                        alpha_R(num_fluids) = alpha_R(num_fluids) - alpha_R(i)
                                    end do
                                end if

                                rho_L = 0._wp; rho_R = 0._wp
                                gamma_L = 0._wp; gamma_R = 0._wp
                                pi_inf_L = 0._wp; pi_inf_R = 0._wp

                                $:GPU_LOOP(parallelism='[seq]')
                                do i = 1, num_fluids
                                    rho_L = rho_L + alpha_rho_L(i)
                                    gamma_L = gamma_L + alpha_L(i)*gammas(i)
                                    pi_inf_L = pi_inf_L + alpha_L(i)*pi_infs(i)

                                    rho_R = rho_R + alpha_rho_R(i)
                                    gamma_R = gamma_R + alpha_R(i)*gammas(i)
                                    pi_inf_R = pi_inf_R + alpha_R(i)*pi_infs(i)
                                end do

                                $:GPU_LOOP(parallelism='[seq]')
                                do i = 1, num_dims
                                    vel_L(i) = vel_L(i)/rho_L
                                    vel_R(i) = vel_R(i)/rho_R
>>>>>>> 37560f12
                                end do

                                if (num_fluids > 1) then
                                    $:GPU_LOOP(parallelism='[seq]')
                                    do i = 1, num_fluids - 1
                                        alpha_L(i) = alpha_L(i) + coeff_L(q)*q_cons_vf(E_idx + i)%sf(j + q, k, l)
                                    end do
<<<<<<< HEAD
                                else
                                    alpha_L(1) = 1._wp
=======

                                    $:GPU_ATOMIC(atomic='update')
                                    rhs_vf(momxb + 1)%sf(j + 1, k, l) = rhs_vf(momxb + 1)%sf(j + 1, k, l) - &
                                                                        real(0.5_wp*dt*mu_L*vflux_L_arr(1)*(1._wp/dx(j + 1)), kind=stp)
                                    $:GPU_ATOMIC(atomic='update')
                                    rhs_vf(E_idx)%sf(j + 1, k, l) = rhs_vf(E_idx)%sf(j + 1, k, l) - &
                                                                    real(0.5_wp*dt*mu_L*vflux_L_arr(1)*vel_L(2)*(1._wp/dx(j + 1)), kind=stp)

                                    $:GPU_ATOMIC(atomic='update')
                                    rhs_vf(momxb + 1)%sf(j, k, l) = rhs_vf(momxb + 1)%sf(j, k, l) + &
                                                                    real(0.5_wp*dt*mu_L*vflux_L_arr(1)*(1._wp/dx(j)), kind=stp)
                                    $:GPU_ATOMIC(atomic='update')
                                    rhs_vf(E_idx)%sf(j, k, l) = rhs_vf(E_idx)%sf(j, k, l) + &
                                                                real(0.5_wp*dt*mu_L*vflux_L_arr(1)*vel_L(2)*(1._wp/dx(j)), kind=stp)

                                    $:GPU_ATOMIC(atomic='update')
                                    rhs_vf(momxb + 1)%sf(j + 1, k, l) = rhs_vf(momxb + 1)%sf(j + 1, k, l) - &
                                                                        real(0.5_wp*dt*mu_R*vflux_R_arr(1)*(1._wp/dx(j + 1)), kind=stp)
                                    $:GPU_ATOMIC(atomic='update')
                                    rhs_vf(E_idx)%sf(j + 1, k, l) = rhs_vf(E_idx)%sf(j + 1, k, l) - &
                                                                    real(0.5_wp*dt*mu_R*vflux_R_arr(1)*vel_R(2)*(1._wp/dx(j + 1)), kind=stp)

                                    $:GPU_ATOMIC(atomic='update')
                                    rhs_vf(momxb + 1)%sf(j, k, l) = rhs_vf(momxb + 1)%sf(j, k, l) + &
                                                                    real(0.5_wp*dt*mu_R*vflux_R_arr(1)*(1._wp/dx(j)), kind=stp)
                                    $:GPU_ATOMIC(atomic='update')
                                    rhs_vf(E_idx)%sf(j, k, l) = rhs_vf(E_idx)%sf(j, k, l) + &
                                                                real(0.5_wp*dt*mu_R*vflux_R_arr(1)*vel_R(2)*(1._wp/dx(j)), kind=stp)

                                    $:GPU_ATOMIC(atomic='update')
                                    rhs_vf(momxb)%sf(j + 1, k, l) = rhs_vf(momxb)%sf(j + 1, k, l) - &
                                                                    real(0.5_wp*dt*mu_L*vflux_L_arr(3)*(1._wp/dx(j + 1)), kind=stp)
                                    $:GPU_ATOMIC(atomic='update')
                                    rhs_vf(E_idx)%sf(j + 1, k, l) = rhs_vf(E_idx)%sf(j + 1, k, l) - &
                                                                    real(0.5_wp*dt*mu_L*vflux_L_arr(3)*vel_L(1)*(1._wp/dx(j + 1)), kind=stp)

                                    $:GPU_ATOMIC(atomic='update')
                                    rhs_vf(momxb)%sf(j, k, l) = rhs_vf(momxb)%sf(j, k, l) + &
                                                                real(0.5_wp*dt*mu_L*vflux_L_arr(3)*(1._wp/dx(j)), kind=stp)
                                    $:GPU_ATOMIC(atomic='update')
                                    rhs_vf(E_idx)%sf(j, k, l) = rhs_vf(E_idx)%sf(j, k, l) + &
                                                                real(0.5_wp*dt*mu_L*vflux_L_arr(3)*vel_L(1)*(1._wp/dx(j)), kind=stp)

                                    $:GPU_ATOMIC(atomic='update')
                                    rhs_vf(momxb)%sf(j + 1, k, l) = rhs_vf(momxb)%sf(j + 1, k, l) - &
                                                                    real(0.5_wp*dt*mu_R*vflux_R_arr(3)*(1._wp/dx(j + 1)), kind=stp)
                                    $:GPU_ATOMIC(atomic='update')
                                    rhs_vf(E_idx)%sf(j + 1, k, l) = rhs_vf(E_idx)%sf(j + 1, k, l) - &
                                                                    real(0.5_wp*dt*mu_R*vflux_R_arr(3)*vel_R(1)*(1._wp/dx(j + 1)), kind=stp)

                                    $:GPU_ATOMIC(atomic='update')
                                    rhs_vf(momxb)%sf(j, k, l) = rhs_vf(momxb)%sf(j, k, l) + &
                                                                real(0.5_wp*dt*mu_R*vflux_R_arr(3)*(1._wp/dx(j)), kind=stp)
                                    $:GPU_ATOMIC(atomic='update')
                                    rhs_vf(E_idx)%sf(j, k, l) = rhs_vf(E_idx)%sf(j, k, l) + &
                                                                real(0.5_wp*dt*mu_R*vflux_R_arr(3)*vel_R(1)*(1._wp/dx(j)), kind=stp)
>>>>>>> 37560f12
                                end if

                                $:GPU_LOOP(parallelism='[seq]')
<<<<<<< HEAD
                                do i = 1, num_dims
                                    vel_L(i) = vel_L(i) + coeff_L(q)*q_cons_vf(momxb + i - 1)%sf(j + q, k, l)
=======
                                do q = vidxb + 1, vidxe
                                    E_L = E_L + coeff_L(q + offxL)*q_cons_vf(E_idx)%sf(j + q, k, l)
>>>>>>> 37560f12
                                end do
                            end do

                            $:GPU_LOOP(parallelism='[seq]')
                            do q = vidxb, vidxe - 1
                                $:GPU_LOOP(parallelism='[seq]')
<<<<<<< HEAD
                                do i = 1, num_fluids
                                    alpha_rho_R(i) = alpha_rho_R(i) + coeff_R(q)*q_cons_vf(i)%sf(j + q, k, l)
=======
                                do q = vidxb, vidxe - 1
                                    E_R = E_R + coeff_R(q + offxR)*q_cons_vf(E_idx)%sf(j + q, k, l)
                                end do

                                call s_get_derived_states(E_L, gamma_L, pi_inf_L, rho_L, vel_L, &
                                                          E_R, gamma_R, pi_inf_R, rho_R, vel_R, &
                                                          pres_L, pres_R, cfl)

                                do i = 1, num_fluids
                                    $:GPU_ATOMIC(atomic='update')
                                    rhs_vf(i)%sf(j + 1, k, l) = rhs_vf(i)%sf(j + 1, k, l) + &
                                                                real((0.5_wp*dt*(alpha_rho_L(i)* &
                                                                                 vel_L(1))*(1._wp/dx(j + 1)) - &
                                                                      0.5_wp*dt*cfl*(alpha_rho_L(i))*(1._wp/dx(j + 1))), kind=stp)

                                    $:GPU_ATOMIC(atomic='update')
                                    rhs_vf(i)%sf(j, k, l) = rhs_vf(i)%sf(j, k, l) - &
                                                            real((0.5_wp*dt*(alpha_rho_L(i)* &
                                                                             vel_L(1))*(1._wp/dx(j)) - &
                                                                  0.5_wp*dt*cfl*(alpha_rho_L(i))*(1._wp/dx(j))), kind=stp)
>>>>>>> 37560f12
                                end do

                                if (num_fluids > 1) then
                                    $:GPU_LOOP(parallelism='[seq]')
                                    do i = 1, num_fluids - 1
<<<<<<< HEAD
                                        alpha_R(i) = alpha_R(i) + coeff_R(q)*q_cons_vf(E_idx + i)%sf(j + q, k, l)
=======
                                        $:GPU_ATOMIC(atomic='update')
                                        rhs_vf(advxb + i - 1)%sf(j + 1, k, l) = rhs_vf(advxb + i - 1)%sf(j + 1, k, l) + &
                                                                                real((0.5_wp*dt*(alpha_L(i)* &
                                                                                                 vel_L(1))*(1._wp/dx(j + 1)) - &
                                                                                      0.5_wp*dt*cfl*(alpha_L(i))*(1._wp/dx(j + 1))), kind=stp)

                                        $:GPU_ATOMIC(atomic='update')
                                        rhs_vf(advxb + i - 1)%sf(j + 1, k, l) = rhs_vf(advxb + i - 1)%sf(j + 1, k, l) &
                                                                                - real((0.5_wp*dt*q_cons_vf(advxb + i - 1)%sf(j + 1, k, l)*vel_L(1)*(1._wp/dx(j + 1))), kind=stp)

                                        $:GPU_ATOMIC(atomic='update')
                                        rhs_vf(advxb + i - 1)%sf(j, k, l) = rhs_vf(advxb + i - 1)%sf(j, k, l) - &
                                                                            real((0.5_wp*dt*(alpha_L(i)* &
                                                                                             vel_L(1))*(1._wp/dx(j)) - &
                                                                                  0.5_wp*dt*cfl*(alpha_L(i))*(1._wp/dx(j))), kind=stp)

                                        $:GPU_ATOMIC(atomic='update')
                                        rhs_vf(advxb + i - 1)%sf(j, k, l) = rhs_vf(advxb + i - 1)%sf(j, k, l) &
                                                                            + real((0.5_wp*dt*q_cons_vf(advxb + i - 1)%sf(j, k, l)*vel_L(1)*(1._wp/dx(j))), kind=stp)
>>>>>>> 37560f12
                                    end do
                                else
                                    alpha_R(1) = 1._wp
                                end if

<<<<<<< HEAD
                                $:GPU_LOOP(parallelism='[seq]')
                                do i = 1, num_dims
                                    vel_R(i) = vel_R(i) + coeff_R(q)*q_cons_vf(momxb + i - 1)%sf(j + q, k, l)
                                end do
                            end do

                            if (num_fluids > 1) then
                                alpha_L(num_fluids) = 1._wp - sum(alpha_L(1:num_fluids - 1))
                                alpha_R(num_fluids) = 1._wp - sum(alpha_R(1:num_fluids - 1))
                            end if

                            rho_L = sum(alpha_rho_L)
                            gamma_L = sum(alpha_L*gammas)
                            pi_inf_L = sum(alpha_L*pi_infs)

                            rho_R = sum(alpha_rho_R)
                            gamma_R = sum(alpha_R*gammas)
                            pi_inf_R = sum(alpha_R*pi_infs)

                            vel_L = vel_L/rho_L
                            vel_R = vel_R/rho_R
=======
                                $:GPU_ATOMIC(atomic='update')
                                rhs_vf(momxb)%sf(j + 1, k, l) = rhs_vf(momxb)%sf(j + 1, k, l) + &
                                                                real((0.5_wp*dt*(rho_L*(vel_L(1))**2.0 + &
                                                                                 pres_L)*(1._wp/dx(j + 1)) - &
                                                                      0.5_wp*dt*cfl*(rho_L*vel_L(1))*(1._wp/dx(j + 1))), kind=stp)

                                $:GPU_ATOMIC(atomic='update')
                                rhs_vf(momxb + 1)%sf(j + 1, k, l) = rhs_vf(momxb + 1)%sf(j + 1, k, l) + &
                                                                    real((0.5_wp*dt*rho_L*vel_L(1)*vel_L(2)*(1._wp/dx(j + 1)) - &
                                                                          0.5_wp*dt*cfl*(rho_L*vel_L(2))*(1._wp/dx(j + 1))), kind=stp)

                                $:GPU_ATOMIC(atomic='update')
                                rhs_vf(E_idx)%sf(j + 1, k, l) = rhs_vf(E_idx)%sf(j + 1, k, l) + &
                                                                real((0.5_wp*dt*(vel_L(1)*(E_L + &
                                                                                           pres_L))*(1._wp/dx(j + 1)) - &
                                                                      0.5_wp*dt*cfl*(E_L)*(1._wp/dx(j + 1))), kind=stp)

                                $:GPU_ATOMIC(atomic='update')
                                rhs_vf(momxb)%sf(j, k, l) = rhs_vf(momxb)%sf(j, k, l) - &
                                                            real((0.5_wp*dt*(rho_L*(vel_L(1))**2.0 + &
                                                                             pres_L)*(1._wp/dx(j)) - &
                                                                  0.5_wp*dt*cfl*(rho_L*vel_L(1))*(1._wp/dx(j))), kind=stp)

                                $:GPU_ATOMIC(atomic='update')
                                rhs_vf(momxb + 1)%sf(j, k, l) = rhs_vf(momxb + 1)%sf(j, k, l) - &
                                                                real((0.5_wp*dt*rho_L*vel_L(1)*vel_L(2)*(1._wp/dx(j)) - &
                                                                      0.5_wp*dt*cfl*(rho_L*vel_L(2))*(1._wp/dx(j))), kind=stp)

                                $:GPU_ATOMIC(atomic='update')
                                rhs_vf(E_idx)%sf(j, k, l) = rhs_vf(E_idx)%sf(j, k, l) - &
                                                            real((0.5_wp*dt*(vel_L(1)*(E_L + &
                                                                                       pres_L))*(1._wp/dx(j)) - &
                                                                  0.5_wp*dt*cfl*(E_L)*(1._wp/dx(j))), kind=stp)
>>>>>>> 37560f12

                            if (viscous) then
                                mu_L = 0._wp; mu_R = 0._wp
                                $:GPU_LOOP(parallelism='[seq]')
                                do i = 1, num_fluids
<<<<<<< HEAD
                                    mu_L = alpha_L(i)/Res_igr(1, i) + mu_L
                                    mu_R = alpha_R(i)/Res_igr(1, i) + mu_R
                                end do

                                $:GPU_ATOMIC(atomic='update')
                                rhs_vf(momxb + 1)%sf(j + 1, k, l) = rhs_vf(momxb + 1)%sf(j + 1, k, l) - &
                                                                    0.5_wp*mu_L*vflux_L_arr(1)*(1._wp/dx(j + 1))
                                $:GPU_ATOMIC(atomic='update')
                                rhs_vf(E_idx)%sf(j + 1, k, l) = rhs_vf(E_idx)%sf(j + 1, k, l) - &
                                                                0.5_wp*mu_L*vflux_L_arr(1)*vel_L(2)*(1._wp/dx(j + 1))

                                $:GPU_ATOMIC(atomic='update')
                                rhs_vf(momxb + 1)%sf(j, k, l) = rhs_vf(momxb + 1)%sf(j, k, l) + &
                                                                0.5_wp*mu_L*vflux_L_arr(1)*(1._wp/dx(j))
                                $:GPU_ATOMIC(atomic='update')
                                rhs_vf(E_idx)%sf(j, k, l) = rhs_vf(E_idx)%sf(j, k, l) + &
                                                            0.5_wp*mu_L*vflux_L_arr(1)*vel_L(2)*(1._wp/dx(j))

                                $:GPU_ATOMIC(atomic='update')
                                rhs_vf(momxb + 1)%sf(j + 1, k, l) = rhs_vf(momxb + 1)%sf(j + 1, k, l) - &
                                                                    0.5_wp*mu_R*vflux_R_arr(1)*(1._wp/dx(j + 1))
                                $:GPU_ATOMIC(atomic='update')
                                rhs_vf(E_idx)%sf(j + 1, k, l) = rhs_vf(E_idx)%sf(j + 1, k, l) - &
                                                                0.5_wp*mu_R*vflux_R_arr(1)*vel_R(2)*(1._wp/dx(j + 1))

                                $:GPU_ATOMIC(atomic='update')
                                rhs_vf(momxb + 1)%sf(j, k, l) = rhs_vf(momxb + 1)%sf(j, k, l) + &
                                                                0.5_wp*mu_R*vflux_R_arr(1)*(1._wp/dx(j))
                                $:GPU_ATOMIC(atomic='update')
                                rhs_vf(E_idx)%sf(j, k, l) = rhs_vf(E_idx)%sf(j, k, l) + &
                                                            0.5_wp*mu_R*vflux_R_arr(1)*vel_R(2)*(1._wp/dx(j))

                                $:GPU_ATOMIC(atomic='update')
                                rhs_vf(momxb)%sf(j + 1, k, l) = rhs_vf(momxb)%sf(j + 1, k, l) - &
                                                                0.5_wp*mu_L*vflux_L_arr(3)*(1._wp/dx(j + 1))
                                $:GPU_ATOMIC(atomic='update')
                                rhs_vf(E_idx)%sf(j + 1, k, l) = rhs_vf(E_idx)%sf(j + 1, k, l) - &
                                                                0.5_wp*mu_L*vflux_L_arr(3)*vel_L(1)*(1._wp/dx(j + 1))

                                $:GPU_ATOMIC(atomic='update')
                                rhs_vf(momxb)%sf(j, k, l) = rhs_vf(momxb)%sf(j, k, l) + &
                                                            0.5_wp*mu_L*vflux_L_arr(3)*(1._wp/dx(j))
                                $:GPU_ATOMIC(atomic='update')
                                rhs_vf(E_idx)%sf(j, k, l) = rhs_vf(E_idx)%sf(j, k, l) + &
                                                            0.5_wp*mu_L*vflux_L_arr(3)*vel_L(1)*(1._wp/dx(j))

                                $:GPU_ATOMIC(atomic='update')
                                rhs_vf(momxb)%sf(j + 1, k, l) = rhs_vf(momxb)%sf(j + 1, k, l) - &
                                                                0.5_wp*mu_R*vflux_R_arr(3)*(1._wp/dx(j + 1))
                                $:GPU_ATOMIC(atomic='update')
                                rhs_vf(E_idx)%sf(j + 1, k, l) = rhs_vf(E_idx)%sf(j + 1, k, l) - &
                                                                0.5_wp*mu_R*vflux_R_arr(3)*vel_R(1)*(1._wp/dx(j + 1))

                                $:GPU_ATOMIC(atomic='update')
                                rhs_vf(momxb)%sf(j, k, l) = rhs_vf(momxb)%sf(j, k, l) + &
                                                            0.5_wp*mu_R*vflux_R_arr(3)*(1._wp/dx(j))
                                $:GPU_ATOMIC(atomic='update')
                                rhs_vf(E_idx)%sf(j, k, l) = rhs_vf(E_idx)%sf(j, k, l) + &
                                                            0.5_wp*mu_R*vflux_R_arr(3)*vel_R(1)*(1._wp/dx(j))
                            end if
=======
                                    $:GPU_ATOMIC(atomic='update')
                                    rhs_vf(i)%sf(j + 1, k, l) = rhs_vf(i)%sf(j + 1, k, l) + &
                                                                real((0.5_wp*dt*(alpha_rho_R(i)* &
                                                                                 vel_R(1))*(1._wp/dx(j + 1)) + &
                                                                      0.5_wp*dt*cfl*(alpha_rho_R(i))*(1._wp/dx(j + 1))), kind=stp)

                                    $:GPU_ATOMIC(atomic='update')
                                    rhs_vf(i)%sf(j, k, l) = rhs_vf(i)%sf(j, k, l) - &
                                                            real((0.5_wp*dt*(alpha_rho_R(i)* &
                                                                             vel_R(1))*(1._wp/dx(j)) + &
                                                                  0.5_wp*dt*cfl*(alpha_rho_R(i))*(1._wp/dx(j))), kind=stp)
                                end do

                                if (num_fluids > 1) then
                                    $:GPU_LOOP(parallelism='[seq]')
                                    do i = 1, num_fluids - 1
                                        $:GPU_ATOMIC(atomic='update')
                                        rhs_vf(advxb + i - 1)%sf(j + 1, k, l) = rhs_vf(advxb + i - 1)%sf(j + 1, k, l) + &
                                                                                real((0.5_wp*dt*(alpha_R(i)* &
                                                                                                 vel_R(1))*(1._wp/dx(j + 1)) + &
                                                                                      0.5_wp*dt*cfl*(alpha_R(i))*(1._wp/dx(j + 1))), kind=stp)

                                        $:GPU_ATOMIC(atomic='update')
                                        rhs_vf(advxb + i - 1)%sf(j + 1, k, l) = rhs_vf(advxb + i - 1)%sf(j + 1, k, l) &
                                                                                - real((0.5_wp*dt*q_cons_vf(advxb + i - 1)%sf(j + 1, k, l)*vel_R(1)*(1._wp/dx(j + 1))), kind=stp)

                                        $:GPU_ATOMIC(atomic='update')
                                        rhs_vf(advxb + i - 1)%sf(j, k, l) = rhs_vf(advxb + i - 1)%sf(j, k, l) - &
                                                                            real((0.5_wp*dt*(alpha_R(i)* &
                                                                                             vel_R(1))*(1._wp/dx(j)) + &
                                                                                  0.5_wp*dt*cfl*(alpha_R(i))*(1._wp/dx(j))), kind=stp)

                                        $:GPU_ATOMIC(atomic='update')
                                        rhs_vf(advxb + i - 1)%sf(j, k, l) = rhs_vf(advxb + i - 1)%sf(j, k, l) &
                                                                            + real((0.5_wp*dt*q_cons_vf(advxb + i - 1)%sf(j, k, l)*vel_R(1)*(1._wp/dx(j))), kind=stp)
                                    end do
                                end if

                                $:GPU_ATOMIC(atomic='update')
                                rhs_vf(momxb)%sf(j + 1, k, l) = rhs_vf(momxb)%sf(j + 1, k, l) + &
                                                                real((0.5_wp*dt*(rho_R*(vel_R(1))**2.0 + &
                                                                                 pres_R)*(1._wp/dx(j + 1)) + &
                                                                      0.5_wp*dt*cfl*(rho_R*vel_R(1))*(1._wp/dx(j + 1))), kind=stp)

                                $:GPU_ATOMIC(atomic='update')
                                rhs_vf(momxb + 1)%sf(j + 1, k, l) = rhs_vf(momxb + 1)%sf(j + 1, k, l) + &
                                                                    real((0.5_wp*dt*rho_R*vel_R(1)*vel_R(2)*(1._wp/dx(j + 1)) + &
                                                                          0.5_wp*dt*cfl*(rho_R*vel_R(2))*(1._wp/dx(j + 1))), kind=stp)

                                $:GPU_ATOMIC(atomic='update')
                                rhs_vf(E_idx)%sf(j + 1, k, l) = rhs_vf(E_idx)%sf(j + 1, k, l) + &
                                                                real((0.5_wp*dt*(vel_R(1)*(E_R + &
                                                                                           pres_R))*(1._wp/dx(j + 1)) + &
                                                                      0.5_wp*dt*cfl*(E_R)*(1._wp/dx(j + 1))), kind=stp)

                                $:GPU_ATOMIC(atomic='update')
                                rhs_vf(momxb)%sf(j, k, l) = rhs_vf(momxb)%sf(j, k, l) - &
                                                            real((0.5_wp*dt*(rho_R*(vel_R(1))**2.0 + &
                                                                             pres_R)*(1._wp/dx(j)) + &
                                                                  0.5_wp*dt*cfl*(rho_R*vel_R(1))*(1._wp/dx(j))), kind=stp)

                                $:GPU_ATOMIC(atomic='update')
                                rhs_vf(momxb + 1)%sf(j, k, l) = rhs_vf(momxb + 1)%sf(j, k, l) - &
                                                                real((0.5_wp*dt*rho_R*vel_R(1)*vel_R(2)*(1._wp/dx(j)) + &
                                                                      0.5_wp*dt*cfl*(rho_R*vel_R(2))*(1._wp/dx(j))), kind=stp)

                                $:GPU_ATOMIC(atomic='update')
                                rhs_vf(E_idx)%sf(j, k, l) = rhs_vf(E_idx)%sf(j, k, l) - &
                                                            real((0.5_wp*dt*(vel_R(1)*(E_R + &
                                                                                       pres_R))*(1._wp/dx(j)) + &
                                                                  0.5_wp*dt*cfl*(E_R)*(1._wp/dx(j))), kind=stp)
>>>>>>> 37560f12

                            E_L = 0._wp; E_R = 0._wp

                            $:GPU_LOOP(parallelism='[seq]')
                            do q = vidxb + 1, vidxe
                                E_L = E_L + coeff_L(q)*q_cons_vf(E_idx)%sf(j + q, k, l)
                            end do
<<<<<<< HEAD

                            $:GPU_LOOP(parallelism='[seq]')
                            do q = vidxb, vidxe - 1
                                E_R = E_R + coeff_R(q)*q_cons_vf(E_idx)%sf(j + q, k, l)
                            end do

                            call s_get_derived_states(E_L, gamma_L, pi_inf_L, rho_L, vel_L, &
                                                      E_R, gamma_R, pi_inf_R, rho_R, vel_R, &
                                                      pres_L, pres_R, cfl)

                            do i = 1, num_fluids
                                $:GPU_ATOMIC(atomic='update')
                                rhs_vf(i)%sf(j + 1, k, l) = rhs_vf(i)%sf(j + 1, k, l) + &
                                                            (0.5_wp*(alpha_rho_L(i)* &
                                                                     vel_L(1))*(1._wp/dx(j + 1)) - &
                                                             0.5_wp*cfl*(alpha_rho_L(i))*(1._wp/dx(j + 1)))

                                $:GPU_ATOMIC(atomic='update')
                                rhs_vf(i)%sf(j, k, l) = rhs_vf(i)%sf(j, k, l) - &
                                                        (0.5_wp*(alpha_rho_L(i)* &
                                                                 vel_L(1))*(1._wp/dx(j)) - &
                                                         0.5_wp*cfl*(alpha_rho_L(i))*(1._wp/dx(j)))
                            end do

                            if (num_fluids > 1) then
                                $:GPU_LOOP(parallelism='[seq]')
                                do i = 1, num_fluids - 1
                                    $:GPU_ATOMIC(atomic='update')
                                    rhs_vf(advxb + i - 1)%sf(j + 1, k, l) = rhs_vf(advxb + i - 1)%sf(j + 1, k, l) + &
                                                                            (0.5_wp*(alpha_L(i)* &
                                                                                     vel_L(1))*(1._wp/dx(j + 1)) - &
                                                                             0.5_wp*cfl*(alpha_L(i))*(1._wp/dx(j + 1)))

                                    $:GPU_ATOMIC(atomic='update')
                                    rhs_vf(advxb + i - 1)%sf(j + 1, k, l) = rhs_vf(advxb + i - 1)%sf(j + 1, k, l) &
                                                                            - (0.5_wp*q_cons_vf(advxb + i - 1)%sf(j + 1, k, l)*vel_L(1)*(1._wp/dx(j + 1)))

                                    $:GPU_ATOMIC(atomic='update')
                                    rhs_vf(advxb + i - 1)%sf(j, k, l) = rhs_vf(advxb + i - 1)%sf(j, k, l) - &
                                                                        (0.5_wp*(alpha_L(i)* &
                                                                                 vel_L(1))*(1._wp/dx(j)) - &
                                                                         0.5_wp*cfl*(alpha_L(i))*(1._wp/dx(j)))

                                    $:GPU_ATOMIC(atomic='update')
                                    rhs_vf(advxb + i - 1)%sf(j, k, l) = rhs_vf(advxb + i - 1)%sf(j, k, l) &
                                                                        + (0.5_wp*q_cons_vf(advxb + i - 1)%sf(j, k, l)*vel_L(1)*(1._wp/dx(j)))
                                end do
                            end if

                            $:GPU_ATOMIC(atomic='update')
                            rhs_vf(momxb)%sf(j + 1, k, l) = rhs_vf(momxb)%sf(j + 1, k, l) + &
                                                            (0.5_wp*(rho_L*(vel_L(1))**2.0 + &
                                                                     pres_L)*(1._wp/dx(j + 1)) - &
                                                             0.5_wp*cfl*(rho_L*vel_L(1))*(1._wp/dx(j + 1)))

                            $:GPU_ATOMIC(atomic='update')
                            rhs_vf(momxb + 1)%sf(j + 1, k, l) = rhs_vf(momxb + 1)%sf(j + 1, k, l) + &
                                                                (0.5_wp*rho_L*vel_L(1)*vel_L(2)*(1._wp/dx(j + 1)) - &
                                                                 0.5_wp*cfl*(rho_L*vel_L(2))*(1._wp/dx(j + 1)))

                            $:GPU_ATOMIC(atomic='update')
                            rhs_vf(E_idx)%sf(j + 1, k, l) = rhs_vf(E_idx)%sf(j + 1, k, l) + &
                                                            (0.5_wp*(vel_L(1)*(E_L + &
                                                                               pres_L))*(1._wp/dx(j + 1)) - &
                                                             0.5_wp*cfl*(E_L)*(1._wp/dx(j + 1)))

                            $:GPU_ATOMIC(atomic='update')
                            rhs_vf(momxb)%sf(j, k, l) = rhs_vf(momxb)%sf(j, k, l) - &
                                                        (0.5_wp*(rho_L*(vel_L(1))**2.0 + &
                                                                 pres_L)*(1._wp/dx(j)) - &
                                                         0.5_wp*cfl*(rho_L*vel_L(1))*(1._wp/dx(j)))

                            $:GPU_ATOMIC(atomic='update')
                            rhs_vf(momxb + 1)%sf(j, k, l) = rhs_vf(momxb + 1)%sf(j, k, l) - &
                                                            (0.5_wp*rho_L*vel_L(1)*vel_L(2)*(1._wp/dx(j)) - &
                                                             0.5_wp*cfl*(rho_L*vel_L(2))*(1._wp/dx(j)))

                            $:GPU_ATOMIC(atomic='update')
                            rhs_vf(E_idx)%sf(j, k, l) = rhs_vf(E_idx)%sf(j, k, l) - &
                                                        (0.5_wp*(vel_L(1)*(E_L + &
                                                                           pres_L))*(1._wp/dx(j)) - &
                                                         0.5_wp*cfl*(E_L)*(1._wp/dx(j)))

                            $:GPU_LOOP(parallelism='[seq]')
                            do i = 1, num_fluids
                                $:GPU_ATOMIC(atomic='update')
                                rhs_vf(i)%sf(j + 1, k, l) = rhs_vf(i)%sf(j + 1, k, l) + &
                                                            (0.5_wp*(alpha_rho_R(i)* &
                                                                     vel_R(1))*(1._wp/dx(j + 1)) + &
                                                             0.5_wp*cfl*(alpha_rho_R(i))*(1._wp/dx(j + 1)))

                                $:GPU_ATOMIC(atomic='update')
                                rhs_vf(i)%sf(j, k, l) = rhs_vf(i)%sf(j, k, l) - &
                                                        (0.5_wp*(alpha_rho_R(i)* &
                                                                 vel_R(1))*(1._wp/dx(j)) + &
                                                         0.5_wp*cfl*(alpha_rho_R(i))*(1._wp/dx(j)))
                            end do

                            if (num_fluids > 1) then
                                $:GPU_LOOP(parallelism='[seq]')
                                do i = 1, num_fluids - 1
                                    $:GPU_ATOMIC(atomic='update')
                                    rhs_vf(advxb + i - 1)%sf(j + 1, k, l) = rhs_vf(advxb + i - 1)%sf(j + 1, k, l) + &
                                                                            (0.5_wp*(alpha_R(i)* &
                                                                                     vel_R(1))*(1._wp/dx(j + 1)) + &
                                                                             0.5_wp*cfl*(alpha_R(i))*(1._wp/dx(j + 1)))

                                    $:GPU_ATOMIC(atomic='update')
                                    rhs_vf(advxb + i - 1)%sf(j + 1, k, l) = rhs_vf(advxb + i - 1)%sf(j + 1, k, l) &
                                                                            - (0.5_wp*q_cons_vf(advxb + i - 1)%sf(j + 1, k, l)*vel_R(1)*(1._wp/dx(j + 1)))

                                    $:GPU_ATOMIC(atomic='update')
                                    rhs_vf(advxb + i - 1)%sf(j, k, l) = rhs_vf(advxb + i - 1)%sf(j, k, l) - &
                                                                        (0.5_wp*(alpha_R(i)* &
                                                                                 vel_R(1))*(1._wp/dx(j)) + &
                                                                         0.5_wp*cfl*(alpha_R(i))*(1._wp/dx(j)))

                                    $:GPU_ATOMIC(atomic='update')
                                    rhs_vf(advxb + i - 1)%sf(j, k, l) = rhs_vf(advxb + i - 1)%sf(j, k, l) &
                                                                        + (0.5_wp*q_cons_vf(advxb + i - 1)%sf(j, k, l)*vel_R(1)*(1._wp/dx(j)))
                                end do
                            end if

                            $:GPU_ATOMIC(atomic='update')
                            rhs_vf(momxb)%sf(j + 1, k, l) = rhs_vf(momxb)%sf(j + 1, k, l) + &
                                                            (0.5_wp*(rho_R*(vel_R(1))**2.0 + &
                                                                     pres_R)*(1._wp/dx(j + 1)) + &
                                                             0.5_wp*cfl*(rho_R*vel_R(1))*(1._wp/dx(j + 1)))

                            $:GPU_ATOMIC(atomic='update')
                            rhs_vf(momxb + 1)%sf(j + 1, k, l) = rhs_vf(momxb + 1)%sf(j + 1, k, l) + &
                                                                (0.5_wp*rho_R*vel_R(1)*vel_R(2)*(1._wp/dx(j + 1)) + &
                                                                 0.5_wp*cfl*(rho_R*vel_R(2))*(1._wp/dx(j + 1)))

                            $:GPU_ATOMIC(atomic='update')
                            rhs_vf(E_idx)%sf(j + 1, k, l) = rhs_vf(E_idx)%sf(j + 1, k, l) + &
                                                            (0.5_wp*(vel_R(1)*(E_R + &
                                                                               pres_R))*(1._wp/dx(j + 1)) + &
                                                             0.5_wp*cfl*(E_R)*(1._wp/dx(j + 1)))

                            $:GPU_ATOMIC(atomic='update')
                            rhs_vf(momxb)%sf(j, k, l) = rhs_vf(momxb)%sf(j, k, l) - &
                                                        (0.5_wp*(rho_R*(vel_R(1))**2.0 + &
                                                                 pres_R)*(1._wp/dx(j)) + &
                                                         0.5_wp*cfl*(rho_R*vel_R(1))*(1._wp/dx(j)))

                            $:GPU_ATOMIC(atomic='update')
                            rhs_vf(momxb + 1)%sf(j, k, l) = rhs_vf(momxb + 1)%sf(j, k, l) - &
                                                            (0.5_wp*rho_R*vel_R(1)*vel_R(2)*(1._wp/dx(j)) + &
                                                             0.5_wp*cfl*(rho_R*vel_R(2))*(1._wp/dx(j)))

                            $:GPU_ATOMIC(atomic='update')
                            rhs_vf(E_idx)%sf(j, k, l) = rhs_vf(E_idx)%sf(j, k, l) - &
                                                        (0.5_wp*(vel_R(1)*(E_R + &
                                                                           pres_R))*(1._wp/dx(j)) + &
                                                         0.5_wp*cfl*(E_R)*(1._wp/dx(j)))

                        end do
                    end do
                end do
                $:END_GPU_PARALLEL_LOOP()
            else
                $:GPU_PARALLEL_LOOP(collapse=3, private='[j,k,l,rho_L, rho_R, gamma_L, gamma_R, pi_inf_L, pi_inf_R, mu_L, mu_R, vel_L, vel_R, pres_L, pres_R, alpha_L, alpha_R, alpha_rho_L, alpha_rho_R, F_L, F_R, E_L, E_R, cfl, dvel, dvel_small, rho_sf_small, vflux_L_arr, vflux_R_arr]')
                do l = 0, p
                    do k = 0, n
                        do j = -1, m

                            dvel = 0._wp
                            vflux_L_arr = 0._wp
                            vflux_R_arr = 0._wp

                            #:if MFC_CASE_OPTIMIZATION
                                #:if igr_order == 5
                                    !DIR$ unroll 6
                                #:elif igr_order == 3
                                    !DIR$ unroll 4
                                #:endif
                            #:endif
                            $:GPU_LOOP(parallelism='[seq]')
                            do q = vidxb, vidxe
                                dvel_small = 0._wp
                                !x-direction contributions
                                $:GPU_LOOP(parallelism='[seq]')
                                do i = -1, 1
                                    rho_L = 0._wp
                                    $:GPU_LOOP(parallelism='[seq]')
                                    do r = 1, num_fluids
                                        rho_L = rho_L + q_cons_vf(r)%sf(j + i + q, k, l)
                                    end do
                                    rho_sf_small(i) = rho_L
                                end do

                                dvel_small(1) = (1/(2._wp*dx(j)))*( &
                                                q_cons_vf(momxb)%sf(j + 1 + q, k, l)/rho_sf_small(1) - &
                                                q_cons_vf(momxb)%sf(j - 1 + q, k, l)/rho_sf_small(-1))
                                dvel_small(2) = (1/(2._wp*dx(j)))*( &
                                                q_cons_vf(momxb + 1)%sf(j + 1 + q, k, l)/rho_sf_small(1) - &
                                                q_cons_vf(momxb + 1)%sf(j - 1 + q, k, l)/rho_sf_small(-1))
                                dvel_small(3) = (1/(2._wp*dx(j)))*( &
                                                q_cons_vf(momxb + 2)%sf(j + 1 + q, k, l)/rho_sf_small(1) - &
                                                q_cons_vf(momxb + 2)%sf(j - 1 + q, k, l)/rho_sf_small(-1))

                                if (q == 0) dvel(:, 1) = dvel_small
                                if (q > vidxb) then
                                    vflux_L_arr(1) = vflux_L_arr(1) + coeff_L(q)*(dvel_small(2))
                                    vflux_L_arr(2) = vflux_L_arr(2) + coeff_L(q)*(dvel_small(3))
                                    vflux_L_arr(3) = vflux_L_arr(3) + coeff_L(q)*(4._wp*dvel_small(1))/3._wp
                                end if
                                if (q < vidxe) then
                                    vflux_R_arr(1) = vflux_R_arr(1) + coeff_R(q)*(dvel_small(2))
                                    vflux_R_arr(2) = vflux_R_arr(2) + coeff_R(q)*(dvel_small(3))
                                    vflux_R_arr(3) = vflux_R_arr(3) + coeff_R(q)*(4._wp*dvel_small(1))/3._wp
                                end if

                                !y-direction contributions
                                $:GPU_LOOP(parallelism='[seq]')
                                do i = -1, 1
                                    rho_L = 0._wp
                                    $:GPU_LOOP(parallelism='[seq]')
                                    do r = 1, num_fluids
                                        rho_L = rho_L + q_cons_vf(r)%sf(j + q, k + i, l)
                                    end do
                                    rho_sf_small(i) = rho_L
                                end do

                                dvel_small(1) = (1/(2._wp*dy(k)))*( &
                                                q_cons_vf(momxb)%sf(j + q, k + 1, l)/rho_sf_small(1) - &
                                                q_cons_vf(momxb)%sf(j + q, k - 1, l)/rho_sf_small(-1))
                                dvel_small(2) = (1/(2._wp*dy(k)))*( &
                                                q_cons_vf(momxb + 1)%sf(j + q, k + 1, l)/rho_sf_small(1) - &
                                                q_cons_vf(momxb + 1)%sf(j + q, k - 1, l)/rho_sf_small(-1))
                                if (q == 0) dvel_small(3) = (1/(2._wp*dy(k)))*( &
                                                            q_cons_vf(momxb + 2)%sf(j + q, k + 1, l)/rho_sf_small(1) - &
                                                            q_cons_vf(momxb + 2)%sf(j + q, k - 1, l)/rho_sf_small(-1))
                                if (q == 0) dvel(:, 2) = dvel_small

                                if (q > vidxb) then
                                    vflux_L_arr(1) = vflux_L_arr(1) + coeff_L(q)*(dvel_small(1))
                                    vflux_L_arr(3) = vflux_L_arr(3) + coeff_L(q)*(-2._wp*dvel_small(2))/3._wp
                                end if
                                if (q < vidxe) then
                                    vflux_R_arr(1) = vflux_R_arr(1) + coeff_R(q)*(dvel_small(1))
                                    vflux_R_arr(3) = vflux_R_arr(3) + coeff_R(q)*(-2._wp*dvel_small(2))/3._wp
                                end if

                                !z-direction contributions
                                $:GPU_LOOP(parallelism='[seq]')
                                do i = -1, 1
                                    rho_L = 0._wp
                                    $:GPU_LOOP(parallelism='[seq]')
                                    do r = 1, num_fluids
                                        rho_L = rho_L + q_cons_vf(r)%sf(j + q, k, l + i)
                                    end do
                                    rho_sf_small(i) = rho_L
                                end do

                                dvel_small(1) = (1/(2._wp*dz(l)))*( &
                                                q_cons_vf(momxb)%sf(j + q, k, l + 1)/rho_sf_small(1) - &
                                                q_cons_vf(momxb)%sf(j + q, k, l - 1)/rho_sf_small(-1))
                                if (q == 0) dvel_small(2) = (1/(2._wp*dz(l)))*( &
                                                            q_cons_vf(momxb + 1)%sf(j + q, k, l + 1)/rho_sf_small(1) - &
                                                            q_cons_vf(momxb + 1)%sf(j + q, k, l - 1)/rho_sf_small(-1))
                                dvel_small(3) = (1/(2._wp*dz(l)))*( &
                                                q_cons_vf(momxb + 2)%sf(j + q, k, l + 1)/rho_sf_small(1) - &
                                                q_cons_vf(momxb + 2)%sf(j + q, k, l - 1)/rho_sf_small(-1))
                                if (q == 0) dvel(:, 3) = dvel_small

                                if (q > vidxb) then
                                    vflux_L_arr(2) = vflux_L_arr(2) + coeff_L(q)*(dvel_small(1))
                                    vflux_L_arr(3) = vflux_L_arr(3) + coeff_L(q)*(-2._wp*dvel_small(3))/3._wp
                                end if
                                if (q < vidxe) then
                                    vflux_R_arr(2) = vflux_R_arr(2) + coeff_R(q)*(dvel_small(1))
                                    vflux_R_arr(3) = vflux_R_arr(3) + coeff_R(q)*(-2._wp*dvel_small(3))/3._wp
                                end if

                                if (q == 0) then
                                    jac_rhs(j, k, l) = alf_igr*(2._wp*(dvel(1, 2)*dvel(2, 1) &
                                                                       + dvel(1, 3)*dvel(3, 1) &
                                                                       + dvel(2, 3)*dvel(3, 2)) &
                                                                + dvel(1, 1)**2._wp + dvel(2, 2)**2._wp &
                                                                + dvel(3, 3)**2._wp &
                                                                + (dvel(1, 1) + dvel(2, 2) + dvel(3, 3))**2._wp)
                                end if
                            end do

                            alpha_rho_L = 0._wp; alpha_rho_R = 0._wp
                            alpha_L = 0._wp; alpha_R = 0._wp
                            vel_L = 0._wp; vel_R = 0._wp

                            $:GPU_LOOP(parallelism='[seq]')
                            do q = vidxb + 1, vidxe
                                $:GPU_LOOP(parallelism='[seq]')
                                do i = 1, num_fluids
                                    alpha_rho_L(i) = alpha_rho_L(i) + coeff_L(q)*q_cons_vf(i)%sf(j + q, k, l)
                                end do
=======
                        end do
                    end do
                #:endcall GPU_PARALLEL_LOOP
            else
                #:if not MFC_CASE_OPTIMIZATION or num_dims > 2
                    #:call GPU_PARALLEL_LOOP(collapse=3, private='[rho_L, rho_R, gamma_L, gamma_R, pi_inf_L, pi_inf_R, mu_L, mu_R, vel_L, vel_R, pres_L, pres_R, alpha_L, alpha_R, alpha_rho_L, alpha_rho_R, F_L, F_R, E_L, E_R, cfl, dvel, dvel_small, rho_sf_small, vflux_L_arr, vflux_R_arr]')
                        do l = 0, p
                            do k = 0, n
                                do j = -1, m

                                    vflux_L_arr = 0._wp
                                    vflux_R_arr = 0._wp

                                    #:if MFC_CASE_OPTIMIZATION
                                        #:if igr_order == 5
                                            !DIR$ unroll 6
                                        #:elif igr_order == 3
                                            !DIR$ unroll 4
                                        #:endif
                                    #:endif
                                    $:GPU_LOOP(parallelism='[seq]')
                                    do q = vidxb, vidxe

                                        !x-direction contributions
                                        $:GPU_LOOP(parallelism='[seq]')
                                        do i = -1, 1
                                            rho_L = 0._wp
                                            $:GPU_LOOP(parallelism='[seq]')
                                            do r = 1, num_fluids
                                                rho_L = rho_L + q_cons_vf(r)%sf(j + i + q, k, l)
                                            end do
                                            rho_sf_small(i) = rho_L
                                        end do

                                        dvel_small(1) = (1/(2._wp*dx(j)))*( &
                                                        q_cons_vf(momxb)%sf(j + 1 + q, k, l)/rho_sf_small(1) - &
                                                        q_cons_vf(momxb)%sf(j - 1 + q, k, l)/rho_sf_small(-1))
                                        dvel_small(2) = (1/(2._wp*dx(j)))*( &
                                                        q_cons_vf(momxb + 1)%sf(j + 1 + q, k, l)/rho_sf_small(1) - &
                                                        q_cons_vf(momxb + 1)%sf(j - 1 + q, k, l)/rho_sf_small(-1))
                                        dvel_small(3) = (1/(2._wp*dx(j)))*( &
                                                        q_cons_vf(momxb + 2)%sf(j + 1 + q, k, l)/rho_sf_small(1) - &
                                                        q_cons_vf(momxb + 2)%sf(j - 1 + q, k, l)/rho_sf_small(-1))

                                        if (q == 0) then
                                            $:GPU_LOOP(parallelism='[seq]')
                                            do i = 1, num_dims
                                                dvel(i, 1) = dvel_small(i)
                                            end do
                                        end if

                                        if (q > vidxb) then
                                            vflux_L_arr(1) = vflux_L_arr(1) + coeff_L(q + offxL)*(dvel_small(2))
                                            vflux_L_arr(2) = vflux_L_arr(2) + coeff_L(q + offxL)*(dvel_small(3))
                                            vflux_L_arr(3) = vflux_L_arr(3) + coeff_L(q + offxL)*(4._wp*dvel_small(1))/3._wp
                                        end if
                                        if (q < vidxe) then
                                            vflux_R_arr(1) = vflux_R_arr(1) + coeff_R(q + offxR)*(dvel_small(2))
                                            vflux_R_arr(2) = vflux_R_arr(2) + coeff_R(q + offxR)*(dvel_small(3))
                                            vflux_R_arr(3) = vflux_R_arr(3) + coeff_R(q + offxR)*(4._wp*dvel_small(1))/3._wp
                                        end if

                                        !y-direction contributions
                                        $:GPU_LOOP(parallelism='[seq]')
                                        do i = -1, 1
                                            rho_L = 0._wp
                                            $:GPU_LOOP(parallelism='[seq]')
                                            do r = 1, num_fluids
                                                rho_L = rho_L + q_cons_vf(r)%sf(j + q, k + i, l)
                                            end do
                                            rho_sf_small(i) = rho_L
                                        end do

                                        dvel_small(1) = (1/(2._wp*dy(k)))*( &
                                                        q_cons_vf(momxb)%sf(j + q, k + 1, l)/rho_sf_small(1) - &
                                                        q_cons_vf(momxb)%sf(j + q, k - 1, l)/rho_sf_small(-1))
                                        dvel_small(2) = (1/(2._wp*dy(k)))*( &
                                                        q_cons_vf(momxb + 1)%sf(j + q, k + 1, l)/rho_sf_small(1) - &
                                                        q_cons_vf(momxb + 1)%sf(j + q, k - 1, l)/rho_sf_small(-1))
                                        if (q == 0) dvel_small(3) = (1/(2._wp*dy(k)))*( &
                                                                    q_cons_vf(momxb + 2)%sf(j + q, k + 1, l)/rho_sf_small(1) - &
                                                                    q_cons_vf(momxb + 2)%sf(j + q, k - 1, l)/rho_sf_small(-1))
                                        if (q == 0) then
                                            $:GPU_LOOP(parallelism='[seq]')
                                            do i = 1, num_dims
                                                dvel(i, 2) = dvel_small(i)
                                            end do
                                        end if

                                        if (q > vidxb) then
                                            vflux_L_arr(1) = vflux_L_arr(1) + coeff_L(q + offxL)*(dvel_small(1))
                                            vflux_L_arr(3) = vflux_L_arr(3) + coeff_L(q + offxL)*(-2._wp*dvel_small(2))/3._wp
                                        end if
                                        if (q < vidxe) then
                                            vflux_R_arr(1) = vflux_R_arr(1) + coeff_R(q + offxR)*(dvel_small(1))
                                            vflux_R_arr(3) = vflux_R_arr(3) + coeff_R(q + offxR)*(-2._wp*dvel_small(2))/3._wp
                                        end if

                                        !z-direction contributions
                                        $:GPU_LOOP(parallelism='[seq]')
                                        do i = -1, 1
                                            rho_L = 0._wp
                                            $:GPU_LOOP(parallelism='[seq]')
                                            do r = 1, num_fluids
                                                rho_L = rho_L + q_cons_vf(r)%sf(j + q, k, l + i)
                                            end do
                                            rho_sf_small(i) = rho_L
                                        end do

                                        dvel_small(1) = (1/(2._wp*dz(l)))*( &
                                                        q_cons_vf(momxb)%sf(j + q, k, l + 1)/rho_sf_small(1) - &
                                                        q_cons_vf(momxb)%sf(j + q, k, l - 1)/rho_sf_small(-1))
                                        if (q == 0) dvel_small(2) = (1/(2._wp*dz(l)))*( &
                                                                    q_cons_vf(momxb + 1)%sf(j + q, k, l + 1)/rho_sf_small(1) - &
                                                                    q_cons_vf(momxb + 1)%sf(j + q, k, l - 1)/rho_sf_small(-1))
                                        dvel_small(3) = (1/(2._wp*dz(l)))*( &
                                                        q_cons_vf(momxb + 2)%sf(j + q, k, l + 1)/rho_sf_small(1) - &
                                                        q_cons_vf(momxb + 2)%sf(j + q, k, l - 1)/rho_sf_small(-1))
                                        if (q == 0) then
                                            $:GPU_LOOP(parallelism='[seq]')
                                            do i = 1, num_dims
                                                dvel(i, 3) = dvel_small(i)
                                            end do
                                        end if

                                        if (q > vidxb) then
                                            vflux_L_arr(2) = vflux_L_arr(2) + coeff_L(q + offxL)*(dvel_small(1))
                                            vflux_L_arr(3) = vflux_L_arr(3) + coeff_L(q + offxL)*(-2._wp*dvel_small(3))/3._wp
                                        end if
                                        if (q < vidxe) then
                                            vflux_R_arr(2) = vflux_R_arr(2) + coeff_R(q + offxR)*(dvel_small(1))
                                            vflux_R_arr(3) = vflux_R_arr(3) + coeff_R(q + offxR)*(-2._wp*dvel_small(3))/3._wp
                                        end if

                                        if (q == 0) then
                                            jac_rhs(j, k, l) = real(alf_igr*(2._wp*(dvel(1, 2)*dvel(2, 1) &
                                                                                    + dvel(1, 3)*dvel(3, 1) &
                                                                                    + dvel(2, 3)*dvel(3, 2)) &
                                                                             + dvel(1, 1)**2._wp + dvel(2, 2)**2._wp &
                                                                             + dvel(3, 3)**2._wp &
                                                                             + (dvel(1, 1) + dvel(2, 2) + dvel(3, 3))**2._wp), kind=stp)
                                        end if
                                    end do

                                    $:GPU_LOOP(parallelism='[seq]')
                                    do i = 1, num_fluids
                                        alpha_rho_L(i) = 0._wp
                                        alpha_rho_R(i) = 0._wp
                                        alpha_L(i) = 0._wp
                                        alpha_R(i) = 0._wp
                                    end do
                                    $:GPU_LOOP(parallelism='[seq]')
                                    do i = 1, num_dims
                                        vel_L(i) = 0._wp
                                        vel_R(i) = 0._wp
                                    end do

                                    $:GPU_LOOP(parallelism='[seq]')
                                    do q = vidxb + 1, vidxe
                                        $:GPU_LOOP(parallelism='[seq]')
                                        do i = 1, num_fluids
                                            alpha_rho_L(i) = alpha_rho_L(i) + coeff_L(q + offxL)*q_cons_vf(i)%sf(j + q, k, l)
                                        end do

                                        if (num_fluids > 1) then
                                            $:GPU_LOOP(parallelism='[seq]')
                                            do i = 1, num_fluids - 1
                                                alpha_L(i) = alpha_L(i) + coeff_L(q + offxL)*q_cons_vf(E_idx + i)%sf(j + q, k, l)
                                            end do
                                        else
                                            alpha_L(1) = 1._wp
                                        end if

                                        $:GPU_LOOP(parallelism='[seq]')
                                        do i = 1, num_dims
                                            vel_L(i) = vel_L(i) + coeff_L(q + offxL)*q_cons_vf(momxb + i - 1)%sf(j + q, k, l)
                                        end do
                                    end do

                                    $:GPU_LOOP(parallelism='[seq]')
                                    do q = vidxb, vidxe - 1
                                        $:GPU_LOOP(parallelism='[seq]')
                                        do i = 1, num_fluids
                                            alpha_rho_R(i) = alpha_rho_R(i) + coeff_R(q + offxR)*q_cons_vf(i)%sf(j + q, k, l)
                                        end do

                                        if (num_fluids > 1) then
                                            $:GPU_LOOP(parallelism='[seq]')
                                            do i = 1, num_fluids - 1
                                                alpha_R(i) = alpha_R(i) + coeff_R(q + offxR)*q_cons_vf(E_idx + i)%sf(j + q, k, l)
                                            end do
                                        else
                                            alpha_R(1) = 1._wp
                                        end if

                                        $:GPU_LOOP(parallelism='[seq]')
                                        do i = 1, num_dims
                                            vel_R(i) = vel_R(i) + coeff_R(q + offxR)*q_cons_vf(momxb + i - 1)%sf(j + q, k, l)
                                        end do
                                    end do

                                    if (num_fluids > 1) then

                                        alpha_L(num_fluids) = 1._wp
                                        alpha_R(num_fluids) = 1._wp

                                        $:GPU_LOOP(parallelism='[seq]')
                                        do i = 1, num_fluids - 1
                                            alpha_L(num_fluids) = alpha_L(num_fluids) - alpha_L(i)
                                            alpha_R(num_fluids) = alpha_R(num_fluids) - alpha_R(i)
                                        end do
                                    end if

                                    rho_L = 0._wp; rho_R = 0._wp
                                    gamma_L = 0._wp; gamma_R = 0._wp
                                    pi_inf_L = 0._wp; pi_inf_R = 0._wp

                                    $:GPU_LOOP(parallelism='[seq]')
                                    do i = 1, num_fluids
                                        rho_L = rho_L + alpha_rho_L(i)
                                        gamma_L = gamma_L + alpha_L(i)*gammas(i)
                                        pi_inf_L = pi_inf_L + alpha_L(i)*pi_infs(i)

                                        rho_R = rho_R + alpha_rho_R(i)
                                        gamma_R = gamma_R + alpha_R(i)*gammas(i)
                                        pi_inf_R = pi_inf_R + alpha_R(i)*pi_infs(i)
                                    end do

                                    $:GPU_LOOP(parallelism='[seq]')
                                    do i = 1, num_dims
                                        vel_L(i) = vel_L(i)/rho_L
                                        vel_R(i) = vel_R(i)/rho_R
                                    end do

                                    if (viscous) then
                                        mu_L = 0._wp
                                        mu_R = 0._wp
                                        $:GPU_LOOP(parallelism='[seq]')
                                        do i = 1, num_fluids
                                            mu_L = alpha_L(i)/Res_igr(1, i) + mu_L
                                            mu_R = alpha_R(i)/Res_igr(1, i) + mu_R
                                        end do

                                        $:GPU_ATOMIC(atomic='update')
                                        rhs_vf(momxb + 1)%sf(j + 1, k, l) = rhs_vf(momxb + 1)%sf(j + 1, k, l) - &
                                                                            real(0.5_wp*dt*mu_L*vflux_L_arr(1)*(1._wp/dx(j + 1)), kind=stp)
                                        $:GPU_ATOMIC(atomic='update')
                                        rhs_vf(E_idx)%sf(j + 1, k, l) = rhs_vf(E_idx)%sf(j + 1, k, l) - &
                                                                        real(0.5_wp*dt*mu_L*vflux_L_arr(1)*vel_L(2)*(1._wp/dx(j + 1)), kind=stp)

                                        $:GPU_ATOMIC(atomic='update')
                                        rhs_vf(momxb + 1)%sf(j, k, l) = rhs_vf(momxb + 1)%sf(j, k, l) + &
                                                                        real(0.5_wp*dt*mu_L*vflux_L_arr(1)*(1._wp/dx(j)), kind=stp)
                                        $:GPU_ATOMIC(atomic='update')
                                        rhs_vf(E_idx)%sf(j, k, l) = rhs_vf(E_idx)%sf(j, k, l) + &
                                                                    real(0.5_wp*dt*mu_L*vflux_L_arr(1)*vel_L(2)*(1._wp/dx(j)), kind=stp)

                                        $:GPU_ATOMIC(atomic='update')
                                        rhs_vf(momxb + 1)%sf(j + 1, k, l) = rhs_vf(momxb + 1)%sf(j + 1, k, l) - &
                                                                            real(0.5_wp*dt*mu_R*vflux_R_arr(1)*(1._wp/dx(j + 1)), kind=stp)
                                        $:GPU_ATOMIC(atomic='update')
                                        rhs_vf(E_idx)%sf(j + 1, k, l) = rhs_vf(E_idx)%sf(j + 1, k, l) - &
                                                                        real(0.5_wp*dt*mu_R*vflux_R_arr(1)*vel_R(2)*(1._wp/dx(j + 1)), kind=stp)

                                        $:GPU_ATOMIC(atomic='update')
                                        rhs_vf(momxb + 1)%sf(j, k, l) = rhs_vf(momxb + 1)%sf(j, k, l) + &
                                                                        real(0.5_wp*dt*mu_R*vflux_R_arr(1)*(1._wp/dx(j)), kind=stp)
                                        $:GPU_ATOMIC(atomic='update')
                                        rhs_vf(E_idx)%sf(j, k, l) = rhs_vf(E_idx)%sf(j, k, l) + &
                                                                    real(0.5_wp*dt*mu_R*vflux_R_arr(1)*vel_R(2)*(1._wp/dx(j)), kind=stp)

                                        $:GPU_ATOMIC(atomic='update')
                                        rhs_vf(momxb + 2)%sf(j + 1, k, l) = rhs_vf(momxb + 2)%sf(j + 1, k, l) - &
                                                                            real(0.5_wp*dt*mu_L*vflux_L_arr(2)*(1._wp/dx(j + 1)), kind=stp)
                                        $:GPU_ATOMIC(atomic='update')
                                        rhs_vf(E_idx)%sf(j + 1, k, l) = rhs_vf(E_idx)%sf(j + 1, k, l) - &
                                                                        real(0.5_wp*dt*mu_L*vflux_L_arr(2)*vel_L(3)*(1._wp/dx(j + 1)), kind=stp)

                                        $:GPU_ATOMIC(atomic='update')
                                        rhs_vf(momxb + 2)%sf(j, k, l) = rhs_vf(momxb + 2)%sf(j, k, l) + &
                                                                        real(0.5_wp*dt*mu_L*vflux_L_arr(2)*(1._wp/dx(j)), kind=stp)
                                        $:GPU_ATOMIC(atomic='update')
                                        rhs_vf(E_idx)%sf(j, k, l) = rhs_vf(E_idx)%sf(j, k, l) + &
                                                                    real(0.5_wp*dt*mu_L*vflux_L_arr(2)*vel_L(3)*(1._wp/dx(j)), kind=stp)

                                        $:GPU_ATOMIC(atomic='update')
                                        rhs_vf(momxb + 2)%sf(j + 1, k, l) = rhs_vf(momxb + 2)%sf(j + 1, k, l) - &
                                                                            real(0.5_wp*dt*mu_R*vflux_R_arr(2)*(1._wp/dx(j + 1)), kind=stp)
                                        $:GPU_ATOMIC(atomic='update')
                                        rhs_vf(E_idx)%sf(j + 1, k, l) = rhs_vf(E_idx)%sf(j + 1, k, l) - &
                                                                        real(0.5_wp*dt*mu_R*vflux_R_arr(2)*vel_R(3)*(1._wp/dx(j + 1)), kind=stp)

                                        $:GPU_ATOMIC(atomic='update')
                                        rhs_vf(momxb + 2)%sf(j, k, l) = rhs_vf(momxb + 2)%sf(j, k, l) + &
                                                                        real(0.5_wp*dt*mu_R*vflux_R_arr(2)*(1._wp/dx(j)), kind=stp)
                                        $:GPU_ATOMIC(atomic='update')
                                        rhs_vf(E_idx)%sf(j, k, l) = rhs_vf(E_idx)%sf(j, k, l) + &
                                                                    real(0.5_wp*dt*mu_R*vflux_R_arr(2)*vel_R(3)*(1._wp/dx(j)), kind=stp)

                                        $:GPU_ATOMIC(atomic='update')
                                        rhs_vf(momxb)%sf(j + 1, k, l) = rhs_vf(momxb)%sf(j + 1, k, l) - &
                                                                        real(0.5_wp*dt*mu_L*vflux_L_arr(3)*(1._wp/dx(j + 1)), kind=stp)
                                        $:GPU_ATOMIC(atomic='update')
                                        rhs_vf(E_idx)%sf(j + 1, k, l) = rhs_vf(E_idx)%sf(j + 1, k, l) - &
                                                                        real(0.5_wp*dt*mu_L*vflux_L_arr(3)*vel_L(1)*(1._wp/dx(j + 1)), kind=stp)

                                        $:GPU_ATOMIC(atomic='update')
                                        rhs_vf(momxb)%sf(j, k, l) = rhs_vf(momxb)%sf(j, k, l) + &
                                                                    real(0.5_wp*dt*mu_L*vflux_L_arr(3)*(1._wp/dx(j)), kind=stp)
                                        $:GPU_ATOMIC(atomic='update')
                                        rhs_vf(E_idx)%sf(j, k, l) = rhs_vf(E_idx)%sf(j, k, l) + &
                                                                    real(0.5_wp*dt*mu_L*vflux_L_arr(3)*vel_L(1)*(1._wp/dx(j)), kind=stp)

                                        $:GPU_ATOMIC(atomic='update')
                                        rhs_vf(momxb)%sf(j + 1, k, l) = rhs_vf(momxb)%sf(j + 1, k, l) - &
                                                                        real(0.5_wp*dt*mu_R*vflux_R_arr(3)*(1._wp/dx(j + 1)), kind=stp)
                                        $:GPU_ATOMIC(atomic='update')
                                        rhs_vf(E_idx)%sf(j + 1, k, l) = rhs_vf(E_idx)%sf(j + 1, k, l) - &
                                                                        real(0.5_wp*dt*mu_R*vflux_R_arr(3)*vel_R(1)*(1._wp/dx(j + 1)), kind=stp)

                                        $:GPU_ATOMIC(atomic='update')
                                        rhs_vf(momxb)%sf(j, k, l) = rhs_vf(momxb)%sf(j, k, l) + &
                                                                    real(0.5_wp*dt*mu_R*vflux_R_arr(3)*(1._wp/dx(j)), kind=stp)
                                        $:GPU_ATOMIC(atomic='update')
                                        rhs_vf(E_idx)%sf(j, k, l) = rhs_vf(E_idx)%sf(j, k, l) + &
                                                                    real(0.5_wp*dt*mu_R*vflux_R_arr(3)*vel_R(1)*(1._wp/dx(j)), kind=stp)
                                    end if

                                    E_L = 0._wp; E_R = 0._wp

                                    $:GPU_LOOP(parallelism='[seq]')
                                    do q = vidxb + 1, vidxe
                                        E_L = E_L + coeff_L(q + offxL)*q_cons_vf(E_idx)%sf(j + q, k, l)
                                    end do
>>>>>>> 37560f12

                                    $:GPU_LOOP(parallelism='[seq]')
<<<<<<< HEAD
                                    do i = 1, num_fluids - 1
                                        alpha_L(i) = alpha_L(i) + coeff_L(q)*q_cons_vf(E_idx + i)%sf(j + q, k, l)
                                    end do
                                else
                                    alpha_L(1) = 1._wp
                                end if

                                $:GPU_LOOP(parallelism='[seq]')
                                do i = 1, num_dims
                                    vel_L(i) = vel_L(i) + coeff_L(q)*q_cons_vf(momxb + i - 1)%sf(j + q, k, l)
                                end do
                            end do

                            $:GPU_LOOP(parallelism='[seq]')
                            do q = vidxb, vidxe - 1
                                $:GPU_LOOP(parallelism='[seq]')
                                do i = 1, num_fluids
                                    alpha_rho_R(i) = alpha_rho_R(i) + coeff_R(q)*q_cons_vf(i)%sf(j + q, k, l)
                                end do

                                if (num_fluids > 1) then
                                    $:GPU_LOOP(parallelism='[seq]')
                                    do i = 1, num_fluids - 1
                                        alpha_R(i) = alpha_R(i) + coeff_R(q)*q_cons_vf(E_idx + i)%sf(j + q, k, l)
                                    end do
                                else
                                    alpha_R(1) = 1._wp
                                end if

                                $:GPU_LOOP(parallelism='[seq]')
                                do i = 1, num_dims
                                    vel_R(i) = vel_R(i) + coeff_R(q)*q_cons_vf(momxb + i - 1)%sf(j + q, k, l)
                                end do
                            end do

                            if (num_fluids > 1) then
                                alpha_L(num_fluids) = 1._wp - sum(alpha_L(1:num_fluids - 1))
                                alpha_R(num_fluids) = 1._wp - sum(alpha_R(1:num_fluids - 1))
                            end if

                            rho_L = sum(alpha_rho_L)
                            gamma_L = sum(alpha_L*gammas)
                            pi_inf_L = sum(alpha_L*pi_infs)

                            rho_R = sum(alpha_rho_R)
                            gamma_R = sum(alpha_R*gammas)
                            pi_inf_R = sum(alpha_R*pi_infs)

                            vel_L = vel_L/rho_L
                            vel_R = vel_R/rho_R

                            if (viscous) then
                                mu_L = 0._wp
                                mu_R = 0._wp
                                $:GPU_LOOP(parallelism='[seq]')
                                do i = 1, num_fluids
                                    mu_L = alpha_L(i)/Res_igr(1, i) + mu_L
                                    mu_R = alpha_R(i)/Res_igr(1, i) + mu_R
                                end do

                                $:GPU_ATOMIC(atomic='update')
                                rhs_vf(momxb + 1)%sf(j + 1, k, l) = rhs_vf(momxb + 1)%sf(j + 1, k, l) - &
                                                                    0.5_wp*mu_L*vflux_L_arr(1)*(1._wp/dx(j + 1))
                                $:GPU_ATOMIC(atomic='update')
                                rhs_vf(E_idx)%sf(j + 1, k, l) = rhs_vf(E_idx)%sf(j + 1, k, l) - &
                                                                0.5_wp*mu_L*vflux_L_arr(1)*vel_L(2)*(1._wp/dx(j + 1))

                                $:GPU_ATOMIC(atomic='update')
                                rhs_vf(momxb + 1)%sf(j, k, l) = rhs_vf(momxb + 1)%sf(j, k, l) + &
                                                                0.5_wp*mu_L*vflux_L_arr(1)*(1._wp/dx(j))
                                $:GPU_ATOMIC(atomic='update')
                                rhs_vf(E_idx)%sf(j, k, l) = rhs_vf(E_idx)%sf(j, k, l) + &
                                                            0.5_wp*mu_L*vflux_L_arr(1)*vel_L(2)*(1._wp/dx(j))

                                $:GPU_ATOMIC(atomic='update')
                                rhs_vf(momxb + 1)%sf(j + 1, k, l) = rhs_vf(momxb + 1)%sf(j + 1, k, l) - &
                                                                    0.5_wp*mu_R*vflux_R_arr(1)*(1._wp/dx(j + 1))
                                $:GPU_ATOMIC(atomic='update')
                                rhs_vf(E_idx)%sf(j + 1, k, l) = rhs_vf(E_idx)%sf(j + 1, k, l) - &
                                                                0.5_wp*mu_R*vflux_R_arr(1)*vel_R(2)*(1._wp/dx(j + 1))

                                $:GPU_ATOMIC(atomic='update')
                                rhs_vf(momxb + 1)%sf(j, k, l) = rhs_vf(momxb + 1)%sf(j, k, l) + &
                                                                0.5_wp*mu_R*vflux_R_arr(1)*(1._wp/dx(j))
                                $:GPU_ATOMIC(atomic='update')
                                rhs_vf(E_idx)%sf(j, k, l) = rhs_vf(E_idx)%sf(j, k, l) + &
                                                            0.5_wp*mu_R*vflux_R_arr(1)*vel_R(2)*(1._wp/dx(j))

                                $:GPU_ATOMIC(atomic='update')
                                rhs_vf(momxb + 2)%sf(j + 1, k, l) = rhs_vf(momxb + 2)%sf(j + 1, k, l) - &
                                                                    0.5_wp*mu_L*vflux_L_arr(2)*(1._wp/dx(j + 1))
                                $:GPU_ATOMIC(atomic='update')
                                rhs_vf(E_idx)%sf(j + 1, k, l) = rhs_vf(E_idx)%sf(j + 1, k, l) - &
                                                                0.5_wp*mu_L*vflux_L_arr(2)*vel_L(3)*(1._wp/dx(j + 1))

                                $:GPU_ATOMIC(atomic='update')
                                rhs_vf(momxb + 2)%sf(j, k, l) = rhs_vf(momxb + 2)%sf(j, k, l) + &
                                                                0.5_wp*mu_L*vflux_L_arr(2)*(1._wp/dx(j))
                                $:GPU_ATOMIC(atomic='update')
                                rhs_vf(E_idx)%sf(j, k, l) = rhs_vf(E_idx)%sf(j, k, l) + &
                                                            0.5_wp*mu_L*vflux_L_arr(2)*vel_L(3)*(1._wp/dx(j))

                                $:GPU_ATOMIC(atomic='update')
                                rhs_vf(momxb + 2)%sf(j + 1, k, l) = rhs_vf(momxb + 2)%sf(j + 1, k, l) - &
                                                                    0.5_wp*mu_R*vflux_R_arr(2)*(1._wp/dx(j + 1))
                                $:GPU_ATOMIC(atomic='update')
                                rhs_vf(E_idx)%sf(j + 1, k, l) = rhs_vf(E_idx)%sf(j + 1, k, l) - &
                                                                0.5_wp*mu_R*vflux_R_arr(2)*vel_R(3)*(1._wp/dx(j + 1))

                                $:GPU_ATOMIC(atomic='update')
                                rhs_vf(momxb + 2)%sf(j, k, l) = rhs_vf(momxb + 2)%sf(j, k, l) + &
                                                                0.5_wp*mu_R*vflux_R_arr(2)*(1._wp/dx(j))
                                $:GPU_ATOMIC(atomic='update')
                                rhs_vf(E_idx)%sf(j, k, l) = rhs_vf(E_idx)%sf(j, k, l) + &
                                                            0.5_wp*mu_R*vflux_R_arr(2)*vel_R(3)*(1._wp/dx(j))

                                $:GPU_ATOMIC(atomic='update')
                                rhs_vf(momxb)%sf(j + 1, k, l) = rhs_vf(momxb)%sf(j + 1, k, l) - &
                                                                0.5_wp*mu_L*vflux_L_arr(3)*(1._wp/dx(j + 1))
                                $:GPU_ATOMIC(atomic='update')
                                rhs_vf(E_idx)%sf(j + 1, k, l) = rhs_vf(E_idx)%sf(j + 1, k, l) - &
                                                                0.5_wp*mu_L*vflux_L_arr(3)*vel_L(1)*(1._wp/dx(j + 1))

                                $:GPU_ATOMIC(atomic='update')
                                rhs_vf(momxb)%sf(j, k, l) = rhs_vf(momxb)%sf(j, k, l) + &
                                                            0.5_wp*mu_L*vflux_L_arr(3)*(1._wp/dx(j))
                                $:GPU_ATOMIC(atomic='update')
                                rhs_vf(E_idx)%sf(j, k, l) = rhs_vf(E_idx)%sf(j, k, l) + &
                                                            0.5_wp*mu_L*vflux_L_arr(3)*vel_L(1)*(1._wp/dx(j))

                                $:GPU_ATOMIC(atomic='update')
                                rhs_vf(momxb)%sf(j + 1, k, l) = rhs_vf(momxb)%sf(j + 1, k, l) - &
                                                                0.5_wp*mu_R*vflux_R_arr(3)*(1._wp/dx(j + 1))
                                $:GPU_ATOMIC(atomic='update')
                                rhs_vf(E_idx)%sf(j + 1, k, l) = rhs_vf(E_idx)%sf(j + 1, k, l) - &
                                                                0.5_wp*mu_R*vflux_R_arr(3)*vel_R(1)*(1._wp/dx(j + 1))

                                $:GPU_ATOMIC(atomic='update')
                                rhs_vf(momxb)%sf(j, k, l) = rhs_vf(momxb)%sf(j, k, l) + &
                                                            0.5_wp*mu_R*vflux_R_arr(3)*(1._wp/dx(j))
                                $:GPU_ATOMIC(atomic='update')
                                rhs_vf(E_idx)%sf(j, k, l) = rhs_vf(E_idx)%sf(j, k, l) + &
                                                            0.5_wp*mu_R*vflux_R_arr(3)*vel_R(1)*(1._wp/dx(j))
                            end if

                            E_L = 0._wp; E_R = 0._wp
=======
                                    do q = vidxb, vidxe - 1
                                        E_R = E_R + coeff_R(q + offxR)*q_cons_vf(E_idx)%sf(j + q, k, l)
                                    end do

                                    call s_get_derived_states(E_L, gamma_L, pi_inf_L, rho_L, vel_L, &
                                                              E_R, gamma_R, pi_inf_R, rho_R, vel_R, &
                                                              pres_L, pres_R, cfl)

                                    $:GPU_LOOP(parallelism='[seq]')
                                    do i = 1, num_fluids
                                        $:GPU_ATOMIC(atomic='update')
                                        rhs_vf(i)%sf(j + 1, k, l) = rhs_vf(i)%sf(j + 1, k, l) + &
                                                                    real((0.5_wp*dt*(alpha_rho_L(i)* &
                                                                                     vel_L(1))*(1._wp/dx(j + 1)) - &
                                                                          0.5_wp*dt*cfl*(alpha_rho_L(i))*(1._wp/dx(j + 1))), kind=stp)

                                        $:GPU_ATOMIC(atomic='update')
                                        rhs_vf(i)%sf(j, k, l) = rhs_vf(i)%sf(j, k, l) - &
                                                                real((0.5_wp*dt*(alpha_rho_L(i)* &
                                                                                 vel_L(1))*(1._wp/dx(j)) - &
                                                                      0.5_wp*dt*cfl*(alpha_rho_L(i))*(1._wp/dx(j))), kind=stp)
                                    end do

                                    if (num_fluids > 1) then
                                        $:GPU_LOOP(parallelism='[seq]')
                                        do i = 1, num_fluids - 1
                                            $:GPU_ATOMIC(atomic='update')
                                            rhs_vf(advxb + i - 1)%sf(j + 1, k, l) = rhs_vf(advxb + i - 1)%sf(j + 1, k, l) + &
                                                                                    real((0.5_wp*dt*(alpha_L(i)* &
                                                                                                     vel_L(1))*(1._wp/dx(j + 1)) - &
                                                                                          0.5_wp*dt*cfl*(alpha_L(i))*(1._wp/dx(j + 1))), kind=stp)

                                            $:GPU_ATOMIC(atomic='update')
                                            rhs_vf(advxb + i - 1)%sf(j + 1, k, l) = rhs_vf(advxb + i - 1)%sf(j + 1, k, l) &
                                                                                    - real(0.5_wp*dt*q_cons_vf(advxb + i - 1)%sf(j + 1, k, l)*vel_L(1)*(1._wp/dx(j + 1)), kind=stp)

                                            $:GPU_ATOMIC(atomic='update')
                                            rhs_vf(advxb + i - 1)%sf(j, k, l) = rhs_vf(advxb + i - 1)%sf(j, k, l) - &
                                                                                real(0.5_wp*dt*(alpha_L(i)* &
                                                                                                vel_L(1))*(1._wp/dx(j)) - &
                                                                                     0.5_wp*dt*cfl*(alpha_L(i))*(1._wp/dx(j)), kind=stp)

                                            $:GPU_ATOMIC(atomic='update')
                                            rhs_vf(advxb + i - 1)%sf(j, k, l) = rhs_vf(advxb + i - 1)%sf(j, k, l) &
                                                                                + real(0.5_wp*dt*q_cons_vf(advxb + i - 1)%sf(j, k, l)*vel_L(1)*(1._wp/dx(j)), kind=stp)
                                        end do
                                    end if

                                    $:GPU_ATOMIC(atomic='update')
                                    rhs_vf(momxb)%sf(j + 1, k, l) = rhs_vf(momxb)%sf(j + 1, k, l) + &
                                                                    real((0.5_wp*dt*(rho_L*(vel_L(1))**2.0 + &
                                                                                     pres_L)*(1._wp/dx(j + 1)) - &
                                                                          0.5_wp*dt*cfl*(rho_L*vel_L(1))*(1._wp/dx(j + 1))), kind=stp)

                                    $:GPU_ATOMIC(atomic='update')
                                    rhs_vf(momxb + 1)%sf(j + 1, k, l) = rhs_vf(momxb + 1)%sf(j + 1, k, l) + &
                                                                        real((0.5_wp*dt*rho_L*vel_L(1)*vel_L(2)*(1._wp/dx(j + 1)) - &
                                                                              0.5_wp*dt*cfl*(rho_L*vel_L(2))*(1._wp/dx(j + 1))), kind=stp)

                                    $:GPU_ATOMIC(atomic='update')
                                    rhs_vf(momxb + 2)%sf(j + 1, k, l) = rhs_vf(momxb + 2)%sf(j + 1, k, l) + &
                                                                        real((0.5_wp*dt*rho_L*vel_L(1)*vel_L(3)*(1._wp/dx(j + 1)) - &
                                                                              0.5_wp*dt*cfl*(rho_L*vel_L(3))*(1._wp/dx(j + 1))), kind=stp)

                                    $:GPU_ATOMIC(atomic='update')
                                    rhs_vf(E_idx)%sf(j + 1, k, l) = rhs_vf(E_idx)%sf(j + 1, k, l) + &
                                                                    real((0.5_wp*dt*(vel_L(1)*(E_L + &
                                                                                               pres_L))*(1._wp/dx(j + 1)) - &
                                                                          0.5_wp*dt*cfl*(E_L)*(1._wp/dx(j + 1))), kind=stp)

                                    $:GPU_ATOMIC(atomic='update')
                                    rhs_vf(momxb)%sf(j, k, l) = rhs_vf(momxb)%sf(j, k, l) - &
                                                                real((0.5_wp*dt*(rho_L*(vel_L(1))**2.0 + &
                                                                                 pres_L)*(1._wp/dx(j)) - &
                                                                      0.5_wp*dt*cfl*(rho_L*vel_L(1))*(1._wp/dx(j))), kind=stp)

                                    $:GPU_ATOMIC(atomic='update')
                                    rhs_vf(momxb + 1)%sf(j, k, l) = rhs_vf(momxb + 1)%sf(j, k, l) - &
                                                                    real((0.5_wp*dt*rho_L*vel_L(1)*vel_L(2)*(1._wp/dx(j)) - &
                                                                          0.5_wp*dt*cfl*(rho_L*vel_L(2))*(1._wp/dx(j))), kind=stp)

                                    $:GPU_ATOMIC(atomic='update')
                                    rhs_vf(momxb + 2)%sf(j, k, l) = rhs_vf(momxb + 2)%sf(j, k, l) - &
                                                                    real((0.5_wp*dt*rho_L*vel_L(1)*vel_L(3)*(1._wp/dx(j)) - &
                                                                          0.5_wp*dt*cfl*(rho_L*vel_L(3))*(1._wp/dx(j))), kind=stp)

                                    $:GPU_ATOMIC(atomic='update')
                                    rhs_vf(E_idx)%sf(j, k, l) = rhs_vf(E_idx)%sf(j, k, l) - &
                                                                real((0.5_wp*dt*(vel_L(1)*(E_L + &
                                                                                           pres_L))*(1._wp/dx(j)) - &
                                                                      0.5_wp*dt*cfl*(E_L)*(1._wp/dx(j))), kind=stp)

                                    $:GPU_LOOP(parallelism='[seq]')
                                    do i = 1, num_fluids
                                        $:GPU_ATOMIC(atomic='update')
                                        rhs_vf(i)%sf(j + 1, k, l) = rhs_vf(i)%sf(j + 1, k, l) + &
                                                                    real((0.5_wp*dt*(alpha_rho_R(i)* &
                                                                                     vel_R(1))*(1._wp/dx(j + 1)) + &
                                                                          0.5_wp*dt*cfl*(alpha_rho_R(i))*(1._wp/dx(j + 1))), kind=stp)

                                        $:GPU_ATOMIC(atomic='update')
                                        rhs_vf(i)%sf(j, k, l) = rhs_vf(i)%sf(j, k, l) - &
                                                                real((0.5_wp*dt*(alpha_rho_R(i)* &
                                                                                 vel_R(1))*(1._wp/dx(j)) + &
                                                                      0.5_wp*dt*cfl*(alpha_rho_R(i))*(1._wp/dx(j))), kind=stp)
                                    end do

                                    if (num_fluids > 1) then
                                        $:GPU_LOOP(parallelism='[seq]')
                                        do i = 1, num_fluids - 1
                                            $:GPU_ATOMIC(atomic='update')
                                            rhs_vf(advxb + i - 1)%sf(j + 1, k, l) = rhs_vf(advxb + i - 1)%sf(j + 1, k, l) + &
                                                                                    real((0.5_wp*dt*(alpha_R(i)* &
                                                                                                     vel_R(1))*(1._wp/dx(j + 1)) + &
                                                                                          0.5_wp*dt*cfl*(alpha_R(i))*(1._wp/dx(j + 1))), kind=stp)

                                            $:GPU_ATOMIC(atomic='update')
                                            rhs_vf(advxb + i - 1)%sf(j + 1, k, l) = rhs_vf(advxb + i - 1)%sf(j + 1, k, l) &
                                                                                    - real((0.5_wp*dt*q_cons_vf(advxb + i - 1)%sf(j + 1, k, l)*vel_R(1)*(1._wp/dx(j + 1))), kind=stp)

                                            $:GPU_ATOMIC(atomic='update')
                                            rhs_vf(advxb + i - 1)%sf(j, k, l) = rhs_vf(advxb + i - 1)%sf(j, k, l) - &
                                                                                real((0.5_wp*dt*(alpha_R(i)* &
                                                                                                 vel_R(1))*(1._wp/dx(j)) + &
                                                                                      0.5_wp*dt*cfl*(alpha_R(i))*(1._wp/dx(j))), kind=stp)

                                            $:GPU_ATOMIC(atomic='update')
                                            rhs_vf(advxb + i - 1)%sf(j, k, l) = rhs_vf(advxb + i - 1)%sf(j, k, l) &
                                                                                + real((0.5_wp*dt*q_cons_vf(advxb + i - 1)%sf(j, k, l)*vel_R(1)*(1._wp/dx(j))), kind=stp)
                                        end do
                                    end if

                                    $:GPU_ATOMIC(atomic='update')
                                    rhs_vf(momxb)%sf(j + 1, k, l) = rhs_vf(momxb)%sf(j + 1, k, l) + &
                                                                    real((0.5_wp*dt*(rho_R*(vel_R(1))**2.0 + &
                                                                                     pres_R)*(1._wp/dx(j + 1)) + &
                                                                          0.5_wp*dt*cfl*(rho_R*vel_R(1))*(1._wp/dx(j + 1))), kind=stp)

                                    $:GPU_ATOMIC(atomic='update')
                                    rhs_vf(momxb + 1)%sf(j + 1, k, l) = rhs_vf(momxb + 1)%sf(j + 1, k, l) + &
                                                                        real((0.5_wp*dt*rho_R*vel_R(1)*vel_R(2)*(1._wp/dx(j + 1)) + &
                                                                              0.5_wp*dt*cfl*(rho_R*vel_R(2))*(1._wp/dx(j + 1))), kind=stp)

                                    $:GPU_ATOMIC(atomic='update')
                                    rhs_vf(momxb + 2)%sf(j + 1, k, l) = rhs_vf(momxb + 2)%sf(j + 1, k, l) + &
                                                                        real((0.5_wp*dt*rho_R*vel_R(1)*vel_R(3)*(1._wp/dx(j + 1)) + &
                                                                              0.5_wp*dt*cfl*(rho_R*vel_R(3))*(1._wp/dx(j + 1))), kind=stp)

                                    $:GPU_ATOMIC(atomic='update')
                                    rhs_vf(E_idx)%sf(j + 1, k, l) = rhs_vf(E_idx)%sf(j + 1, k, l) + &
                                                                    real((0.5_wp*dt*(vel_R(1)*(E_R + &
                                                                                               pres_R))*(1._wp/dx(j + 1)) + &
                                                                          0.5_wp*dt*cfl*(E_R)*(1._wp/dx(j + 1))), kind=stp)

                                    $:GPU_ATOMIC(atomic='update')
                                    rhs_vf(momxb)%sf(j, k, l) = rhs_vf(momxb)%sf(j, k, l) - &
                                                                real((0.5_wp*dt*(rho_R*(vel_R(1))**2.0 + &
                                                                                 pres_R)*(1._wp/dx(j)) + &
                                                                      0.5_wp*dt*cfl*(rho_R*vel_R(1))*(1._wp/dx(j))), kind=stp)

                                    $:GPU_ATOMIC(atomic='update')
                                    rhs_vf(momxb + 1)%sf(j, k, l) = rhs_vf(momxb + 1)%sf(j, k, l) - &
                                                                    real((0.5_wp*dt*rho_R*vel_R(1)*vel_R(2)*(1._wp/dx(j)) + &
                                                                          0.5_wp*dt*cfl*(rho_R*vel_R(2))*(1._wp/dx(j))), kind=stp)

                                    $:GPU_ATOMIC(atomic='update')
                                    rhs_vf(momxb + 2)%sf(j, k, l) = rhs_vf(momxb + 2)%sf(j, k, l) - &
                                                                    real((0.5_wp*dt*rho_R*vel_R(1)*vel_R(3)*(1._wp/dx(j)) + &
                                                                          0.5_wp*dt*cfl*(rho_R*vel_R(3))*(1._wp/dx(j))), kind=stp)

                                    $:GPU_ATOMIC(atomic='update')
                                    rhs_vf(E_idx)%sf(j, k, l) = rhs_vf(E_idx)%sf(j, k, l) - &
                                                                real((0.5_wp*dt*(vel_R(1)*(E_R + &
                                                                                           pres_R))*(1._wp/dx(j)) + &
                                                                      0.5_wp*dt*cfl*(E_R)*(1._wp/dx(j))), kind=stp)

                                end do
                            end do
                        end do
                    #:endcall GPU_PARALLEL_LOOP
                #:endif
            end if
        else if (idir == 2) then
            if (p == 0) then
                #:call GPU_PARALLEL_LOOP(collapse=3, private='[rho_L, rho_R, gamma_L, gamma_R, pi_inf_L, pi_inf_R, mu_L, mu_R, vel_L, vel_R, pres_L, pres_R, alpha_L, alpha_R, alpha_rho_L, alpha_rho_R, F_L, F_R, E_L, E_R, cfl, dvel_small, rho_sf_small, vflux_L_arr, vflux_R_arr]')
                    do l = 0, p
                        do k = -1, n
                            do j = 0, m

                                if (viscous) then
                                    vflux_L_arr = 0._wp
                                    vflux_R_arr = 0._wp

                                    #:if MFC_CASE_OPTIMIZATION
                                        #:if igr_order == 5
                                            !DIR$ unroll 6
                                        #:elif igr_order == 3
                                            !DIR$ unroll 4
                                        #:endif
                                    #:endif
                                    $:GPU_LOOP(parallelism='[seq]')
                                    do q = vidxb, vidxe

                                        !x-direction contributions
                                        $:GPU_LOOP(parallelism='[seq]')
                                        do i = -1, 1
                                            rho_L = 0._wp
                                            $:GPU_LOOP(parallelism='[seq]')
                                            do r = 1, num_fluids
                                                rho_L = rho_L + q_cons_vf(r)%sf(j + i, k + q, l)
                                            end do
                                            rho_sf_small(i) = rho_L
                                        end do

                                        dvel_small(1) = (1/(2._wp*dx(j)))*( &
                                                        q_cons_vf(momxb)%sf(j + 1, k + q, l)/rho_sf_small(1) - &
                                                        q_cons_vf(momxb)%sf(j - 1, k + q, l)/rho_sf_small(-1))
                                        dvel_small(2) = (1/(2._wp*dx(j)))*( &
                                                        q_cons_vf(momxb + 1)%sf(j + 1, k + q, l)/rho_sf_small(1) - &
                                                        q_cons_vf(momxb + 1)%sf(j - 1, k + q, l)/rho_sf_small(-1))

                                        if (q > vidxb) then
                                            vflux_L_arr(1) = vflux_L_arr(1) + coeff_L(q + offxL)*(dvel_small(2))
                                            vflux_L_arr(3) = vflux_L_arr(3) + coeff_L(q + offxL)*(-2._wp*dvel_small(1))/3._wp
                                        end if
                                        if (q < vidxe) then
                                            vflux_R_arr(1) = vflux_R_arr(1) + coeff_R(q + offxR)*(dvel_small(2))
                                            vflux_R_arr(3) = vflux_R_arr(3) + coeff_R(q + offxR)*(-2._wp*dvel_small(1))/3._wp
                                        end if

                                        !y-direction contributions
                                        $:GPU_LOOP(parallelism='[seq]')
                                        do i = -1, 1
                                            rho_L = 0._wp
                                            $:GPU_LOOP(parallelism='[seq]')
                                            do r = 1, num_fluids
                                                rho_L = rho_L + q_cons_vf(r)%sf(j, k + i + q, l)
                                            end do
                                            rho_sf_small(i) = rho_L
                                        end do

                                        dvel_small(1) = (1/(2._wp*dy(k)))*( &
                                                        q_cons_vf(momxb)%sf(j, k + 1 + q, l)/rho_sf_small(1) - &
                                                        q_cons_vf(momxb)%sf(j, k - 1 + q, l)/rho_sf_small(-1))
                                        dvel_small(2) = (1/(2._wp*dy(k)))*( &
                                                        q_cons_vf(momxb + 1)%sf(j, k + 1 + q, l)/rho_sf_small(1) - &
                                                        q_cons_vf(momxb + 1)%sf(j, k - 1 + q, l)/rho_sf_small(-1))

                                        if (q > vidxb) then
                                            vflux_L_arr(1) = vflux_L_arr(1) + coeff_L(q + offxL)*(dvel_small(1))
                                            vflux_L_arr(3) = vflux_L_arr(3) + coeff_L(q + offxL)*(4._wp*dvel_small(2))/3._wp
                                        end if
                                        if (q < vidxe) then
                                            vflux_R_arr(1) = vflux_R_arr(1) + coeff_R(q + offxR)*(dvel_small(1))
                                            vflux_R_arr(3) = vflux_R_arr(3) + coeff_R(q + offxR)*(4._wp*dvel_small(2))/3._wp
                                        end if
                                    end do
                                end if

                                $:GPU_LOOP(parallelism='[seq]')
                                do i = 1, num_fluids
                                    alpha_rho_L(i) = 0._wp
                                    alpha_rho_R(i) = 0._wp
                                    alpha_L(i) = 0._wp
                                    alpha_R(i) = 0._wp
                                end do
                                $:GPU_LOOP(parallelism='[seq]')
                                do i = 1, num_dims
                                    vel_L(i) = 0._wp
                                    vel_R(i) = 0._wp
                                end do

                                $:GPU_LOOP(parallelism='[seq]')
                                do q = vidxb + 1, vidxe
                                    $:GPU_LOOP(parallelism='[seq]')
                                    do i = 1, num_fluids
                                        alpha_rho_L(i) = alpha_rho_L(i) + coeff_L(q + offxL)*q_cons_vf(i)%sf(j, k + q, l)
                                    end do

                                    if (num_fluids > 1) then
                                        $:GPU_LOOP(parallelism='[seq]')
                                        do i = 1, num_fluids - 1
                                            alpha_L(i) = alpha_L(i) + coeff_L(q + offxL)*q_cons_vf(E_idx + i)%sf(j, k + q, l)
                                        end do
                                    else
                                        alpha_L(1) = 1._wp
                                    end if

                                    $:GPU_LOOP(parallelism='[seq]')
                                    do i = 1, num_dims
                                        vel_L(i) = vel_L(i) + coeff_L(q + offxL)*q_cons_vf(momxb + i - 1)%sf(j, k + q, l)
                                    end do
                                end do

                                $:GPU_LOOP(parallelism='[seq]')
                                do q = vidxb, vidxe - 1
                                    $:GPU_LOOP(parallelism='[seq]')
                                    do i = 1, num_fluids
                                        alpha_rho_R(i) = alpha_rho_R(i) + coeff_R(q + offxR)*q_cons_vf(i)%sf(j, k + q, l)
                                    end do

                                    if (num_fluids > 1) then
                                        $:GPU_LOOP(parallelism='[seq]')
                                        do i = 1, num_fluids - 1
                                            alpha_R(i) = alpha_R(i) + coeff_R(q + offxR)*q_cons_vf(E_idx + i)%sf(j, k + q, l)
                                        end do
                                    else
                                        alpha_R(1) = 1._wp
                                    end if

                                    $:GPU_LOOP(parallelism='[seq]')
                                    do i = 1, num_dims
                                        vel_R(i) = vel_R(i) + coeff_R(q + offxR)*q_cons_vf(momxb + i - 1)%sf(j, k + q, l)
                                    end do
                                end do

                                if (num_fluids > 1) then

                                    alpha_L(num_fluids) = 1._wp
                                    alpha_R(num_fluids) = 1._wp

                                    $:GPU_LOOP(parallelism='[seq]')
                                    do i = 1, num_fluids - 1
                                        alpha_L(num_fluids) = alpha_L(num_fluids) - alpha_L(i)
                                        alpha_R(num_fluids) = alpha_R(num_fluids) - alpha_R(i)
                                    end do
                                end if

                                rho_L = 0._wp; rho_R = 0._wp
                                gamma_L = 0._wp; gamma_R = 0._wp
                                pi_inf_L = 0._wp; pi_inf_R = 0._wp

                                $:GPU_LOOP(parallelism='[seq]')
                                do i = 1, num_fluids
                                    rho_L = rho_L + alpha_rho_L(i)
                                    gamma_L = gamma_L + alpha_L(i)*gammas(i)
                                    pi_inf_L = pi_inf_L + alpha_L(i)*pi_infs(i)

                                    rho_R = rho_R + alpha_rho_R(i)
                                    gamma_R = gamma_R + alpha_R(i)*gammas(i)
                                    pi_inf_R = pi_inf_R + alpha_R(i)*pi_infs(i)
                                end do

                                $:GPU_LOOP(parallelism='[seq]')
                                do i = 1, num_dims
                                    vel_L(i) = vel_L(i)/rho_L
                                    vel_R(i) = vel_R(i)/rho_R
                                end do
>>>>>>> 37560f12

                            $:GPU_LOOP(parallelism='[seq]')
                            do q = vidxb + 1, vidxe
                                E_L = E_L + coeff_L(q)*q_cons_vf(E_idx)%sf(j + q, k, l)
                            end do

<<<<<<< HEAD
                            $:GPU_LOOP(parallelism='[seq]')
                            do q = vidxb, vidxe - 1
                                E_R = E_R + coeff_R(q)*q_cons_vf(E_idx)%sf(j + q, k, l)
                            end do

                            call s_get_derived_states(E_L, gamma_L, pi_inf_L, rho_L, vel_L, &
                                                      E_R, gamma_R, pi_inf_R, rho_R, vel_R, &
                                                      pres_L, pres_R, cfl)

                            $:GPU_LOOP(parallelism='[seq]')
                            do i = 1, num_fluids
                                $:GPU_ATOMIC(atomic='update')
                                rhs_vf(i)%sf(j + 1, k, l) = rhs_vf(i)%sf(j + 1, k, l) + &
                                                            (0.5_wp*(alpha_rho_L(i)* &
                                                                     vel_L(1))*(1._wp/dx(j + 1)) - &
                                                             0.5_wp*cfl*(alpha_rho_L(i))*(1._wp/dx(j + 1)))

                                $:GPU_ATOMIC(atomic='update')
                                rhs_vf(i)%sf(j, k, l) = rhs_vf(i)%sf(j, k, l) - &
                                                        (0.5_wp*(alpha_rho_L(i)* &
                                                                 vel_L(1))*(1._wp/dx(j)) - &
                                                         0.5_wp*cfl*(alpha_rho_L(i))*(1._wp/dx(j)))
                            end do
=======
                                    $:GPU_ATOMIC(atomic='update')
                                    rhs_vf(momxb)%sf(j, k + 1, l) = rhs_vf(momxb)%sf(j, k + 1, l) - &
                                                                    real(0.5_wp*dt*mu_L*vflux_L_arr(1)*(1._wp/dy(k + 1)), kind=stp)
                                    $:GPU_ATOMIC(atomic='update')
                                    rhs_vf(E_idx)%sf(j, k + 1, l) = rhs_vf(E_idx)%sf(j, k + 1, l) - &
                                                                    real(0.5_wp*dt*mu_L*vflux_L_arr(1)*vel_L(1)*(1._wp/dy(k + 1)), kind=stp)

                                    $:GPU_ATOMIC(atomic='update')
                                    rhs_vf(momxb)%sf(j, k, l) = rhs_vf(momxb)%sf(j, k, l) + &
                                                                real(0.5_wp*dt*mu_L*vflux_L_arr(1)*(1._wp/dy(k)), kind=stp)
                                    $:GPU_ATOMIC(atomic='update')
                                    rhs_vf(E_idx)%sf(j, k, l) = rhs_vf(E_idx)%sf(j, k, l) + &
                                                                real(0.5_wp*dt*mu_L*vflux_L_arr(1)*vel_L(1)*(1._wp/dy(k)), kind=stp)

                                    $:GPU_ATOMIC(atomic='update')
                                    rhs_vf(momxb)%sf(j, k + 1, l) = rhs_vf(momxb)%sf(j, k + 1, l) - &
                                                                    real(0.5_wp*dt*mu_R*vflux_R_arr(1)*(1._wp/dy(k + 1)), kind=stp)
                                    $:GPU_ATOMIC(atomic='update')
                                    rhs_vf(E_idx)%sf(j, k + 1, l) = rhs_vf(E_idx)%sf(j, k + 1, l) - &
                                                                    real(0.5_wp*dt*mu_R*vflux_R_arr(1)*vel_R(1)*(1._wp/dy(k + 1)), kind=stp)

                                    $:GPU_ATOMIC(atomic='update')
                                    rhs_vf(momxb)%sf(j, k, l) = rhs_vf(momxb)%sf(j, k, l) + &
                                                                real(0.5_wp*dt*mu_R*vflux_R_arr(1)*(1._wp/dy(k)), kind=stp)
                                    $:GPU_ATOMIC(atomic='update')
                                    rhs_vf(E_idx)%sf(j, k, l) = rhs_vf(E_idx)%sf(j, k, l) + &
                                                                real(0.5_wp*dt*mu_R*vflux_R_arr(1)*vel_R(1)*(1._wp/dy(k)), kind=stp)
>>>>>>> 37560f12

                            if (num_fluids > 1) then
                                $:GPU_LOOP(parallelism='[seq]')
                                do i = 1, num_fluids - 1
                                    $:GPU_ATOMIC(atomic='update')
<<<<<<< HEAD
                                    rhs_vf(advxb + i - 1)%sf(j + 1, k, l) = rhs_vf(advxb + i - 1)%sf(j + 1, k, l) + &
                                                                            (0.5_wp*(alpha_L(i)* &
                                                                                     vel_L(1))*(1._wp/dx(j + 1)) - &
                                                                             0.5_wp*cfl*(alpha_L(i))*(1._wp/dx(j + 1)))

                                    $:GPU_ATOMIC(atomic='update')
                                    rhs_vf(advxb + i - 1)%sf(j + 1, k, l) = rhs_vf(advxb + i - 1)%sf(j + 1, k, l) &
                                                                            - (0.5_wp*q_cons_vf(advxb + i - 1)%sf(j + 1, k, l)*vel_L(1)*(1._wp/dx(j + 1)))

                                    $:GPU_ATOMIC(atomic='update')
                                    rhs_vf(advxb + i - 1)%sf(j, k, l) = rhs_vf(advxb + i - 1)%sf(j, k, l) - &
                                                                        (0.5_wp*(alpha_L(i)* &
                                                                                 vel_L(1))*(1._wp/dx(j)) - &
                                                                         0.5_wp*cfl*(alpha_L(i))*(1._wp/dx(j)))

                                    $:GPU_ATOMIC(atomic='update')
                                    rhs_vf(advxb + i - 1)%sf(j, k, l) = rhs_vf(advxb + i - 1)%sf(j, k, l) &
                                                                        + (0.5_wp*q_cons_vf(advxb + i - 1)%sf(j, k, l)*vel_L(1)*(1._wp/dx(j)))
=======
                                    rhs_vf(momxb + 1)%sf(j, k + 1, l) = rhs_vf(momxb + 1)%sf(j, k + 1, l) - &
                                                                        real(0.5_wp*dt*mu_L*vflux_L_arr(3)*(1._wp/dy(k + 1)), kind=stp)
                                    $:GPU_ATOMIC(atomic='update')
                                    rhs_vf(E_idx)%sf(j, k + 1, l) = rhs_vf(E_idx)%sf(j, k + 1, l) - &
                                                                    real(0.5_wp*dt*mu_L*vflux_L_arr(3)*vel_L(2)*(1._wp/dy(k + 1)), kind=stp)

                                    $:GPU_ATOMIC(atomic='update')
                                    rhs_vf(momxb + 1)%sf(j, k, l) = rhs_vf(momxb + 1)%sf(j, k, l) + &
                                                                    real(0.5_wp*dt*mu_L*vflux_L_arr(3)*(1._wp/dy(k)), kind=stp)
                                    $:GPU_ATOMIC(atomic='update')
                                    rhs_vf(E_idx)%sf(j, k, l) = rhs_vf(E_idx)%sf(j, k, l) + &
                                                                real(0.5_wp*dt*mu_L*vflux_L_arr(3)*vel_L(2)*(1._wp/dy(k)), kind=stp)

                                    $:GPU_ATOMIC(atomic='update')
                                    rhs_vf(momxb + 1)%sf(j, k + 1, l) = rhs_vf(momxb + 1)%sf(j, k + 1, l) - &
                                                                        real(0.5_wp*dt*mu_R*vflux_R_arr(3)*(1._wp/dy(k + 1)), kind=stp)
                                    $:GPU_ATOMIC(atomic='update')
                                    rhs_vf(E_idx)%sf(j, k + 1, l) = rhs_vf(E_idx)%sf(j, k + 1, l) - &
                                                                    real(0.5_wp*dt*mu_R*vflux_R_arr(3)*vel_R(2)*(1._wp/dy(k + 1)), kind=stp)

                                    $:GPU_ATOMIC(atomic='update')
                                    rhs_vf(momxb + 1)%sf(j, k, l) = rhs_vf(momxb + 1)%sf(j, k, l) + &
                                                                    real(0.5_wp*dt*mu_R*vflux_R_arr(3)*(1._wp/dy(k)), kind=stp)
                                    $:GPU_ATOMIC(atomic='update')
                                    rhs_vf(E_idx)%sf(j, k, l) = rhs_vf(E_idx)%sf(j, k, l) + &
                                                                real(0.5_wp*dt*mu_R*vflux_R_arr(3)*vel_R(2)*(1._wp/dy(k)), kind=stp)
                                end if

                                E_L = 0._wp; E_R = 0._wp
                                F_L = 0._wp; F_R = 0._wp

                                $:GPU_LOOP(parallelism='[seq]')
                                do q = vidxb + 1, vidxe
                                    E_L = E_L + coeff_L(q + offxL)*q_cons_vf(E_idx)%sf(j, k + q, l)
                                    F_L = F_L + coeff_L(q + offxL)*jac(j, k + q, l)
>>>>>>> 37560f12
                                end do
                            end if

<<<<<<< HEAD
                            $:GPU_ATOMIC(atomic='update')
                            rhs_vf(momxb)%sf(j + 1, k, l) = rhs_vf(momxb)%sf(j + 1, k, l) + &
                                                            (0.5_wp*(rho_L*(vel_L(1))**2.0 + &
                                                                     pres_L)*(1._wp/dx(j + 1)) - &
                                                             0.5_wp*cfl*(rho_L*vel_L(1))*(1._wp/dx(j + 1)))
=======
                                $:GPU_LOOP(parallelism='[seq]')
                                do q = vidxb, vidxe - 1
                                    E_R = E_R + coeff_R(q + offxR)*q_cons_vf(E_idx)%sf(j, k + q, l)
                                    F_R = F_R + coeff_R(q + offxR)*jac(j, k + q, l)
                                end do
>>>>>>> 37560f12

                            $:GPU_ATOMIC(atomic='update')
                            rhs_vf(momxb + 1)%sf(j + 1, k, l) = rhs_vf(momxb + 1)%sf(j + 1, k, l) + &
                                                                (0.5_wp*rho_L*vel_L(1)*vel_L(2)*(1._wp/dx(j + 1)) - &
                                                                 0.5_wp*cfl*(rho_L*vel_L(2))*(1._wp/dx(j + 1)))

<<<<<<< HEAD
                            $:GPU_ATOMIC(atomic='update')
                            rhs_vf(momxb + 2)%sf(j + 1, k, l) = rhs_vf(momxb + 2)%sf(j + 1, k, l) + &
                                                                (0.5_wp*rho_L*vel_L(1)*vel_L(3)*(1._wp/dx(j + 1)) - &
                                                                 0.5_wp*cfl*(rho_L*vel_L(3))*(1._wp/dx(j + 1)))

                            $:GPU_ATOMIC(atomic='update')
                            rhs_vf(E_idx)%sf(j + 1, k, l) = rhs_vf(E_idx)%sf(j + 1, k, l) + &
                                                            (0.5_wp*(vel_L(1)*(E_L + &
                                                                               pres_L))*(1._wp/dx(j + 1)) - &
                                                             0.5_wp*cfl*(E_L)*(1._wp/dx(j + 1)))

                            $:GPU_ATOMIC(atomic='update')
                            rhs_vf(momxb)%sf(j, k, l) = rhs_vf(momxb)%sf(j, k, l) - &
                                                        (0.5_wp*(rho_L*(vel_L(1))**2.0 + &
                                                                 pres_L)*(1._wp/dx(j)) - &
                                                         0.5_wp*cfl*(rho_L*vel_L(1))*(1._wp/dx(j)))

                            $:GPU_ATOMIC(atomic='update')
                            rhs_vf(momxb + 1)%sf(j, k, l) = rhs_vf(momxb + 1)%sf(j, k, l) - &
                                                            (0.5_wp*rho_L*vel_L(1)*vel_L(2)*(1._wp/dx(j)) - &
                                                             0.5_wp*cfl*(rho_L*vel_L(2))*(1._wp/dx(j)))

                            $:GPU_ATOMIC(atomic='update')
                            rhs_vf(momxb + 2)%sf(j, k, l) = rhs_vf(momxb + 2)%sf(j, k, l) - &
                                                            (0.5_wp*rho_L*vel_L(1)*vel_L(3)*(1._wp/dx(j)) - &
                                                             0.5_wp*cfl*(rho_L*vel_L(3))*(1._wp/dx(j)))

                            $:GPU_ATOMIC(atomic='update')
                            rhs_vf(E_idx)%sf(j, k, l) = rhs_vf(E_idx)%sf(j, k, l) - &
                                                        (0.5_wp*(vel_L(1)*(E_L + &
                                                                           pres_L))*(1._wp/dx(j)) - &
                                                         0.5_wp*cfl*(E_L)*(1._wp/dx(j)))
=======
                                $:GPU_LOOP(parallelism='[seq]')
                                do i = 1, num_fluids
                                    $:GPU_ATOMIC(atomic='update')
                                    rhs_vf(i)%sf(j, k + 1, l) = rhs_vf(i)%sf(j, k + 1, l) + &
                                                                real(0.5_wp*dt*(alpha_rho_L(i)* &
                                                                                vel_L(2))*(1._wp/dy(k + 1)) - &
                                                                     0.5_wp*dt*cfl*(alpha_rho_L(i))*(1._wp/dy(k + 1)), kind=stp)

                                    $:GPU_ATOMIC(atomic='update')
                                    rhs_vf(i)%sf(j, k, l) = rhs_vf(i)%sf(j, k, l) - &
                                                            real(0.5_wp*dt*(alpha_rho_L(i)* &
                                                                            vel_L(2))*(1._wp/dy(k)) - &
                                                                 0.5_wp*dt*cfl*(alpha_rho_L(i))*(1._wp/dy(k)), kind=stp)
                                end do

                                if (num_fluids > 1) then
                                    $:GPU_LOOP(parallelism='[seq]')
                                    do i = 1, num_fluids - 1
                                        $:GPU_ATOMIC(atomic='update')
                                        rhs_vf(advxb + i - 1)%sf(j, k + 1, l) = rhs_vf(advxb + i - 1)%sf(j, k + 1, l) + &
                                                                                real(0.5_wp*dt*(alpha_L(i)* &
                                                                                                vel_L(2))*(1._wp/dy(k + 1)) - &
                                                                                     0.5_wp*dt*cfl*(alpha_L(i))*(1._wp/dy(k + 1)), kind=stp)

                                        $:GPU_ATOMIC(atomic='update')
                                        rhs_vf(advxb + i - 1)%sf(j, k + 1, l) = rhs_vf(advxb + i - 1)%sf(j, k + 1, l) &
                                                                                - real(0.5_wp*dt*q_cons_vf(advxb + i - 1)%sf(j, k + 1, l)*vel_L(2)*(1._wp/dy(k + 1)), kind=stp)

                                        $:GPU_ATOMIC(atomic='update')
                                        rhs_vf(advxb + i - 1)%sf(j, k, l) = rhs_vf(advxb + i - 1)%sf(j, k, l) - &
                                                                            real(0.5_wp*dt*(alpha_L(i)* &
                                                                                            vel_L(2))*(1._wp/dy(k)) - &
                                                                                 0.5_wp*dt*cfl*(alpha_L(i))*(1._wp/dy(k)), kind=stp)

                                        $:GPU_ATOMIC(atomic='update')
                                        rhs_vf(advxb + i - 1)%sf(j, k, l) = rhs_vf(advxb + i - 1)%sf(j, k, l) &
                                                                            + real(0.5_wp*dt*q_cons_vf(advxb + i - 1)%sf(j, k, l)*vel_L(2)*(1._wp/dy(k)), kind=stp)
                                    end do
                                end if

                                $:GPU_ATOMIC(atomic='update')
                                rhs_vf(momxb + 1)%sf(j, k + 1, l) = rhs_vf(momxb + 1)%sf(j, k + 1, l) + &
                                                                    real(0.5_wp*dt*(rho_L*(vel_L(2))**2.0 + &
                                                                                    pres_L + F_L)*(1._wp/dy(k + 1)) - &
                                                                         0.5_wp*dt*cfl*(rho_L*vel_L(2))*(1._wp/dy(k + 1)), kind=stp)

                                $:GPU_ATOMIC(atomic='update')
                                rhs_vf(momxb)%sf(j, k + 1, l) = rhs_vf(momxb)%sf(j, k + 1, l) + &
                                                                real(0.5_wp*dt*rho_L*vel_L(1)*vel_L(2)*(1._wp/dy(k + 1)) - &
                                                                     0.5_wp*dt*cfl*(rho_L*vel_L(1))*(1._wp/dy(k + 1)), kind=stp)
>>>>>>> 37560f12

                            $:GPU_LOOP(parallelism='[seq]')
                            do i = 1, num_fluids
                                $:GPU_ATOMIC(atomic='update')
<<<<<<< HEAD
                                rhs_vf(i)%sf(j + 1, k, l) = rhs_vf(i)%sf(j + 1, k, l) + &
                                                            (0.5_wp*(alpha_rho_R(i)* &
                                                                     vel_R(1))*(1._wp/dx(j + 1)) + &
                                                             0.5_wp*cfl*(alpha_rho_R(i))*(1._wp/dx(j + 1)))

                                $:GPU_ATOMIC(atomic='update')
                                rhs_vf(i)%sf(j, k, l) = rhs_vf(i)%sf(j, k, l) - &
                                                        (0.5_wp*(alpha_rho_R(i)* &
                                                                 vel_R(1))*(1._wp/dx(j)) + &
                                                         0.5_wp*cfl*(alpha_rho_R(i))*(1._wp/dx(j)))
                            end do

                            if (num_fluids > 1) then
                                $:GPU_LOOP(parallelism='[seq]')
                                do i = 1, num_fluids - 1
                                    $:GPU_ATOMIC(atomic='update')
                                    rhs_vf(advxb + i - 1)%sf(j + 1, k, l) = rhs_vf(advxb + i - 1)%sf(j + 1, k, l) + &
                                                                            (0.5_wp*(alpha_R(i)* &
                                                                                     vel_R(1))*(1._wp/dx(j + 1)) + &
                                                                             0.5_wp*cfl*(alpha_R(i))*(1._wp/dx(j + 1)))

                                    $:GPU_ATOMIC(atomic='update')
                                    rhs_vf(advxb + i - 1)%sf(j + 1, k, l) = rhs_vf(advxb + i - 1)%sf(j + 1, k, l) &
                                                                            - (0.5_wp*q_cons_vf(advxb + i - 1)%sf(j + 1, k, l)*vel_R(1)*(1._wp/dx(j + 1)))
=======
                                rhs_vf(E_idx)%sf(j, k + 1, l) = rhs_vf(E_idx)%sf(j, k + 1, l) + &
                                                                real(0.5_wp*dt*(vel_L(2)*(E_L + &
                                                                                          pres_L + F_L))*(1._wp/dy(k + 1)) - &
                                                                     0.5_wp*dt*cfl*(E_L)*(1._wp/dy(k + 1)), kind=stp)

                                $:GPU_ATOMIC(atomic='update')
                                rhs_vf(momxb + 1)%sf(j, k, l) = rhs_vf(momxb + 1)%sf(j, k, l) - &
                                                                real(0.5_wp*dt*(rho_L*(vel_L(2))**2.0 + &
                                                                                pres_L + F_L)*(1._wp/dy(k)) - &
                                                                     0.5_wp*dt*cfl*(rho_L*vel_L(2))*(1._wp/dy(k)), kind=stp)

                                $:GPU_ATOMIC(atomic='update')
                                rhs_vf(momxb)%sf(j, k, l) = rhs_vf(momxb)%sf(j, k, l) - &
                                                            real(0.5_wp*dt*rho_L*vel_L(1)*vel_L(2)*(1._wp/dy(k)) - &
                                                                 0.5_wp*dt*cfl*(rho_L*vel_L(1))*(1._wp/dy(k)), kind=stp)

                                $:GPU_ATOMIC(atomic='update')
                                rhs_vf(E_idx)%sf(j, k, l) = rhs_vf(E_idx)%sf(j, k, l) - &
                                                            real(0.5_wp*dt*(vel_L(2)*(E_L + &
                                                                                      pres_L + F_L))*(1._wp/dy(k)) - &
                                                                 0.5_wp*dt*cfl*(E_L)*(1._wp/dy(k)), kind=stp)
>>>>>>> 37560f12

                                    $:GPU_ATOMIC(atomic='update')
<<<<<<< HEAD
                                    rhs_vf(advxb + i - 1)%sf(j, k, l) = rhs_vf(advxb + i - 1)%sf(j, k, l) - &
                                                                        (0.5_wp*(alpha_R(i)* &
                                                                                 vel_R(1))*(1._wp/dx(j)) + &
                                                                         0.5_wp*cfl*(alpha_R(i))*(1._wp/dx(j)))

                                    $:GPU_ATOMIC(atomic='update')
                                    rhs_vf(advxb + i - 1)%sf(j, k, l) = rhs_vf(advxb + i - 1)%sf(j, k, l) &
                                                                        + (0.5_wp*q_cons_vf(advxb + i - 1)%sf(j, k, l)*vel_R(1)*(1._wp/dx(j)))
=======
                                    rhs_vf(i)%sf(j, k + 1, l) = rhs_vf(i)%sf(j, k + 1, l) + &
                                                                real(0.5_wp*dt*(alpha_rho_R(i)* &
                                                                                vel_R(2))*(1._wp/dy(k + 1)) + &
                                                                     0.5_wp*dt*cfl*(alpha_rho_R(i))*(1._wp/dy(k + 1)), kind=stp)
                                    $:GPU_ATOMIC(atomic='update')
                                    rhs_vf(i)%sf(j, k, l) = rhs_vf(i)%sf(j, k, l) - &
                                                            real(0.5_wp*dt*(alpha_rho_R(i)* &
                                                                            vel_R(2))*(1._wp/dy(k)) + &
                                                                 0.5_wp*dt*cfl*(alpha_rho_R(i))*(1._wp/dy(k)), kind=stp)
>>>>>>> 37560f12
                                end do
                            end if

<<<<<<< HEAD
                            $:GPU_ATOMIC(atomic='update')
                            rhs_vf(momxb)%sf(j + 1, k, l) = rhs_vf(momxb)%sf(j + 1, k, l) + &
                                                            (0.5_wp*(rho_R*(vel_R(1))**2.0 + &
                                                                     pres_R)*(1._wp/dx(j + 1)) + &
                                                             0.5_wp*cfl*(rho_R*vel_R(1))*(1._wp/dx(j + 1)))

                            $:GPU_ATOMIC(atomic='update')
                            rhs_vf(momxb + 1)%sf(j + 1, k, l) = rhs_vf(momxb + 1)%sf(j + 1, k, l) + &
                                                                (0.5_wp*rho_R*vel_R(1)*vel_R(2)*(1._wp/dx(j + 1)) + &
                                                                 0.5_wp*cfl*(rho_R*vel_R(2))*(1._wp/dx(j + 1)))

                            $:GPU_ATOMIC(atomic='update')
                            rhs_vf(momxb + 2)%sf(j + 1, k, l) = rhs_vf(momxb + 2)%sf(j + 1, k, l) + &
                                                                (0.5_wp*rho_R*vel_R(1)*vel_R(3)*(1._wp/dx(j + 1)) + &
                                                                 0.5_wp*cfl*(rho_R*vel_R(3))*(1._wp/dx(j + 1)))

                            $:GPU_ATOMIC(atomic='update')
                            rhs_vf(E_idx)%sf(j + 1, k, l) = rhs_vf(E_idx)%sf(j + 1, k, l) + &
                                                            (0.5_wp*(vel_R(1)*(E_R + &
                                                                               pres_R))*(1._wp/dx(j + 1)) + &
                                                             0.5_wp*cfl*(E_R)*(1._wp/dx(j + 1)))

                            $:GPU_ATOMIC(atomic='update')
                            rhs_vf(momxb)%sf(j, k, l) = rhs_vf(momxb)%sf(j, k, l) - &
                                                        (0.5_wp*(rho_R*(vel_R(1))**2.0 + &
                                                                 pres_R)*(1._wp/dx(j)) + &
                                                         0.5_wp*cfl*(rho_R*vel_R(1))*(1._wp/dx(j)))

                            $:GPU_ATOMIC(atomic='update')
                            rhs_vf(momxb + 1)%sf(j, k, l) = rhs_vf(momxb + 1)%sf(j, k, l) - &
                                                            (0.5_wp*rho_R*vel_R(1)*vel_R(2)*(1._wp/dx(j)) + &
                                                             0.5_wp*cfl*(rho_R*vel_R(2))*(1._wp/dx(j)))

                            $:GPU_ATOMIC(atomic='update')
                            rhs_vf(momxb + 2)%sf(j, k, l) = rhs_vf(momxb + 2)%sf(j, k, l) - &
                                                            (0.5_wp*rho_R*vel_R(1)*vel_R(3)*(1._wp/dx(j)) + &
                                                             0.5_wp*cfl*(rho_R*vel_R(3))*(1._wp/dx(j)))

                            $:GPU_ATOMIC(atomic='update')
                            rhs_vf(E_idx)%sf(j, k, l) = rhs_vf(E_idx)%sf(j, k, l) - &
                                                        (0.5_wp*(vel_R(1)*(E_R + &
                                                                           pres_R))*(1._wp/dx(j)) + &
                                                         0.5_wp*cfl*(E_R)*(1._wp/dx(j)))

                        end do
                    end do
                end do
                $:END_GPU_PARALLEL_LOOP()
            end if
        else if (idir == 2) then
            if (p == 0) then
                $:GPU_PARALLEL_LOOP(collapse=3, private='[j,k,l,rho_L, rho_R, gamma_L, gamma_R, pi_inf_L, pi_inf_R, mu_L, mu_R, vel_L, vel_R, pres_L, pres_R, alpha_L, alpha_R, alpha_rho_L, alpha_rho_R, F_L, F_R, E_L, E_R, cfl, dvel_small, rho_sf_small, vflux_L_arr, vflux_R_arr]')
                do l = 0, p
                    do k = -1, n
                        do j = 0, m

                            if (viscous) then
                                vflux_L_arr = 0._wp
                                vflux_R_arr = 0._wp
=======
                                if (num_fluids > 1) then
                                    $:GPU_LOOP(parallelism='[seq]')
                                    do i = 1, num_fluids - 1
                                        $:GPU_ATOMIC(atomic='update')
                                        rhs_vf(advxb + i - 1)%sf(j, k + 1, l) = rhs_vf(advxb + i - 1)%sf(j, k + 1, l) + &
                                                                                real(0.5_wp*dt*(alpha_R(i)* &
                                                                                                vel_R(2))*(1._wp/dy(k + 1)) + &
                                                                                     0.5_wp*dt*cfl*(alpha_R(i))*(1._wp/dy(k + 1)), kind=stp)

                                        $:GPU_ATOMIC(atomic='update')
                                        rhs_vf(advxb + i - 1)%sf(j, k + 1, l) = rhs_vf(advxb + i - 1)%sf(j, k + 1, l) &
                                                                                - real(0.5_wp*dt*q_cons_vf(advxb + i - 1)%sf(j, k + 1, l)*vel_R(2)*(1._wp/dy(k + 1)), kind=stp)

                                        $:GPU_ATOMIC(atomic='update')
                                        rhs_vf(advxb + i - 1)%sf(j, k, l) = rhs_vf(advxb + i - 1)%sf(j, k, l) - &
                                                                            real(0.5_wp*dt*(alpha_R(i)* &
                                                                                            vel_R(2))*(1._wp/dy(k)) + &
                                                                                 0.5_wp*dt*cfl*(alpha_R(i))*(1._wp/dy(k)), kind=stp)

                                        $:GPU_ATOMIC(atomic='update')
                                        rhs_vf(advxb + i - 1)%sf(j, k, l) = rhs_vf(advxb + i - 1)%sf(j, k, l) &
                                                                            + real(0.5_wp*dt*q_cons_vf(advxb + i - 1)%sf(j, k, l)*vel_R(2)*(1._wp/dy(k)), kind=stp)
                                    end do
                                end if
                                $:GPU_ATOMIC(atomic='update')
                                rhs_vf(momxb + 1)%sf(j, k + 1, l) = rhs_vf(momxb + 1)%sf(j, k + 1, l) + &
                                                                    real(0.5_wp*dt*(rho_R*(vel_R(2))**2.0 + &
                                                                                    pres_R + F_R)*(1._wp/dy(k + 1)) + &
                                                                         0.5_wp*dt*cfl*(rho_R*vel_R(2))*(1._wp/dy(k + 1)), kind=stp)
                                $:GPU_ATOMIC(atomic='update')
                                rhs_vf(momxb)%sf(j, k + 1, l) = rhs_vf(momxb)%sf(j, k + 1, l) + &
                                                                real(0.5_wp*dt*rho_R*vel_R(2)*vel_R(1)*(1._wp/dy(k + 1)) + &
                                                                     0.5_wp*dt*cfl*(rho_R*vel_R(1))*(1._wp/dy(k + 1)), kind=stp)
                                $:GPU_ATOMIC(atomic='update')
                                rhs_vf(E_idx)%sf(j, k + 1, l) = rhs_vf(E_idx)%sf(j, k + 1, l) + &
                                                                real(0.5_wp*dt*(vel_R(2)*(E_R + &
                                                                                          pres_R + F_R))*(1._wp/dy(k + 1)) + &
                                                                     0.5_wp*dt*cfl*(E_R)*(1._wp/dy(k + 1)), kind=stp)
                                $:GPU_ATOMIC(atomic='update')
                                rhs_vf(momxb + 1)%sf(j, k, l) = rhs_vf(momxb + 1)%sf(j, k, l) - &
                                                                real(0.5_wp*dt*(rho_R*(vel_R(2))**2.0 + &
                                                                                pres_R + F_R)*(1._wp/dy(k)) + &
                                                                     0.5_wp*dt*cfl*(rho_R*vel_R(2))*(1._wp/dy(k)), kind=stp)
                                $:GPU_ATOMIC(atomic='update')
                                rhs_vf(momxb)%sf(j, k, l) = rhs_vf(momxb)%sf(j, k, l) - &
                                                            real(0.5_wp*dt*rho_R*vel_R(2)*vel_R(1)*(1._wp/dy(k)) + &
                                                                 0.5_wp*dt*cfl*(rho_R*vel_R(1))*(1._wp/dy(k)), kind=stp)
                                $:GPU_ATOMIC(atomic='update')
                                rhs_vf(E_idx)%sf(j, k, l) = rhs_vf(E_idx)%sf(j, k, l) - &
                                                            real(0.5_wp*dt*(vel_R(2)*(E_R + &
                                                                                      pres_R + F_R))*(1._wp/dy(k)) + &
                                                                 0.5_wp*dt*cfl*(E_R)*(1._wp/dy(k)), kind=stp)
                            end do
                        end do
                    end do
                #:endcall GPU_PARALLEL_LOOP
            else
                #:if not MFC_CASE_OPTIMIZATION or num_dims > 2
                    #:call GPU_PARALLEL_LOOP(collapse=3, private='[rho_L, rho_R, gamma_L, gamma_R, pi_inf_L, pi_inf_R, mu_L, mu_R, vel_L, vel_R, pres_L, pres_R, alpha_L, alpha_R, alpha_rho_L, alpha_rho_R, F_L, F_R, E_L, E_R, cfl, dvel_small, rho_sf_small, vflux_L_arr, vflux_R_arr]')
                        do l = 0, p
                            do k = -1, n
                                do j = 0, m

                                    if (viscous) then
                                        vflux_L_arr = 0._wp
                                        vflux_R_arr = 0._wp

                                        #:if MFC_CASE_OPTIMIZATION
                                            #:if igr_order == 5
                                                !DIR$ unroll 6
                                            #:elif igr_order == 3
                                                !DIR$ unroll 4
                                            #:endif
                                        #:endif
                                        $:GPU_LOOP(parallelism='[seq]')
                                        do q = vidxb, vidxe

                                            !x-direction contributions
                                            $:GPU_LOOP(parallelism='[seq]')
                                            do i = -1, 1
                                                rho_L = 0._wp
                                                $:GPU_LOOP(parallelism='[seq]')
                                                do r = 1, num_fluids
                                                    rho_L = rho_L + q_cons_vf(r)%sf(j + i, k + q, l)
                                                end do
                                                rho_sf_small(i) = rho_L
                                            end do

                                            dvel_small(1) = (1/(2._wp*dx(j)))*( &
                                                            q_cons_vf(momxb)%sf(j + 1, k + q, l)/rho_sf_small(1) - &
                                                            q_cons_vf(momxb)%sf(j - 1, k + q, l)/rho_sf_small(-1))
                                            dvel_small(2) = (1/(2._wp*dx(j)))*( &
                                                            q_cons_vf(momxb + 1)%sf(j + 1, k + q, l)/rho_sf_small(1) - &
                                                            q_cons_vf(momxb + 1)%sf(j - 1, k + q, l)/rho_sf_small(-1))

                                            if (q > vidxb) then
                                                vflux_L_arr(1) = vflux_L_arr(1) + coeff_L(q + offxL)*(dvel_small(2))
                                                vflux_L_arr(3) = vflux_L_arr(3) + coeff_L(q + offxL)*(-2._wp*dvel_small(1))/3._wp
                                            end if
                                            if (q < vidxe) then
                                                vflux_R_arr(1) = vflux_R_arr(1) + coeff_R(q + offxR)*(dvel_small(2))
                                                vflux_R_arr(3) = vflux_R_arr(3) + coeff_R(q + offxR)*(-2._wp*dvel_small(1))/3._wp
                                            end if

                                            !y-direction contributions
                                            $:GPU_LOOP(parallelism='[seq]')
                                            do i = -1, 1
                                                rho_L = 0._wp
                                                $:GPU_LOOP(parallelism='[seq]')
                                                do r = 1, num_fluids
                                                    rho_L = rho_L + q_cons_vf(r)%sf(j, k + i + q, l)
                                                end do
                                                rho_sf_small(i) = rho_L
                                            end do

                                            dvel_small(1) = (1/(2._wp*dy(k)))*( &
                                                            q_cons_vf(momxb)%sf(j, k + 1 + q, l)/rho_sf_small(1) - &
                                                            q_cons_vf(momxb)%sf(j, k - 1 + q, l)/rho_sf_small(-1))
                                            dvel_small(2) = (1/(2._wp*dy(k)))*( &
                                                            q_cons_vf(momxb + 1)%sf(j, k + 1 + q, l)/rho_sf_small(1) - &
                                                            q_cons_vf(momxb + 1)%sf(j, k - 1 + q, l)/rho_sf_small(-1))
                                            dvel_small(3) = (1/(2._wp*dy(k)))*( &
                                                            q_cons_vf(momxb + 2)%sf(j, k + 1 + q, l)/rho_sf_small(1) - &
                                                            q_cons_vf(momxb + 2)%sf(j, k - 1 + q, l)/rho_sf_small(-1))

                                            if (q > vidxb) then
                                                vflux_L_arr(1) = vflux_L_arr(1) + coeff_L(q + offxL)*(dvel_small(1))
                                                vflux_L_arr(2) = vflux_L_arr(2) + coeff_L(q + offxL)*(dvel_small(3))
                                                vflux_L_arr(3) = vflux_L_arr(3) + coeff_L(q + offxL)*(4._wp*dvel_small(2))/3._wp
                                            end if
                                            if (q < vidxe) then
                                                vflux_R_arr(1) = vflux_R_arr(1) + coeff_R(q + offxR)*(dvel_small(1))
                                                vflux_R_arr(2) = vflux_R_arr(2) + coeff_R(q + offxR)*(dvel_small(3))
                                                vflux_R_arr(3) = vflux_R_arr(3) + coeff_R(q + offxR)*(4._wp*dvel_small(2))/3._wp
                                            end if

                                            !z-direction contributions
                                            $:GPU_LOOP(parallelism='[seq]')
                                            do i = -1, 1
                                                rho_L = 0._wp
                                                $:GPU_LOOP(parallelism='[seq]')
                                                do r = 1, num_fluids
                                                    rho_L = rho_L + q_cons_vf(r)%sf(j, k + q, l + i)
                                                end do
                                                rho_sf_small(i) = rho_L
                                            end do

                                            dvel_small(2) = (1/(2._wp*dz(l)))*( &
                                                            q_cons_vf(momxb + 1)%sf(j, k + q, l + 1)/rho_sf_small(1) - &
                                                            q_cons_vf(momxb + 1)%sf(j, k + q, l - 1)/rho_sf_small(-1))
                                            dvel_small(3) = (1/(2._wp*dz(l)))*( &
                                                            q_cons_vf(momxb + 2)%sf(j, k + q, l + 1)/rho_sf_small(1) - &
                                                            q_cons_vf(momxb + 2)%sf(j, k + q, l - 1)/rho_sf_small(-1))
                                            if (q > vidxb) then
                                                vflux_L_arr(2) = vflux_L_arr(2) + coeff_L(q + offxL)*(dvel_small(2))
                                                vflux_L_arr(3) = vflux_L_arr(3) + coeff_L(q + offxL)*(-2._wp*dvel_small(3))/3._wp
                                            end if
                                            if (q < vidxe) then
                                                vflux_R_arr(2) = vflux_R_arr(2) + coeff_R(q + offxR)*(dvel_small(2))
                                                vflux_R_arr(3) = vflux_R_arr(3) + coeff_R(q + offxR)*(-2._wp*dvel_small(3))/3._wp
                                            end if
                                        end do
                                    end if

                                    $:GPU_LOOP(parallelism='[seq]')
                                    do i = 1, num_fluids
                                        alpha_rho_L(i) = 0._wp
                                        alpha_rho_R(i) = 0._wp
                                        alpha_L(i) = 0._wp
                                        alpha_R(i) = 0._wp
                                    end do
                                    $:GPU_LOOP(parallelism='[seq]')
                                    do i = 1, num_dims
                                        vel_L(i) = 0._wp
                                        vel_R(i) = 0._wp
                                    end do

                                    $:GPU_LOOP(parallelism='[seq]')
                                    do q = vidxb + 1, vidxe
                                        $:GPU_LOOP(parallelism='[seq]')
                                        do i = 1, num_fluids
                                            alpha_rho_L(i) = alpha_rho_L(i) + coeff_L(q + offxL)*q_cons_vf(i)%sf(j, k + q, l)
                                        end do

                                        if (num_fluids > 1) then
                                            $:GPU_LOOP(parallelism='[seq]')
                                            do i = 1, num_fluids - 1
                                                alpha_L(i) = alpha_L(i) + coeff_L(q + offxL)*q_cons_vf(E_idx + i)%sf(j, k + q, l)
                                            end do
                                        else
                                            alpha_L(1) = 1._wp
                                        end if

                                        $:GPU_LOOP(parallelism='[seq]')
                                        do i = 1, num_dims
                                            vel_L(i) = vel_L(i) + coeff_L(q + offxL)*q_cons_vf(momxb + i - 1)%sf(j, k + q, l)
                                        end do
                                    end do

                                    $:GPU_LOOP(parallelism='[seq]')
                                    do q = vidxb, vidxe - 1
                                        $:GPU_LOOP(parallelism='[seq]')
                                        do i = 1, num_fluids
                                            alpha_rho_R(i) = alpha_rho_R(i) + coeff_R(q + offxR)*q_cons_vf(i)%sf(j, k + q, l)
                                        end do

                                        if (num_fluids > 1) then
                                            $:GPU_LOOP(parallelism='[seq]')
                                            do i = 1, num_fluids - 1
                                                alpha_R(i) = alpha_R(i) + coeff_R(q + offxR)*q_cons_vf(E_idx + i)%sf(j, k + q, l)
                                            end do
                                        else
                                            alpha_R(1) = 1._wp
                                        end if

                                        $:GPU_LOOP(parallelism='[seq]')
                                        do i = 1, num_dims
                                            vel_R(i) = vel_R(i) + coeff_R(q + offxR)*q_cons_vf(momxb + i - 1)%sf(j, k + q, l)
                                        end do
                                    end do

                                    if (num_fluids > 1) then

                                        alpha_L(num_fluids) = 1._wp
                                        alpha_R(num_fluids) = 1._wp

                                        $:GPU_LOOP(parallelism='[seq]')
                                        do i = 1, num_fluids - 1
                                            alpha_L(num_fluids) = alpha_L(num_fluids) - alpha_L(i)
                                            alpha_R(num_fluids) = alpha_R(num_fluids) - alpha_R(i)
                                        end do
                                    end if

                                    rho_L = 0._wp; rho_R = 0._wp
                                    gamma_L = 0._wp; gamma_R = 0._wp
                                    pi_inf_L = 0._wp; pi_inf_R = 0._wp

                                    $:GPU_LOOP(parallelism='[seq]')
                                    do i = 1, num_fluids
                                        rho_L = rho_L + alpha_rho_L(i)
                                        gamma_L = gamma_L + alpha_L(i)*gammas(i)
                                        pi_inf_L = pi_inf_L + alpha_L(i)*pi_infs(i)

                                        rho_R = rho_R + alpha_rho_R(i)
                                        gamma_R = gamma_R + alpha_R(i)*gammas(i)
                                        pi_inf_R = pi_inf_R + alpha_R(i)*pi_infs(i)
                                    end do

                                    $:GPU_LOOP(parallelism='[seq]')
                                    do i = 1, num_dims
                                        vel_L(i) = vel_L(i)/rho_L
                                        vel_R(i) = vel_R(i)/rho_R
                                    end do

                                    if (viscous) then
                                        mu_L = 0._wp
                                        mu_R = 0._wp
                                        $:GPU_LOOP(parallelism='[seq]')
                                        do i = 1, num_fluids
                                            mu_L = alpha_L(i)/Res_igr(1, i) + mu_L
                                            mu_R = alpha_R(i)/Res_igr(1, i) + mu_R
                                        end do

                                        $:GPU_ATOMIC(atomic='update')
                                        rhs_vf(momxb)%sf(j, k + 1, l) = rhs_vf(momxb)%sf(j, k + 1, l) - &
                                                                        real(0.5_wp*dt*mu_L*vflux_L_arr(1)*(1._wp/dy(k + 1)), kind=stp)
                                        $:GPU_ATOMIC(atomic='update')
                                        rhs_vf(E_idx)%sf(j, k + 1, l) = rhs_vf(E_idx)%sf(j, k + 1, l) - &
                                                                        real(0.5_wp*dt*mu_L*vflux_L_arr(1)*vel_L(1)*(1._wp/dy(k + 1)), kind=stp)

                                        $:GPU_ATOMIC(atomic='update')
                                        rhs_vf(momxb)%sf(j, k, l) = rhs_vf(momxb)%sf(j, k, l) + &
                                                                    real(0.5_wp*dt*mu_L*vflux_L_arr(1)*(1._wp/dy(k)), kind=stp)
                                        $:GPU_ATOMIC(atomic='update')
                                        rhs_vf(E_idx)%sf(j, k, l) = rhs_vf(E_idx)%sf(j, k, l) + &
                                                                    real(0.5_wp*dt*mu_L*vflux_L_arr(1)*vel_L(1)*(1._wp/dy(k)), kind=stp)

                                        $:GPU_ATOMIC(atomic='update')
                                        rhs_vf(momxb)%sf(j, k + 1, l) = rhs_vf(momxb)%sf(j, k + 1, l) - &
                                                                        real(0.5_wp*dt*mu_R*vflux_R_arr(1)*(1._wp/dy(k + 1)), kind=stp)
                                        $:GPU_ATOMIC(atomic='update')
                                        rhs_vf(E_idx)%sf(j, k + 1, l) = rhs_vf(E_idx)%sf(j, k + 1, l) - &
                                                                        real(0.5_wp*dt*mu_R*vflux_R_arr(1)*vel_R(1)*(1._wp/dy(k + 1)), kind=stp)

                                        $:GPU_ATOMIC(atomic='update')
                                        rhs_vf(momxb)%sf(j, k, l) = rhs_vf(momxb)%sf(j, k, l) + &
                                                                    real(0.5_wp*dt*mu_R*vflux_R_arr(1)*(1._wp/dy(k)), kind=stp)
                                        $:GPU_ATOMIC(atomic='update')
                                        rhs_vf(E_idx)%sf(j, k, l) = rhs_vf(E_idx)%sf(j, k, l) + &
                                                                    real(0.5_wp*dt*mu_R*vflux_R_arr(1)*vel_R(1)*(1._wp/dy(k)), kind=stp)

                                        $:GPU_ATOMIC(atomic='update')
                                        rhs_vf(momxb + 2)%sf(j, k + 1, l) = rhs_vf(momxb + 2)%sf(j, k + 1, l) - &
                                                                            real(0.5_wp*dt*mu_L*vflux_L_arr(2)*(1._wp/dy(k + 1)), kind=stp)
                                        $:GPU_ATOMIC(atomic='update')
                                        rhs_vf(E_idx)%sf(j, k + 1, l) = rhs_vf(E_idx)%sf(j, k + 1, l) - &
                                                                        real(0.5_wp*dt*mu_L*vflux_L_arr(2)*vel_L(3)*(1._wp/dy(k + 1)), kind=stp)

                                        $:GPU_ATOMIC(atomic='update')
                                        rhs_vf(momxb + 2)%sf(j, k, l) = rhs_vf(momxb + 2)%sf(j, k, l) + &
                                                                        real(0.5_wp*dt*mu_L*vflux_L_arr(2)*(1._wp/dy(k)), kind=stp)
                                        $:GPU_ATOMIC(atomic='update')
                                        rhs_vf(E_idx)%sf(j, k, l) = rhs_vf(E_idx)%sf(j, k, l) + &
                                                                    real(0.5_wp*dt*mu_L*vflux_L_arr(2)*vel_L(3)*(1._wp/dy(k)), kind=stp)

                                        $:GPU_ATOMIC(atomic='update')
                                        rhs_vf(momxb + 2)%sf(j, k + 1, l) = rhs_vf(momxb + 2)%sf(j, k + 1, l) - &
                                                                            real(0.5_wp*dt*mu_R*vflux_R_arr(2)*(1._wp/dy(k + 1)), kind=stp)
                                        $:GPU_ATOMIC(atomic='update')
                                        rhs_vf(E_idx)%sf(j, k + 1, l) = rhs_vf(E_idx)%sf(j, k + 1, l) - &
                                                                        real(0.5_wp*dt*mu_R*vflux_R_arr(2)*vel_R(3)*(1._wp/dy(k + 1)), kind=stp)

                                        $:GPU_ATOMIC(atomic='update')
                                        rhs_vf(momxb + 2)%sf(j, k, l) = rhs_vf(momxb + 2)%sf(j, k, l) + &
                                                                        real(0.5_wp*dt*mu_R*vflux_R_arr(2)*(1._wp/dy(k)), kind=stp)
                                        $:GPU_ATOMIC(atomic='update')
                                        rhs_vf(E_idx)%sf(j, k, l) = rhs_vf(E_idx)%sf(j, k, l) + &
                                                                    real(0.5_wp*dt*mu_R*vflux_R_arr(2)*vel_R(3)*(1._wp/dy(k)), kind=stp)

                                        $:GPU_ATOMIC(atomic='update')
                                        rhs_vf(momxb + 1)%sf(j, k + 1, l) = rhs_vf(momxb + 1)%sf(j, k + 1, l) - &
                                                                            real(0.5_wp*dt*mu_L*vflux_L_arr(3)*(1._wp/dy(k + 1)), kind=stp)
                                        $:GPU_ATOMIC(atomic='update')
                                        rhs_vf(E_idx)%sf(j, k + 1, l) = rhs_vf(E_idx)%sf(j, k + 1, l) - &
                                                                        real(0.5_wp*dt*mu_L*vflux_L_arr(3)*vel_L(2)*(1._wp/dy(k + 1)), kind=stp)

                                        $:GPU_ATOMIC(atomic='update')
                                        rhs_vf(momxb + 1)%sf(j, k, l) = rhs_vf(momxb + 1)%sf(j, k, l) + &
                                                                        real(0.5_wp*dt*mu_L*vflux_L_arr(3)*(1._wp/dy(k)), kind=stp)
                                        $:GPU_ATOMIC(atomic='update')
                                        rhs_vf(E_idx)%sf(j, k, l) = rhs_vf(E_idx)%sf(j, k, l) + &
                                                                    real(0.5_wp*dt*mu_L*vflux_L_arr(3)*vel_L(2)*(1._wp/dy(k)), kind=stp)

                                        $:GPU_ATOMIC(atomic='update')
                                        rhs_vf(momxb + 1)%sf(j, k + 1, l) = rhs_vf(momxb + 1)%sf(j, k + 1, l) - &
                                                                            real(0.5_wp*dt*mu_R*vflux_R_arr(3)*(1._wp/dy(k + 1)), kind=stp)
                                        $:GPU_ATOMIC(atomic='update')
                                        rhs_vf(E_idx)%sf(j, k + 1, l) = rhs_vf(E_idx)%sf(j, k + 1, l) - &
                                                                        real(0.5_wp*dt*mu_R*vflux_R_arr(3)*vel_R(2)*(1._wp/dy(k + 1)), kind=stp)

                                        $:GPU_ATOMIC(atomic='update')
                                        rhs_vf(momxb + 1)%sf(j, k, l) = rhs_vf(momxb + 1)%sf(j, k, l) + &
                                                                        real(0.5_wp*dt*mu_R*vflux_R_arr(3)*(1._wp/dy(k)), kind=stp)
                                        $:GPU_ATOMIC(atomic='update')
                                        rhs_vf(E_idx)%sf(j, k, l) = rhs_vf(E_idx)%sf(j, k, l) + &
                                                                    real(0.5_wp*dt*mu_R*vflux_R_arr(3)*vel_R(2)*(1._wp/dy(k)), kind=stp)
                                    end if

                                    E_L = 0._wp; E_R = 0._wp
                                    F_L = 0._wp; F_R = 0._wp

                                    $:GPU_LOOP(parallelism='[seq]')
                                    do q = vidxb + 1, vidxe
                                        E_L = E_L + coeff_L(q + offxL)*q_cons_vf(E_idx)%sf(j, k + q, l)
                                        F_L = F_L + coeff_L(q + offxL)*jac(j, k + q, l)
                                    end do

                                    $:GPU_LOOP(parallelism='[seq]')
                                    do q = vidxb, vidxe - 1
                                        E_R = E_R + coeff_R(q + offxR)*q_cons_vf(E_idx)%sf(j, k + q, l)
                                        F_R = F_R + coeff_R(q + offxR)*jac(j, k + q, l)
                                    end do

                                    call s_get_derived_states(E_L, gamma_L, pi_inf_L, rho_L, vel_L, &
                                                              E_R, gamma_R, pi_inf_R, rho_R, vel_R, &
                                                              pres_L, pres_R, cfl)

                                    $:GPU_LOOP(parallelism='[seq]')
                                    do i = 1, num_fluids
                                        $:GPU_ATOMIC(atomic='update')
                                        rhs_vf(i)%sf(j, k + 1, l) = rhs_vf(i)%sf(j, k + 1, l) + &
                                                                    real(0.5_wp*dt*(alpha_rho_L(i)* &
                                                                                    vel_L(2))*(1._wp/dy(k + 1)) - &
                                                                         0.5_wp*dt*cfl*(alpha_rho_L(i))*(1._wp/dy(k + 1)), kind=stp)

                                        $:GPU_ATOMIC(atomic='update')
                                        rhs_vf(i)%sf(j, k, l) = rhs_vf(i)%sf(j, k, l) - &
                                                                real(0.5_wp*dt*(alpha_rho_L(i)* &
                                                                                vel_L(2))*(1._wp/dy(k)) - &
                                                                     0.5_wp*dt*cfl*(alpha_rho_L(i))*(1._wp/dy(k)), kind=stp)
                                    end do

                                    if (num_fluids > 1) then
                                        $:GPU_LOOP(parallelism='[seq]')
                                        do i = 1, num_fluids - 1
                                            $:GPU_ATOMIC(atomic='update')
                                            rhs_vf(advxb + i - 1)%sf(j, k + 1, l) = rhs_vf(advxb + i - 1)%sf(j, k + 1, l) + &
                                                                                    real(0.5_wp*dt*(alpha_L(i)* &
                                                                                                    vel_L(2))*(1._wp/dy(k + 1)) - &
                                                                                         0.5_wp*dt*cfl*(alpha_L(i))*(1._wp/dy(k + 1)), kind=stp)

                                            $:GPU_ATOMIC(atomic='update')
                                            rhs_vf(advxb + i - 1)%sf(j, k + 1, l) = rhs_vf(advxb + i - 1)%sf(j, k + 1, l) &
                                                                                    - real(0.5_wp*dt*q_cons_vf(advxb + i - 1)%sf(j, k + 1, l)*vel_L(2)*(1._wp/dy(k + 1)), kind=stp)

                                            $:GPU_ATOMIC(atomic='update')
                                            rhs_vf(advxb + i - 1)%sf(j, k, l) = rhs_vf(advxb + i - 1)%sf(j, k, l) - &
                                                                                real(0.5_wp*dt*(alpha_L(i)* &
                                                                                                vel_L(2))*(1._wp/dy(k)) - &
                                                                                     0.5_wp*dt*cfl*(alpha_L(i))*(1._wp/dy(k)), kind=stp)

                                            $:GPU_ATOMIC(atomic='update')
                                            rhs_vf(advxb + i - 1)%sf(j, k, l) = rhs_vf(advxb + i - 1)%sf(j, k, l) &
                                                                                + real(0.5_wp*dt*q_cons_vf(advxb + i - 1)%sf(j, k, l)*vel_L(2)*(1._wp/dy(k)), kind=stp)
                                        end do
                                    end if

                                    $:GPU_ATOMIC(atomic='update')
                                    rhs_vf(momxb + 1)%sf(j, k + 1, l) = rhs_vf(momxb + 1)%sf(j, k + 1, l) + &
                                                                        real(0.5_wp*dt*(rho_L*(vel_L(2))**2.0 + &
                                                                                        pres_L + F_L)*(1._wp/dy(k + 1)) - &
                                                                             0.5_wp*dt*cfl*(rho_L*vel_L(2))*(1._wp/dy(k + 1)), kind=stp)

                                    $:GPU_ATOMIC(atomic='update')
                                    rhs_vf(momxb)%sf(j, k + 1, l) = rhs_vf(momxb)%sf(j, k + 1, l) + &
                                                                    real(0.5_wp*dt*rho_L*vel_L(1)*vel_L(2)*(1._wp/dy(k + 1)) - &
                                                                         0.5_wp*dt*cfl*(rho_L*vel_L(1))*(1._wp/dy(k + 1)), kind=stp)

                                    $:GPU_ATOMIC(atomic='update')
                                    rhs_vf(momxb + 2)%sf(j, k + 1, l) = rhs_vf(momxb + 2)%sf(j, k + 1, l) + &
                                                                        real(0.5_wp*dt*rho_L*vel_L(3)*vel_L(2)*(1._wp/dy(k + 1)) - &
                                                                             0.5_wp*dt*cfl*(rho_L*vel_L(3))*(1._wp/dy(k + 1)), kind=stp)

                                    $:GPU_ATOMIC(atomic='update')
                                    rhs_vf(E_idx)%sf(j, k + 1, l) = rhs_vf(E_idx)%sf(j, k + 1, l) + &
                                                                    real(0.5_wp*dt*(vel_L(2)*(E_L + &
                                                                                              pres_L + F_L))*(1._wp/dy(k + 1)) - &
                                                                         0.5_wp*dt*cfl*(E_L)*(1._wp/dy(k + 1)), kind=stp)

                                    $:GPU_ATOMIC(atomic='update')
                                    rhs_vf(momxb + 1)%sf(j, k, l) = rhs_vf(momxb + 1)%sf(j, k, l) - &
                                                                    real(0.5_wp*dt*(rho_L*(vel_L(2))**2.0 + &
                                                                                    pres_L + F_L)*(1._wp/dy(k)) - &
                                                                         0.5_wp*dt*cfl*(rho_L*vel_L(2))*(1._wp/dy(k)), kind=stp)

                                    $:GPU_ATOMIC(atomic='update')
                                    rhs_vf(momxb)%sf(j, k, l) = rhs_vf(momxb)%sf(j, k, l) - &
                                                                real(0.5_wp*dt*rho_L*vel_L(1)*vel_L(2)*(1._wp/dy(k)) - &
                                                                     0.5_wp*dt*cfl*(rho_L*vel_L(1))*(1._wp/dy(k)), kind=stp)

                                    $:GPU_ATOMIC(atomic='update')
                                    rhs_vf(momxb + 2)%sf(j, k, l) = rhs_vf(momxb + 2)%sf(j, k, l) - &
                                                                    real(0.5_wp*dt*rho_L*vel_L(3)*vel_L(2)*(1._wp/dy(k)) - &
                                                                         0.5_wp*dt*cfl*(rho_L*vel_L(3))*(1._wp/dy(k)), kind=stp)

                                    $:GPU_ATOMIC(atomic='update')
                                    rhs_vf(E_idx)%sf(j, k, l) = rhs_vf(E_idx)%sf(j, k, l) - &
                                                                real(0.5_wp*dt*(vel_L(2)*(E_L + &
                                                                                          pres_L + F_L))*(1._wp/dy(k)) - &
                                                                     0.5_wp*dt*cfl*(E_L)*(1._wp/dy(k)), kind=stp)

                                    $:GPU_LOOP(parallelism='[seq]')
                                    do i = 1, num_fluids
                                        $:GPU_ATOMIC(atomic='update')
                                        rhs_vf(i)%sf(j, k + 1, l) = rhs_vf(i)%sf(j, k + 1, l) + &
                                                                    real(0.5_wp*dt*(alpha_rho_R(i)* &
                                                                                    vel_R(2))*(1._wp/dy(k + 1)) + &
                                                                         0.5_wp*dt*cfl*(alpha_rho_R(i))*(1._wp/dy(k + 1)), kind=stp)

                                        $:GPU_ATOMIC(atomic='update')
                                        rhs_vf(i)%sf(j, k, l) = rhs_vf(i)%sf(j, k, l) - &
                                                                real(0.5_wp*dt*(alpha_rho_R(i)* &
                                                                                vel_R(2))*(1._wp/dy(k)) + &
                                                                     0.5_wp*dt*cfl*(alpha_rho_R(i))*(1._wp/dy(k)), kind=stp)
                                    end do

                                    if (num_fluids > 1) then
                                        $:GPU_LOOP(parallelism='[seq]')
                                        do i = 1, num_fluids - 1
                                            $:GPU_ATOMIC(atomic='update')
                                            rhs_vf(advxb + i - 1)%sf(j, k + 1, l) = rhs_vf(advxb + i - 1)%sf(j, k + 1, l) + &
                                                                                    real(0.5_wp*dt*(alpha_R(i)* &
                                                                                                    vel_R(2))*(1._wp/dy(k + 1)) + &
                                                                                         0.5_wp*dt*cfl*(alpha_R(i))*(1._wp/dy(k + 1)), kind=stp)

                                            $:GPU_ATOMIC(atomic='update')
                                            rhs_vf(advxb + i - 1)%sf(j, k + 1, l) = rhs_vf(advxb + i - 1)%sf(j, k + 1, l) &
                                                                                    - real(0.5_wp*dt*q_cons_vf(advxb + i - 1)%sf(j, k + 1, l)*vel_R(2)*(1._wp/dy(k + 1)), kind=stp)

                                            $:GPU_ATOMIC(atomic='update')
                                            rhs_vf(advxb + i - 1)%sf(j, k, l) = rhs_vf(advxb + i - 1)%sf(j, k, l) - &
                                                                                real(0.5_wp*dt*(alpha_R(i)* &
                                                                                                vel_R(2))*(1._wp/dy(k)) + &
                                                                                     0.5_wp*dt*cfl*(alpha_R(i))*(1._wp/dy(k)), kind=stp)

                                            $:GPU_ATOMIC(atomic='update')
                                            rhs_vf(advxb + i - 1)%sf(j, k, l) = rhs_vf(advxb + i - 1)%sf(j, k, l) &
                                                                                + real(0.5_wp*dt*q_cons_vf(advxb + i - 1)%sf(j, k, l)*vel_R(2)*(1._wp/dy(k)), kind=stp)
                                        end do
                                    end if

                                    $:GPU_ATOMIC(atomic='update')
                                    rhs_vf(momxb + 1)%sf(j, k + 1, l) = rhs_vf(momxb + 1)%sf(j, k + 1, l) + &
                                                                        real(0.5_wp*dt*(rho_R*(vel_R(2))**2.0 + &
                                                                                        pres_R + F_R)*(1._wp/dy(k + 1)) + &
                                                                             0.5_wp*dt*cfl*(rho_R*vel_R(2))*(1._wp/dy(k + 1)), kind=stp)

                                    $:GPU_ATOMIC(atomic='update')
                                    rhs_vf(momxb)%sf(j, k + 1, l) = rhs_vf(momxb)%sf(j, k + 1, l) + &
                                                                    real(0.5_wp*dt*rho_R*vel_R(2)*vel_R(1)*(1._wp/dy(k + 1)) + &
                                                                         0.5_wp*dt*cfl*(rho_R*vel_R(1))*(1._wp/dy(k + 1)), kind=stp)

                                    $:GPU_ATOMIC(atomic='update')
                                    rhs_vf(momxb + 2)%sf(j, k + 1, l) = rhs_vf(momxb + 2)%sf(j, k + 1, l) + &
                                                                        real(0.5_wp*dt*rho_R*vel_R(2)*vel_R(3)*(1._wp/dy(k + 1)) + &
                                                                             0.5_wp*dt*cfl*(rho_R*vel_R(3))*(1._wp/dy(k + 1)), kind=stp)

                                    $:GPU_ATOMIC(atomic='update')
                                    rhs_vf(E_idx)%sf(j, k + 1, l) = rhs_vf(E_idx)%sf(j, k + 1, l) + &
                                                                    real(0.5_wp*dt*(vel_R(2)*(E_R + &
                                                                                              pres_R + F_R))*(1._wp/dy(k + 1)) + &
                                                                         0.5_wp*dt*cfl*(E_R)*(1._wp/dy(k + 1)), kind=stp)

                                    $:GPU_ATOMIC(atomic='update')
                                    rhs_vf(momxb + 1)%sf(j, k, l) = rhs_vf(momxb + 1)%sf(j, k, l) - &
                                                                    real(0.5_wp*dt*(rho_R*(vel_R(2))**2.0 + &
                                                                                    pres_R + F_R)*(1._wp/dy(k)) + &
                                                                         0.5_wp*dt*cfl*(rho_R*vel_R(2))*(1._wp/dy(k)), kind=stp)

                                    $:GPU_ATOMIC(atomic='update')
                                    rhs_vf(momxb)%sf(j, k, l) = rhs_vf(momxb)%sf(j, k, l) - &
                                                                real(0.5_wp*dt*rho_R*vel_R(2)*vel_R(1)*(1._wp/dy(k)) + &
                                                                     0.5_wp*dt*cfl*(rho_R*vel_R(1))*(1._wp/dy(k)), kind=stp)

                                    $:GPU_ATOMIC(atomic='update')
                                    rhs_vf(momxb + 2)%sf(j, k, l) = rhs_vf(momxb + 2)%sf(j, k, l) - &
                                                                    real(0.5_wp*dt*rho_R*vel_R(2)*vel_R(3)*(1._wp/dy(k)) + &
                                                                         0.5_wp*dt*cfl*(rho_R*vel_R(3))*(1._wp/dy(k)), kind=stp)

                                    $:GPU_ATOMIC(atomic='update')
                                    rhs_vf(E_idx)%sf(j, k, l) = rhs_vf(E_idx)%sf(j, k, l) - &
                                                                real(0.5_wp*dt*(vel_R(2)*(E_R + &
                                                                                          pres_R + F_R))*(1._wp/dy(k)) + &
                                                                     0.5_wp*dt*cfl*(E_R)*(1._wp/dy(k)), kind=stp)

                                end do
                            end do
                        end do
                    #:endcall GPU_PARALLEL_LOOP
                #:endif
            end if
        elseif (idir == 3) then
            #:if not MFC_CASE_OPTIMIZATION or num_dims > 2
                #:call GPU_PARALLEL_LOOP(collapse=3, private='[rho_L, rho_R, gamma_L, gamma_R, pi_inf_L, pi_inf_R, mu_L, mu_R, vel_L, vel_R, pres_L, pres_R, alpha_L, alpha_R, alpha_rho_L, alpha_rho_R, F_L, F_R, E_L, E_R, cfl, dvel_small, rho_sf_small, vflux_L_arr, vflux_R_arr]')
                    do l = -1, p
                        do k = 0, n
                            do j = 0, m

                                if (viscous) then
                                    vflux_L_arr = 0._wp
                                    vflux_R_arr = 0._wp

                                    #:if MFC_CASE_OPTIMIZATION
                                        #:if igr_order == 5
                                            !DIR$ unroll 6
                                        #:elif igr_order == 3
                                            !DIR$ unroll 4
                                        #:endif
                                    #:endif
                                    $:GPU_LOOP(parallelism='[seq]')
                                    do q = vidxb, vidxe

                                        !x-direction contributions
                                        $:GPU_LOOP(parallelism='[seq]')
                                        do i = -1, 1
                                            rho_L = 0._wp
                                            $:GPU_LOOP(parallelism='[seq]')
                                            do r = 1, num_fluids
                                                rho_L = rho_L + q_cons_vf(r)%sf(j + i, k, l + q)
                                            end do
                                            rho_sf_small(i) = rho_L
                                        end do

                                        dvel_small(1) = (1/(2._wp*dx(j)))*( &
                                                        q_cons_vf(momxb)%sf(j + 1, k, l + q)/rho_sf_small(1) - &
                                                        q_cons_vf(momxb)%sf(j - 1, k, l + q)/rho_sf_small(-1))
                                        dvel_small(3) = (1/(2._wp*dx(j)))*( &
                                                        q_cons_vf(momxb + 2)%sf(j + 1, k, l + q)/rho_sf_small(1) - &
                                                        q_cons_vf(momxb + 2)%sf(j - 1, k, l + q)/rho_sf_small(-1))

                                        if (q > vidxb) then
                                            vflux_L_arr(1) = vflux_L_arr(1) + coeff_L(q + offxL)*(dvel_small(3))
                                            vflux_L_arr(3) = vflux_L_arr(3) + coeff_L(q + offxL)*(-2._wp*dvel_small(1))/3._wp
                                        end if
                                        if (q < vidxe) then
                                            vflux_R_arr(1) = vflux_R_arr(1) + coeff_R(q + offxR)*(dvel_small(3))
                                            vflux_R_arr(3) = vflux_R_arr(3) + coeff_R(q + offxR)*(-2._wp*dvel_small(1))/3._wp
                                        end if

                                        !y-direction contributions
                                        $:GPU_LOOP(parallelism='[seq]')
                                        do i = -1, 1
                                            rho_L = 0._wp
                                            $:GPU_LOOP(parallelism='[seq]')
                                            do r = 1, num_fluids
                                                rho_L = rho_L + q_cons_vf(r)%sf(j, k + i, l + q)
                                            end do
                                            rho_sf_small(i) = rho_L
                                        end do

                                        dvel_small(2) = (1/(2._wp*dy(k)))*( &
                                                        q_cons_vf(momxb + 1)%sf(j, k + 1, l + q)/rho_sf_small(1) - &
                                                        q_cons_vf(momxb + 1)%sf(j, k - 1, l + q)/rho_sf_small(-1))
                                        dvel_small(3) = (1/(2._wp*dy(k)))*( &
                                                        q_cons_vf(momxb + 2)%sf(j, k + 1, l + q)/rho_sf_small(1) - &
                                                        q_cons_vf(momxb + 2)%sf(j, k - 1, l + q)/rho_sf_small(-1))

                                        if (q > vidxb) then
                                            vflux_L_arr(2) = vflux_L_arr(2) + coeff_L(q + offxL)*(dvel_small(3))
                                            vflux_L_arr(3) = vflux_L_arr(3) + coeff_L(q + offxL)*(-2._wp*dvel_small(2))/3._wp
                                        end if
                                        if (q < vidxe) then
                                            vflux_R_arr(2) = vflux_R_arr(2) + coeff_R(q + offxR)*(dvel_small(3))
                                            vflux_R_arr(3) = vflux_R_arr(3) + coeff_R(q + offxR)*(-2._wp*dvel_small(2))/3._wp
                                        end if

                                        !z-direction contributions
                                        $:GPU_LOOP(parallelism='[seq]')
                                        do i = -1, 1
                                            rho_L = 0._wp
                                            $:GPU_LOOP(parallelism='[seq]')
                                            do r = 1, num_fluids
                                                rho_L = rho_L + q_cons_vf(r)%sf(j, k, l + i + q)
                                            end do
                                            rho_sf_small(i) = rho_L
                                        end do
                                        dvel_small(1) = (1/(2._wp*dz(l)))*( &
                                                        q_cons_vf(momxb)%sf(j, k, l + 1 + q)/rho_sf_small(1) - &
                                                        q_cons_vf(momxb)%sf(j, k, l - 1 + q)/rho_sf_small(-1))
                                        dvel_small(2) = (1/(2._wp*dz(l)))*( &
                                                        q_cons_vf(momxb + 1)%sf(j, k, l + 1 + q)/rho_sf_small(1) - &
                                                        q_cons_vf(momxb + 1)%sf(j, k, l - 1 + q)/rho_sf_small(-1))
                                        dvel_small(3) = (1/(2._wp*dz(l)))*( &
                                                        q_cons_vf(momxb + 2)%sf(j, k, l + 1 + q)/rho_sf_small(1) - &
                                                        q_cons_vf(momxb + 2)%sf(j, k, l - 1 + q)/rho_sf_small(-1))
                                        if (q > vidxb) then
                                            vflux_L_arr(1) = vflux_L_arr(1) + coeff_L(q + offxL)*(dvel_small(1))
                                            vflux_L_arr(2) = vflux_L_arr(2) + coeff_L(q + offxL)*(dvel_small(2))
                                            vflux_L_arr(3) = vflux_L_arr(3) + coeff_L(q + offxL)*(4._wp*dvel_small(3))/3._wp
                                        end if
                                        if (q < vidxe) then
                                            vflux_R_arr(1) = vflux_R_arr(1) + coeff_R(q + offxR)*(dvel_small(1))
                                            vflux_R_arr(2) = vflux_R_arr(2) + coeff_R(q + offxR)*(dvel_small(2))
                                            vflux_R_arr(3) = vflux_R_arr(3) + coeff_R(q + offxR)*(4._wp*dvel_small(3))/3._wp
                                        end if
                                    end do
                                end if

                                $:GPU_LOOP(parallelism='[seq]')
                                do i = 1, num_fluids
                                    alpha_rho_L(i) = 0._wp
                                    alpha_rho_R(i) = 0._wp
                                    alpha_L(i) = 0._wp
                                    alpha_R(i) = 0._wp
                                end do

                                $:GPU_LOOP(parallelism='[seq]')
                                do i = 1, num_dims
                                    vel_L(i) = 0._wp
                                    vel_R(i) = 0._wp
                                end do
>>>>>>> 37560f12

                                #:if MFC_CASE_OPTIMIZATION
                                    #:if igr_order == 5
                                        !DIR$ unroll 6
                                    #:elif igr_order == 3
                                        !DIR$ unroll 4
                                    #:endif
                                #:endif
                                $:GPU_LOOP(parallelism='[seq]')
                                do q = vidxb, vidxe
                                    dvel_small = 0._wp
                                    !x-direction contributions
                                    $:GPU_LOOP(parallelism='[seq]')
<<<<<<< HEAD
                                    do i = -1, 1
                                        rho_L = 0._wp
                                        $:GPU_LOOP(parallelism='[seq]')
                                        do r = 1, num_fluids
                                            rho_L = rho_L + q_cons_vf(r)%sf(j + i, k + q, l)
                                        end do
                                        rho_sf_small(i) = rho_L
=======
                                    do i = 1, num_fluids
                                        alpha_rho_L(i) = alpha_rho_L(i) + coeff_L(q + offxL)*q_cons_vf(i)%sf(j, k, l + q)
                                    end do

                                    if (num_fluids > 1) then
                                        $:GPU_LOOP(parallelism='[seq]')
                                        do i = 1, num_fluids - 1
                                            alpha_L(i) = alpha_L(i) + coeff_L(q + offxL)*q_cons_vf(E_idx + i)%sf(j, k, l + q)
                                        end do
                                    else
                                        alpha_L(1) = 1._wp
                                    end if

                                    $:GPU_LOOP(parallelism='[seq]')
                                    do i = 1, num_dims
                                        vel_L(i) = vel_L(i) + coeff_L(q + offxL)*q_cons_vf(momxb + i - 1)%sf(j, k, l + q)
>>>>>>> 37560f12
                                    end do

<<<<<<< HEAD
                                    dvel_small(1) = (1/(2._wp*dx(j)))*( &
                                                    q_cons_vf(momxb)%sf(j + 1, k + q, l)/rho_sf_small(1) - &
                                                    q_cons_vf(momxb)%sf(j - 1, k + q, l)/rho_sf_small(-1))
                                    dvel_small(2) = (1/(2._wp*dx(j)))*( &
                                                    q_cons_vf(momxb + 1)%sf(j + 1, k + q, l)/rho_sf_small(1) - &
                                                    q_cons_vf(momxb + 1)%sf(j - 1, k + q, l)/rho_sf_small(-1))

                                    if (q > vidxb) then
                                        vflux_L_arr(1) = vflux_L_arr(1) + coeff_L(q)*(dvel_small(2))
                                        vflux_L_arr(3) = vflux_L_arr(3) + coeff_L(q)*(-2._wp*dvel_small(1))/3._wp
                                    end if
                                    if (q < vidxe) then
                                        vflux_R_arr(1) = vflux_R_arr(1) + coeff_R(q)*(dvel_small(2))
                                        vflux_R_arr(3) = vflux_R_arr(3) + coeff_R(q)*(-2._wp*dvel_small(1))/3._wp
=======
                                $:GPU_LOOP(parallelism='[seq]')
                                do q = vidxb, vidxe - 1
                                    $:GPU_LOOP(parallelism='[seq]')
                                    do i = 1, num_fluids
                                        alpha_rho_R(i) = alpha_rho_R(i) + coeff_R(q + offxR)*q_cons_vf(i)%sf(j, k, l + q)
                                    end do

                                    if (num_fluids > 1) then
                                        $:GPU_LOOP(parallelism='[seq]')
                                        do i = 1, num_fluids - 1
                                            alpha_R(i) = alpha_R(i) + coeff_R(q + offxR)*q_cons_vf(E_idx + i)%sf(j, k, l + q)
                                        end do
                                    else
                                        alpha_R(1) = 1._wp
>>>>>>> 37560f12
                                    end if

                                    !y-direction contributions
                                    $:GPU_LOOP(parallelism='[seq]')
<<<<<<< HEAD
                                    do i = -1, 1
                                        rho_L = 0._wp
                                        $:GPU_LOOP(parallelism='[seq]')
                                        do r = 1, num_fluids
                                            rho_L = rho_L + q_cons_vf(r)%sf(j, k + i + q, l)
                                        end do
                                        rho_sf_small(i) = rho_L
=======
                                    do i = 1, num_dims
                                        vel_R(i) = vel_R(i) + coeff_R(q + offxR)*q_cons_vf(momxb + i - 1)%sf(j, k, l + q)
>>>>>>> 37560f12
                                    end do

<<<<<<< HEAD
                                    dvel_small(1) = (1/(2._wp*dy(k)))*( &
                                                    q_cons_vf(momxb)%sf(j, k + 1 + q, l)/rho_sf_small(1) - &
                                                    q_cons_vf(momxb)%sf(j, k - 1 + q, l)/rho_sf_small(-1))
                                    dvel_small(2) = (1/(2._wp*dy(k)))*( &
                                                    q_cons_vf(momxb + 1)%sf(j, k + 1 + q, l)/rho_sf_small(1) - &
                                                    q_cons_vf(momxb + 1)%sf(j, k - 1 + q, l)/rho_sf_small(-1))

                                    if (q > vidxb) then
                                        vflux_L_arr(1) = vflux_L_arr(1) + coeff_L(q)*(dvel_small(1))
                                        vflux_L_arr(3) = vflux_L_arr(3) + coeff_L(q)*(4._wp*dvel_small(2))/3._wp
                                    end if
                                    if (q < vidxe) then
                                        vflux_R_arr(1) = vflux_R_arr(1) + coeff_R(q)*(dvel_small(1))
                                        vflux_R_arr(3) = vflux_R_arr(3) + coeff_R(q)*(4._wp*dvel_small(2))/3._wp
                                    end if
                                end do
                            end if

                            alpha_rho_L = 0._wp; alpha_rho_R = 0._wp
                            alpha_L = 0._wp; alpha_R = 0._wp
                            vel_L = 0._wp; vel_R = 0._wp

                            $:GPU_LOOP(parallelism='[seq]')
                            do q = vidxb + 1, vidxe
                                $:GPU_LOOP(parallelism='[seq]')
                                do i = 1, num_fluids
                                    alpha_rho_L(i) = alpha_rho_L(i) + coeff_L(q)*q_cons_vf(i)%sf(j, k + q, l)
=======
                                if (num_fluids > 1) then

                                    alpha_L(num_fluids) = 1._wp
                                    alpha_R(num_fluids) = 1._wp

                                    $:GPU_LOOP(parallelism='[seq]')
                                    do i = 1, num_fluids - 1
                                        alpha_L(num_fluids) = alpha_L(num_fluids) - alpha_L(i)
                                        alpha_R(num_fluids) = alpha_R(num_fluids) - alpha_R(i)
                                    end do
                                end if

                                rho_L = 0._wp; rho_R = 0._wp
                                gamma_L = 0._wp; gamma_R = 0._wp
                                pi_inf_L = 0._wp; pi_inf_R = 0._wp

                                $:GPU_LOOP(parallelism='[seq]')
                                do i = 1, num_fluids
                                    rho_L = rho_L + alpha_rho_L(i)
                                    gamma_L = gamma_L + alpha_L(i)*gammas(i)
                                    pi_inf_L = pi_inf_L + alpha_L(i)*pi_infs(i)

                                    rho_R = rho_R + alpha_rho_R(i)
                                    gamma_R = gamma_R + alpha_R(i)*gammas(i)
                                    pi_inf_R = pi_inf_R + alpha_R(i)*pi_infs(i)
                                end do

                                $:GPU_LOOP(parallelism='[seq]')
                                do i = 1, num_dims
                                    vel_L(i) = vel_L(i)/rho_L
                                    vel_R(i) = vel_R(i)/rho_R
>>>>>>> 37560f12
                                end do

                                if (num_fluids > 1) then
                                    $:GPU_LOOP(parallelism='[seq]')
                                    do i = 1, num_fluids - 1
                                        alpha_L(i) = alpha_L(i) + coeff_L(q)*q_cons_vf(E_idx + i)%sf(j, k + q, l)
                                    end do
<<<<<<< HEAD
                                else
                                    alpha_L(1) = 1._wp
=======

                                    $:GPU_ATOMIC(atomic='update')
                                    rhs_vf(momxb)%sf(j, k, l + 1) = rhs_vf(momxb)%sf(j, k, l + 1) - &
                                                                    real(0.5_wp*dt*mu_L*vflux_L_arr(1)*(1._wp/dz(l + 1)), kind=stp)
                                    $:GPU_ATOMIC(atomic='update')
                                    rhs_vf(E_idx)%sf(j, k, l + 1) = rhs_vf(E_idx)%sf(j, k, l + 1) - &
                                                                    real(0.5_wp*dt*mu_L*vflux_L_arr(1)*vel_L(1)*(1._wp/dz(l + 1)), kind=stp)

                                    $:GPU_ATOMIC(atomic='update')
                                    rhs_vf(momxb)%sf(j, k, l) = rhs_vf(momxb)%sf(j, k, l) + &
                                                                real(0.5_wp*dt*mu_L*vflux_L_arr(1)*(1._wp/dz(l)), kind=stp)
                                    $:GPU_ATOMIC(atomic='update')
                                    rhs_vf(E_idx)%sf(j, k, l) = rhs_vf(E_idx)%sf(j, k, l) + &
                                                                real(0.5_wp*dt*mu_L*vflux_L_arr(1)*vel_L(1)*(1._wp/dz(l)), kind=stp)

                                    $:GPU_ATOMIC(atomic='update')
                                    rhs_vf(momxb)%sf(j, k, l + 1) = rhs_vf(momxb)%sf(j, k, l + 1) - &
                                                                    real(0.5_wp*dt*mu_R*vflux_R_arr(1)*(1._wp/dz(l + 1)), kind=stp)
                                    $:GPU_ATOMIC(atomic='update')
                                    rhs_vf(E_idx)%sf(j, k, l + 1) = rhs_vf(E_idx)%sf(j, k, l + 1) - &
                                                                    real(0.5_wp*dt*mu_R*vflux_R_arr(1)*vel_R(1)*(1._wp/dz(l + 1)), kind=stp)

                                    $:GPU_ATOMIC(atomic='update')
                                    rhs_vf(momxb)%sf(j, k, l) = rhs_vf(momxb)%sf(j, k, l) + &
                                                                real(0.5_wp*dt*mu_R*vflux_R_arr(1)*(1._wp/dz(l)), kind=stp)
                                    $:GPU_ATOMIC(atomic='update')
                                    rhs_vf(E_idx)%sf(j, k, l) = rhs_vf(E_idx)%sf(j, k, l) + &
                                                                real(0.5_wp*dt*mu_R*vflux_R_arr(1)*vel_R(1)*(1._wp/dz(l)), kind=stp)

                                    $:GPU_ATOMIC(atomic='update')
                                    rhs_vf(momxb + 1)%sf(j, k, l + 1) = rhs_vf(momxb + 1)%sf(j, k, l + 1) - &
                                                                        real(0.5_wp*dt*mu_L*vflux_L_arr(2)*(1._wp/dz(l + 1)), kind=stp)
                                    $:GPU_ATOMIC(atomic='update')
                                    rhs_vf(E_idx)%sf(j, k, l + 1) = rhs_vf(E_idx)%sf(j, k, l + 1) - &
                                                                    real(0.5_wp*dt*mu_L*vflux_L_arr(2)*vel_L(2)*(1._wp/dz(l + 1)), kind=stp)

                                    $:GPU_ATOMIC(atomic='update')
                                    rhs_vf(momxb + 1)%sf(j, k, l) = rhs_vf(momxb + 1)%sf(j, k, l) + &
                                                                    real(0.5_wp*dt*mu_L*vflux_L_arr(2)*(1._wp/dz(l)), kind=stp)
                                    $:GPU_ATOMIC(atomic='update')
                                    rhs_vf(E_idx)%sf(j, k, l) = rhs_vf(E_idx)%sf(j, k, l) + &
                                                                real(0.5_wp*dt*mu_L*vflux_L_arr(2)*vel_L(2)*(1._wp/dz(l)), kind=stp)

                                    $:GPU_ATOMIC(atomic='update')
                                    rhs_vf(momxb + 1)%sf(j, k, l + 1) = rhs_vf(momxb + 1)%sf(j, k, l + 1) - &
                                                                        real(0.5_wp*dt*mu_R*vflux_R_arr(2)*(1._wp/dz(l + 1)), kind=stp)
                                    $:GPU_ATOMIC(atomic='update')
                                    rhs_vf(E_idx)%sf(j, k, l + 1) = rhs_vf(E_idx)%sf(j, k, l + 1) - &
                                                                    real(0.5_wp*dt*mu_R*vflux_R_arr(2)*vel_R(2)*(1._wp/dz(l + 1)), kind=stp)

                                    $:GPU_ATOMIC(atomic='update')
                                    rhs_vf(momxb + 1)%sf(j, k, l) = rhs_vf(momxb + 1)%sf(j, k, l) + &
                                                                    real(0.5_wp*dt*mu_R*vflux_R_arr(2)*(1._wp/dz(l)), kind=stp)
                                    $:GPU_ATOMIC(atomic='update')
                                    rhs_vf(E_idx)%sf(j, k, l) = rhs_vf(E_idx)%sf(j, k, l) + &
                                                                real(0.5_wp*dt*mu_R*vflux_R_arr(2)*vel_R(2)*(1._wp/dz(l)), kind=stp)

                                    $:GPU_ATOMIC(atomic='update')
                                    rhs_vf(momxb + 2)%sf(j, k, l + 1) = rhs_vf(momxb + 2)%sf(j, k, l + 1) - &
                                                                        real(0.5_wp*dt*mu_L*vflux_L_arr(3)*(1._wp/dz(l + 1)), kind=stp)
                                    $:GPU_ATOMIC(atomic='update')
                                    rhs_vf(E_idx)%sf(j, k, l + 1) = rhs_vf(E_idx)%sf(j, k, l + 1) - &
                                                                    real(0.5_wp*dt*mu_L*vflux_L_arr(3)*vel_L(3)*(1._wp/dz(l + 1)), kind=stp)

                                    $:GPU_ATOMIC(atomic='update')
                                    rhs_vf(momxb + 2)%sf(j, k, l) = rhs_vf(momxb + 2)%sf(j, k, l) + &
                                                                    real(0.5_wp*dt*mu_L*vflux_L_arr(3)*(1._wp/dz(l)), kind=stp)
                                    $:GPU_ATOMIC(atomic='update')
                                    rhs_vf(E_idx)%sf(j, k, l) = rhs_vf(E_idx)%sf(j, k, l) + &
                                                                real(0.5_wp*dt*mu_L*vflux_L_arr(3)*vel_L(3)*(1._wp/dz(l)), kind=stp)

                                    $:GPU_ATOMIC(atomic='update')
                                    rhs_vf(momxb + 2)%sf(j, k, l + 1) = rhs_vf(momxb + 2)%sf(j, k, l + 1) - &
                                                                        real(0.5_wp*dt*mu_R*vflux_R_arr(3)*(1._wp/dz(l + 1)), kind=stp)
                                    $:GPU_ATOMIC(atomic='update')
                                    rhs_vf(E_idx)%sf(j, k, l + 1) = rhs_vf(E_idx)%sf(j, k, l + 1) - &
                                                                    real(0.5_wp*dt*mu_R*vflux_R_arr(3)*vel_R(3)*(1._wp/dz(l + 1)), kind=stp)

                                    $:GPU_ATOMIC(atomic='update')
                                    rhs_vf(momxb + 2)%sf(j, k, l) = rhs_vf(momxb + 2)%sf(j, k, l) + &
                                                                    real(0.5_wp*dt*mu_R*vflux_R_arr(3)*(1._wp/dz(l)), kind=stp)
                                    $:GPU_ATOMIC(atomic='update')
                                    rhs_vf(E_idx)%sf(j, k, l) = rhs_vf(E_idx)%sf(j, k, l) + &
                                                                real(0.5_wp*dt*mu_R*vflux_R_arr(3)*vel_R(3)*(1._wp/dz(l)), kind=stp)
>>>>>>> 37560f12
                                end if

                                $:GPU_LOOP(parallelism='[seq]')
                                do i = 1, num_dims
                                    vel_L(i) = vel_L(i) + coeff_L(q)*q_cons_vf(momxb + i - 1)%sf(j, k + q, l)
                                end do
                            end do

                            $:GPU_LOOP(parallelism='[seq]')
                            do q = vidxb, vidxe - 1
                                $:GPU_LOOP(parallelism='[seq]')
<<<<<<< HEAD
                                do i = 1, num_fluids
                                    alpha_rho_R(i) = alpha_rho_R(i) + coeff_R(q)*q_cons_vf(i)%sf(j, k + q, l)
=======
                                do q = vidxb + 1, vidxe
                                    E_L = E_L + coeff_L(q + offxL)*q_cons_vf(E_idx)%sf(j, k, l + q)
                                    F_L = F_L + coeff_L(q + offxL)*jac(j, k, l + q)
>>>>>>> 37560f12
                                end do

                                if (num_fluids > 1) then
                                    $:GPU_LOOP(parallelism='[seq]')
                                    do i = 1, num_fluids - 1
                                        alpha_R(i) = alpha_R(i) + coeff_R(q)*q_cons_vf(E_idx + i)%sf(j, k + q, l)
                                    end do
                                else
                                    alpha_R(1) = 1._wp
                                end if

                                $:GPU_LOOP(parallelism='[seq]')
<<<<<<< HEAD
                                do i = 1, num_dims
                                    vel_R(i) = vel_R(i) + coeff_R(q)*q_cons_vf(momxb + i - 1)%sf(j, k + q, l)
=======
                                do q = vidxb, vidxe - 1
                                    E_R = E_R + coeff_R(q + offxR)*q_cons_vf(E_idx)%sf(j, k, l + q)
                                    F_R = F_R + coeff_R(q + offxR)*jac(j, k, l + q)
>>>>>>> 37560f12
                                end do
                            end do

                            if (num_fluids > 1) then
                                alpha_L(num_fluids) = 1._wp - sum(alpha_L(1:num_fluids - 1))
                                alpha_R(num_fluids) = 1._wp - sum(alpha_R(1:num_fluids - 1))
                            end if

                            rho_L = sum(alpha_rho_L)
                            gamma_L = sum(alpha_L*gammas)
                            pi_inf_L = sum(alpha_L*pi_infs)

                            rho_R = sum(alpha_rho_R)
                            gamma_R = sum(alpha_R*gammas)
                            pi_inf_R = sum(alpha_R*pi_infs)

                            vel_L = vel_L/rho_L
                            vel_R = vel_R/rho_R

                            if (viscous) then
                                mu_L = 0._wp
                                mu_R = 0._wp
                                $:GPU_LOOP(parallelism='[seq]')
                                do i = 1, num_fluids
<<<<<<< HEAD
                                    mu_L = alpha_L(i)/Res_igr(1, i) + mu_L
                                    mu_R = alpha_R(i)/Res_igr(1, i) + mu_R
                                end do

                                $:GPU_ATOMIC(atomic='update')
                                rhs_vf(momxb)%sf(j, k + 1, l) = rhs_vf(momxb)%sf(j, k + 1, l) - &
                                                                0.5_wp*mu_L*vflux_L_arr(1)*(1._wp/dy(k + 1))
                                $:GPU_ATOMIC(atomic='update')
                                rhs_vf(E_idx)%sf(j, k + 1, l) = rhs_vf(E_idx)%sf(j, k + 1, l) - &
                                                                0.5_wp*mu_L*vflux_L_arr(1)*vel_L(1)*(1._wp/dy(k + 1))

                                $:GPU_ATOMIC(atomic='update')
                                rhs_vf(momxb)%sf(j, k, l) = rhs_vf(momxb)%sf(j, k, l) + &
                                                            0.5_wp*mu_L*vflux_L_arr(1)*(1._wp/dy(k))
                                $:GPU_ATOMIC(atomic='update')
                                rhs_vf(E_idx)%sf(j, k, l) = rhs_vf(E_idx)%sf(j, k, l) + &
                                                            0.5_wp*mu_L*vflux_L_arr(1)*vel_L(1)*(1._wp/dy(k))

                                $:GPU_ATOMIC(atomic='update')
                                rhs_vf(momxb)%sf(j, k + 1, l) = rhs_vf(momxb)%sf(j, k + 1, l) - &
                                                                0.5_wp*mu_R*vflux_R_arr(1)*(1._wp/dy(k + 1))
                                $:GPU_ATOMIC(atomic='update')
                                rhs_vf(E_idx)%sf(j, k + 1, l) = rhs_vf(E_idx)%sf(j, k + 1, l) - &
                                                                0.5_wp*mu_R*vflux_R_arr(1)*vel_R(1)*(1._wp/dy(k + 1))

                                $:GPU_ATOMIC(atomic='update')
                                rhs_vf(momxb)%sf(j, k, l) = rhs_vf(momxb)%sf(j, k, l) + &
                                                            0.5_wp*mu_R*vflux_R_arr(1)*(1._wp/dy(k))
                                $:GPU_ATOMIC(atomic='update')
                                rhs_vf(E_idx)%sf(j, k, l) = rhs_vf(E_idx)%sf(j, k, l) + &
                                                            0.5_wp*mu_R*vflux_R_arr(1)*vel_R(1)*(1._wp/dy(k))

                                $:GPU_ATOMIC(atomic='update')
                                rhs_vf(momxb + 1)%sf(j, k + 1, l) = rhs_vf(momxb + 1)%sf(j, k + 1, l) - &
                                                                    0.5_wp*mu_L*vflux_L_arr(3)*(1._wp/dy(k + 1))
                                $:GPU_ATOMIC(atomic='update')
                                rhs_vf(E_idx)%sf(j, k + 1, l) = rhs_vf(E_idx)%sf(j, k + 1, l) - &
                                                                0.5_wp*mu_L*vflux_L_arr(3)*vel_L(2)*(1._wp/dy(k + 1))

                                $:GPU_ATOMIC(atomic='update')
                                rhs_vf(momxb + 1)%sf(j, k, l) = rhs_vf(momxb + 1)%sf(j, k, l) + &
                                                                0.5_wp*mu_L*vflux_L_arr(3)*(1._wp/dy(k))
                                $:GPU_ATOMIC(atomic='update')
                                rhs_vf(E_idx)%sf(j, k, l) = rhs_vf(E_idx)%sf(j, k, l) + &
                                                            0.5_wp*mu_L*vflux_L_arr(3)*vel_L(2)*(1._wp/dy(k))

                                $:GPU_ATOMIC(atomic='update')
                                rhs_vf(momxb + 1)%sf(j, k + 1, l) = rhs_vf(momxb + 1)%sf(j, k + 1, l) - &
                                                                    0.5_wp*mu_R*vflux_R_arr(3)*(1._wp/dy(k + 1))
                                $:GPU_ATOMIC(atomic='update')
                                rhs_vf(E_idx)%sf(j, k + 1, l) = rhs_vf(E_idx)%sf(j, k + 1, l) - &
                                                                0.5_wp*mu_R*vflux_R_arr(3)*vel_R(2)*(1._wp/dy(k + 1))

                                $:GPU_ATOMIC(atomic='update')
                                rhs_vf(momxb + 1)%sf(j, k, l) = rhs_vf(momxb + 1)%sf(j, k, l) + &
                                                                0.5_wp*mu_R*vflux_R_arr(3)*(1._wp/dy(k))
                                $:GPU_ATOMIC(atomic='update')
                                rhs_vf(E_idx)%sf(j, k, l) = rhs_vf(E_idx)%sf(j, k, l) + &
                                                            0.5_wp*mu_R*vflux_R_arr(3)*vel_R(2)*(1._wp/dy(k))
                            end if

                            E_L = 0._wp; E_R = 0._wp
                            F_L = 0._wp; F_R = 0._wp
=======
                                    $:GPU_ATOMIC(atomic='update')
                                    rhs_vf(i)%sf(j, k, l + 1) = rhs_vf(i)%sf(j, k, l + 1) + &
                                                                real(0.5_wp*dt*(alpha_rho_L(i)* &
                                                                                vel_L(3))*(1._wp/dz(l + 1)) - &
                                                                     0.5_wp*dt*cfl*(alpha_rho_L(i))*(1._wp/dz(l + 1)), kind=stp)

                                    $:GPU_ATOMIC(atomic='update')
                                    rhs_vf(i)%sf(j, k, l) = rhs_vf(i)%sf(j, k, l) - &
                                                            real(0.5_wp*dt*(alpha_rho_L(i)* &
                                                                            vel_L(3))*(1._wp/dz(l)) - &
                                                                 0.5_wp*dt*cfl*(alpha_rho_L(i))*(1._wp/dz(l)), kind=stp)
                                end do

                                if (num_fluids > 1) then
                                    $:GPU_LOOP(parallelism='[seq]')
                                    do i = 1, num_fluids - 1
                                        $:GPU_ATOMIC(atomic='update')
                                        rhs_vf(advxb + i - 1)%sf(j, k, l + 1) = rhs_vf(advxb + i - 1)%sf(j, k, l + 1) + &
                                                                                real(0.5_wp*dt*(alpha_L(i)* &
                                                                                                vel_L(3))*(1._wp/dz(l + 1)) - &
                                                                                     0.5_wp*dt*cfl*(alpha_L(i))*(1._wp/dz(l + 1)), kind=stp)

                                        $:GPU_ATOMIC(atomic='update')
                                        rhs_vf(advxb + i - 1)%sf(j, k, l + 1) = rhs_vf(advxb + i - 1)%sf(j, k, l + 1) &
                                                                                - real(0.5_wp*dt*q_cons_vf(advxb + i - 1)%sf(j, k, l + 1)*vel_L(3)*(1._wp/dz(l + 1)), kind=stp)

                                        $:GPU_ATOMIC(atomic='update')
                                        rhs_vf(advxb + i - 1)%sf(j, k, l) = rhs_vf(advxb + i - 1)%sf(j, k, l) - &
                                                                            real(0.5_wp*dt*(alpha_L(i)* &
                                                                                            vel_L(3))*(1._wp/dz(l)) - &
                                                                                 0.5_wp*dt*cfl*(alpha_L(i))*(1._wp/dz(l)), kind=stp)

                                        $:GPU_ATOMIC(atomic='update')
                                        rhs_vf(advxb + i - 1)%sf(j, k, l) = rhs_vf(advxb + i - 1)%sf(j, k, l) &
                                                                            + real(0.5_wp*dt*q_cons_vf(advxb + i - 1)%sf(j, k, l)*vel_L(3)*(1._wp/dz(l)), kind=stp)
                                    end do
                                end if

                                $:GPU_ATOMIC(atomic='update')
                                rhs_vf(momxb + 2)%sf(j, k, l + 1) = rhs_vf(momxb + 2)%sf(j, k, l + 1) + &
                                                                    real(0.5_wp*dt*(rho_L*(vel_L(3))**2.0 + &
                                                                                    pres_L + F_L)*(1._wp/dz(l + 1)) - &
                                                                         0.5_wp*dt*cfl*(rho_L*vel_L(3))*(1._wp/dz(l + 1)), kind=stp)

                                $:GPU_ATOMIC(atomic='update')
                                rhs_vf(momxb)%sf(j, k, l + 1) = rhs_vf(momxb)%sf(j, k, l + 1) + &
                                                                real(0.5_wp*dt*rho_L*vel_L(1)*vel_L(3)*(1._wp/dz(l + 1)) - &
                                                                     0.5_wp*dt*cfl*(rho_L*vel_L(1))*(1._wp/dz(l + 1)), kind=stp)

                                $:GPU_ATOMIC(atomic='update')
                                rhs_vf(momxb + 1)%sf(j, k, l + 1) = rhs_vf(momxb + 1)%sf(j, k, l + 1) + &
                                                                    real(0.5_wp*dt*rho_L*vel_L(2)*vel_L(3)*(1._wp/dz(l + 1)) - &
                                                                         0.5_wp*dt*cfl*(rho_L*vel_L(2))*(1._wp/dz(l + 1)), kind=stp)

                                $:GPU_ATOMIC(atomic='update')
                                rhs_vf(E_idx)%sf(j, k, l + 1) = rhs_vf(E_idx)%sf(j, k, l + 1) + &
                                                                real(0.5_wp*dt*(vel_L(3)*(E_L + &
                                                                                          pres_L + F_L))*(1._wp/dz(l + 1)) - &
                                                                     0.5_wp*dt*cfl*(E_L)*(1._wp/dz(l + 1)), kind=stp)

                                $:GPU_ATOMIC(atomic='update')
                                rhs_vf(momxb + 2)%sf(j, k, l) = rhs_vf(momxb + 2)%sf(j, k, l) - &
                                                                real(0.5_wp*dt*(rho_L*(vel_L(3))**2.0 + &
                                                                                pres_L + F_L)*(1._wp/dz(l)) - &
                                                                     0.5_wp*dt*cfl*(rho_L*vel_L(3))*(1._wp/dz(l)), kind=stp)

                                $:GPU_ATOMIC(atomic='update')
                                rhs_vf(momxb)%sf(j, k, l) = rhs_vf(momxb)%sf(j, k, l) - &
                                                            real(0.5_wp*dt*rho_L*vel_L(1)*vel_L(3)*(1._wp/dz(l)) - &
                                                                 0.5_wp*dt*cfl*(rho_L*vel_L(1))*(1._wp/dz(l)), kind=stp)
>>>>>>> 37560f12

                            $:GPU_LOOP(parallelism='[seq]')
                            do q = vidxb + 1, vidxe
                                E_L = E_L + coeff_L(q)*q_cons_vf(E_idx)%sf(j, k + q, l)
                                F_L = F_L + coeff_L(q)*jac(j, k + q, l)
                            end do

                            $:GPU_LOOP(parallelism='[seq]')
                            do q = vidxb, vidxe - 1
                                E_R = E_R + coeff_R(q)*q_cons_vf(E_idx)%sf(j, k + q, l)
                                F_R = F_R + coeff_R(q)*jac(j, k + q, l)
                            end do

                            call s_get_derived_states(E_L, gamma_L, pi_inf_L, rho_L, vel_L, &
                                                      E_R, gamma_R, pi_inf_R, rho_R, vel_R, &
                                                      pres_L, pres_R, cfl)

                            $:GPU_LOOP(parallelism='[seq]')
                            do i = 1, num_fluids
                                $:GPU_ATOMIC(atomic='update')
<<<<<<< HEAD
                                rhs_vf(i)%sf(j, k + 1, l) = rhs_vf(i)%sf(j, k + 1, l) + &
                                                            (0.5_wp*(alpha_rho_L(i)* &
                                                                     vel_L(2))*(1._wp/dy(k + 1)) - &
                                                             0.5_wp*cfl*(alpha_rho_L(i))*(1._wp/dy(k + 1)))

                                $:GPU_ATOMIC(atomic='update')
                                rhs_vf(i)%sf(j, k, l) = rhs_vf(i)%sf(j, k, l) - &
                                                        (0.5_wp*(alpha_rho_L(i)* &
                                                                 vel_L(2))*(1._wp/dy(k)) - &
                                                         0.5_wp*cfl*(alpha_rho_L(i))*(1._wp/dy(k)))
                            end do
=======
                                rhs_vf(momxb + 1)%sf(j, k, l) = rhs_vf(momxb + 1)%sf(j, k, l) - &
                                                                real(0.5_wp*dt*rho_L*vel_L(2)*vel_L(3)*(1._wp/dz(l)) - &
                                                                     0.5_wp*dt*cfl*(rho_L*vel_L(2))*(1._wp/dz(l)), kind=stp)

                                $:GPU_ATOMIC(atomic='update')
                                rhs_vf(E_idx)%sf(j, k, l) = rhs_vf(E_idx)%sf(j, k, l) - &
                                                            real(0.5_wp*dt*(vel_L(3)*(E_L + &
                                                                                      pres_L + F_L))*(1._wp/dz(l)) - &
                                                                 0.5_wp*dt*cfl*(E_L)*(1._wp/dz(l)), kind=stp)
>>>>>>> 37560f12

                            if (num_fluids > 1) then
                                $:GPU_LOOP(parallelism='[seq]')
                                do i = 1, num_fluids - 1
                                    $:GPU_ATOMIC(atomic='update')
<<<<<<< HEAD
                                    rhs_vf(advxb + i - 1)%sf(j, k + 1, l) = rhs_vf(advxb + i - 1)%sf(j, k + 1, l) + &
                                                                            (0.5_wp*(alpha_L(i)* &
                                                                                     vel_L(2))*(1._wp/dy(k + 1)) - &
                                                                             0.5_wp*cfl*(alpha_L(i))*(1._wp/dy(k + 1)))

                                    $:GPU_ATOMIC(atomic='update')
                                    rhs_vf(advxb + i - 1)%sf(j, k + 1, l) = rhs_vf(advxb + i - 1)%sf(j, k + 1, l) &
                                                                            - (0.5_wp*q_cons_vf(advxb + i - 1)%sf(j, k + 1, l)*vel_L(2)*(1._wp/dy(k + 1)))

                                    $:GPU_ATOMIC(atomic='update')
                                    rhs_vf(advxb + i - 1)%sf(j, k, l) = rhs_vf(advxb + i - 1)%sf(j, k, l) - &
                                                                        (0.5_wp*(alpha_L(i)* &
                                                                                 vel_L(2))*(1._wp/dy(k)) - &
                                                                         0.5_wp*cfl*(alpha_L(i))*(1._wp/dy(k)))

                                    $:GPU_ATOMIC(atomic='update')
                                    rhs_vf(advxb + i - 1)%sf(j, k, l) = rhs_vf(advxb + i - 1)%sf(j, k, l) &
                                                                        + (0.5_wp*q_cons_vf(advxb + i - 1)%sf(j, k, l)*vel_L(2)*(1._wp/dy(k)))
=======
                                    rhs_vf(i)%sf(j, k, l + 1) = rhs_vf(i)%sf(j, k, l + 1) + &
                                                                real(0.5_wp*dt*(alpha_rho_R(i)* &
                                                                                vel_R(3))*(1._wp/dz(l + 1)) + &
                                                                     0.5_wp*dt*cfl*(alpha_rho_R(i))*(1._wp/dz(l + 1)), kind=stp)

                                    $:GPU_ATOMIC(atomic='update')
                                    rhs_vf(i)%sf(j, k, l) = rhs_vf(i)%sf(j, k, l) - &
                                                            real(0.5_wp*dt*(alpha_rho_R(i)* &
                                                                            vel_R(3))*(1._wp/dz(l)) + &
                                                                 0.5_wp*dt*cfl*(alpha_rho_R(i))*(1._wp/dz(l)), kind=stp)
>>>>>>> 37560f12
                                end do
                            end if

<<<<<<< HEAD
                            $:GPU_ATOMIC(atomic='update')
                            rhs_vf(momxb + 1)%sf(j, k + 1, l) = rhs_vf(momxb + 1)%sf(j, k + 1, l) + &
                                                                (0.5_wp*(rho_L*(vel_L(2))**2.0 + &
                                                                         pres_L + F_L)*(1._wp/dy(k + 1)) - &
                                                                 0.5_wp*cfl*(rho_L*vel_L(2))*(1._wp/dy(k + 1)))

                            $:GPU_ATOMIC(atomic='update')
                            rhs_vf(momxb)%sf(j, k + 1, l) = rhs_vf(momxb)%sf(j, k + 1, l) + &
                                                            (0.5_wp*rho_L*vel_L(1)*vel_L(2)*(1._wp/dy(k + 1)) - &
                                                             0.5_wp*cfl*(rho_L*vel_L(1))*(1._wp/dy(k + 1)))

                            $:GPU_ATOMIC(atomic='update')
                            rhs_vf(E_idx)%sf(j, k + 1, l) = rhs_vf(E_idx)%sf(j, k + 1, l) + &
                                                            (0.5_wp*(vel_L(2)*(E_L + &
                                                                               pres_L + F_L))*(1._wp/dy(k + 1)) - &
                                                             0.5_wp*cfl*(E_L)*(1._wp/dy(k + 1)))

                            $:GPU_ATOMIC(atomic='update')
                            rhs_vf(momxb + 1)%sf(j, k, l) = rhs_vf(momxb + 1)%sf(j, k, l) - &
                                                            (0.5_wp*(rho_L*(vel_L(2))**2.0 + &
                                                                     pres_L + F_L)*(1._wp/dy(k)) - &
                                                             0.5_wp*cfl*(rho_L*vel_L(2))*(1._wp/dy(k)))

                            $:GPU_ATOMIC(atomic='update')
                            rhs_vf(momxb)%sf(j, k, l) = rhs_vf(momxb)%sf(j, k, l) - &
                                                        (0.5_wp*rho_L*vel_L(1)*vel_L(2)*(1._wp/dy(k)) - &
                                                         0.5_wp*cfl*(rho_L*vel_L(1))*(1._wp/dy(k)))

                            $:GPU_ATOMIC(atomic='update')
                            rhs_vf(E_idx)%sf(j, k, l) = rhs_vf(E_idx)%sf(j, k, l) - &
                                                        (0.5_wp*(vel_L(2)*(E_L + &
                                                                           pres_L + F_L))*(1._wp/dy(k)) - &
                                                         0.5_wp*cfl*(E_L)*(1._wp/dy(k)))
=======
                                if (num_fluids > 1) then
                                    $:GPU_LOOP(parallelism='[seq]')
                                    do i = 1, num_fluids - 1
                                        $:GPU_ATOMIC(atomic='update')
                                        rhs_vf(advxb + i - 1)%sf(j, k, l + 1) = rhs_vf(advxb + i - 1)%sf(j, k, l + 1) + &
                                                                                real(0.5_wp*dt*(alpha_R(i)* &
                                                                                                vel_R(3))*(1._wp/dz(l + 1)) + &
                                                                                     0.5_wp*dt*cfl*(alpha_R(i))*(1._wp/dz(l + 1)), kind=stp)

                                        $:GPU_ATOMIC(atomic='update')
                                        rhs_vf(advxb + i - 1)%sf(j, k, l + 1) = rhs_vf(advxb + i - 1)%sf(j, k, l + 1) &
                                                                                - real(0.5_wp*dt*q_cons_vf(advxb + i - 1)%sf(j, k, l + 1)*vel_R(3)*(1._wp/dz(l + 1)), kind=stp)

                                        $:GPU_ATOMIC(atomic='update')
                                        rhs_vf(advxb + i - 1)%sf(j, k, l) = rhs_vf(advxb + i - 1)%sf(j, k, l) - &
                                                                            real(0.5_wp*dt*(alpha_R(i)* &
                                                                                            vel_R(3))*(1._wp/dz(l)) + &
                                                                                 0.5_wp*dt*cfl*(alpha_R(i))*(1._wp/dz(l)), kind=stp)

                                        $:GPU_ATOMIC(atomic='update')
                                        rhs_vf(advxb + i - 1)%sf(j, k, l) = rhs_vf(advxb + i - 1)%sf(j, k, l) &
                                                                            + real(0.5_wp*dt*q_cons_vf(advxb + i - 1)%sf(j, k, l)*vel_R(3)*(1._wp/dz(l)), kind=stp)
                                    end do
                                end if

                                $:GPU_ATOMIC(atomic='update')
                                rhs_vf(momxb + 2)%sf(j, k, l + 1) = rhs_vf(momxb + 2)%sf(j, k, l + 1) + &
                                                                    real(0.5_wp*dt*(rho_R*(vel_R(3))**2.0 + &
                                                                                    pres_R + F_R)*(1._wp/dz(l + 1)) + &
                                                                         0.5_wp*dt*cfl*(rho_R*vel_R(3))*(1._wp/dz(l + 1)), kind=stp)

                                $:GPU_ATOMIC(atomic='update')
                                rhs_vf(momxb)%sf(j, k, l + 1) = rhs_vf(momxb)%sf(j, k, l + 1) + &
                                                                real(0.5_wp*dt*rho_R*vel_R(1)*vel_R(3)*(1._wp/dz(l + 1)) + &
                                                                     0.5_wp*dt*cfl*(rho_R*vel_R(1))*(1._wp/dz(l + 1)), kind=stp)

                                $:GPU_ATOMIC(atomic='update')
                                rhs_vf(momxb + 1)%sf(j, k, l + 1) = rhs_vf(momxb + 1)%sf(j, k, l + 1) + &
                                                                    real(0.5_wp*dt*rho_R*vel_R(2)*vel_R(3)*(1._wp/dz(l + 1)) + &
                                                                         0.5_wp*dt*cfl*(rho_R*vel_R(2))*(1._wp/dz(l + 1)), kind=stp)

                                $:GPU_ATOMIC(atomic='update')
                                rhs_vf(E_idx)%sf(j, k, l + 1) = rhs_vf(E_idx)%sf(j, k, l + 1) + &
                                                                real(0.5_wp*dt*(vel_R(3)*(E_R + &
                                                                                          pres_R + F_R))*(1._wp/dz(l + 1)) + &
                                                                     0.5_wp*dt*cfl*(E_R)*(1._wp/dz(l + 1)), kind=stp)
>>>>>>> 37560f12

                            $:GPU_LOOP(parallelism='[seq]')
                            do i = 1, num_fluids
                                $:GPU_ATOMIC(atomic='update')
<<<<<<< HEAD
                                rhs_vf(i)%sf(j, k + 1, l) = rhs_vf(i)%sf(j, k + 1, l) + &
                                                            (0.5_wp*(alpha_rho_R(i)* &
                                                                     vel_R(2))*(1._wp/dy(k + 1)) + &
                                                             0.5_wp*cfl*(alpha_rho_R(i))*(1._wp/dy(k + 1)))
                                $:GPU_ATOMIC(atomic='update')
                                rhs_vf(i)%sf(j, k, l) = rhs_vf(i)%sf(j, k, l) - &
                                                        (0.5_wp*(alpha_rho_R(i)* &
                                                                 vel_R(2))*(1._wp/dy(k)) + &
                                                         0.5_wp*cfl*(alpha_rho_R(i))*(1._wp/dy(k)))
                            end do

                            if (num_fluids > 1) then
                                $:GPU_LOOP(parallelism='[seq]')
                                do i = 1, num_fluids - 1
                                    $:GPU_ATOMIC(atomic='update')
                                    rhs_vf(advxb + i - 1)%sf(j, k + 1, l) = rhs_vf(advxb + i - 1)%sf(j, k + 1, l) + &
                                                                            (0.5_wp*(alpha_R(i)* &
                                                                                     vel_R(2))*(1._wp/dy(k + 1)) + &
                                                                             0.5_wp*cfl*(alpha_R(i))*(1._wp/dy(k + 1)))

                                    $:GPU_ATOMIC(atomic='update')
                                    rhs_vf(advxb + i - 1)%sf(j, k + 1, l) = rhs_vf(advxb + i - 1)%sf(j, k + 1, l) &
                                                                            - (0.5_wp*q_cons_vf(advxb + i - 1)%sf(j, k + 1, l)*vel_R(2)*(1._wp/dy(k + 1)))

                                    $:GPU_ATOMIC(atomic='update')
                                    rhs_vf(advxb + i - 1)%sf(j, k, l) = rhs_vf(advxb + i - 1)%sf(j, k, l) - &
                                                                        (0.5_wp*(alpha_R(i)* &
                                                                                 vel_R(2))*(1._wp/dy(k)) + &
                                                                         0.5_wp*cfl*(alpha_R(i))*(1._wp/dy(k)))

                                    $:GPU_ATOMIC(atomic='update')
                                    rhs_vf(advxb + i - 1)%sf(j, k, l) = rhs_vf(advxb + i - 1)%sf(j, k, l) &
                                                                        + (0.5_wp*q_cons_vf(advxb + i - 1)%sf(j, k, l)*vel_R(2)*(1._wp/dy(k)))
                                end do
                            end if
                            $:GPU_ATOMIC(atomic='update')
                            rhs_vf(momxb + 1)%sf(j, k + 1, l) = rhs_vf(momxb + 1)%sf(j, k + 1, l) + &
                                                                (0.5_wp*(rho_R*(vel_R(2))**2.0 + &
                                                                         pres_R + F_R)*(1._wp/dy(k + 1)) + &
                                                                 0.5_wp*cfl*(rho_R*vel_R(2))*(1._wp/dy(k + 1)))
                            $:GPU_ATOMIC(atomic='update')
                            rhs_vf(momxb)%sf(j, k + 1, l) = rhs_vf(momxb)%sf(j, k + 1, l) + &
                                                            (0.5_wp*rho_R*vel_R(2)*vel_R(1)*(1._wp/dy(k + 1)) + &
                                                             0.5_wp*cfl*(rho_R*vel_R(1))*(1._wp/dy(k + 1)))
                            $:GPU_ATOMIC(atomic='update')
                            rhs_vf(E_idx)%sf(j, k + 1, l) = rhs_vf(E_idx)%sf(j, k + 1, l) + &
                                                            (0.5_wp*(vel_R(2)*(E_R + &
                                                                               pres_R + F_R))*(1._wp/dy(k + 1)) + &
                                                             0.5_wp*cfl*(E_R)*(1._wp/dy(k + 1)))
                            $:GPU_ATOMIC(atomic='update')
                            rhs_vf(momxb + 1)%sf(j, k, l) = rhs_vf(momxb + 1)%sf(j, k, l) - &
                                                            (0.5_wp*(rho_R*(vel_R(2))**2.0 + &
                                                                     pres_R + F_R)*(1._wp/dy(k)) + &
                                                             0.5_wp*cfl*(rho_R*vel_R(2))*(1._wp/dy(k)))
                            $:GPU_ATOMIC(atomic='update')
                            rhs_vf(momxb)%sf(j, k, l) = rhs_vf(momxb)%sf(j, k, l) - &
                                                        (0.5_wp*rho_R*vel_R(2)*vel_R(1)*(1._wp/dy(k)) + &
                                                         0.5_wp*cfl*(rho_R*vel_R(1))*(1._wp/dy(k)))
                            $:GPU_ATOMIC(atomic='update')
                            rhs_vf(E_idx)%sf(j, k, l) = rhs_vf(E_idx)%sf(j, k, l) - &
                                                        (0.5_wp*(vel_R(2)*(E_R + &
                                                                           pres_R + F_R))*(1._wp/dy(k)) + &
                                                         0.5_wp*cfl*(E_R)*(1._wp/dy(k)))
                        end do
                    end do
                end do
                $:END_GPU_PARALLEL_LOOP()
            else
                $:GPU_PARALLEL_LOOP(collapse=3, private='[j,k,l,rho_L, rho_R, gamma_L, gamma_R, pi_inf_L, pi_inf_R, mu_L, mu_R, vel_L, vel_R, pres_L, pres_R, alpha_L, alpha_R, alpha_rho_L, alpha_rho_R, F_L, F_R, E_L, E_R, cfl, dvel_small, rho_sf_small, vflux_L_arr, vflux_R_arr]')
                do l = 0, p
                    do k = -1, n
                        do j = 0, m

                            if (viscous) then
                                vflux_L_arr = 0._wp
                                vflux_R_arr = 0._wp

                                #:if MFC_CASE_OPTIMIZATION
                                    #:if igr_order == 5
                                        !DIR$ unroll 6
                                    #:elif igr_order == 3
                                        !DIR$ unroll 4
                                    #:endif
                                #:endif
                                $:GPU_LOOP(parallelism='[seq]')
                                do q = vidxb, vidxe
                                    dvel_small = 0._wp
                                    !x-direction contributions
                                    $:GPU_LOOP(parallelism='[seq]')
                                    do i = -1, 1
                                        rho_L = 0._wp
                                        $:GPU_LOOP(parallelism='[seq]')
                                        do r = 1, num_fluids
                                            rho_L = rho_L + q_cons_vf(r)%sf(j + i, k + q, l)
                                        end do
                                        rho_sf_small(i) = rho_L
                                    end do

                                    dvel_small(1) = (1/(2._wp*dx(j)))*( &
                                                    q_cons_vf(momxb)%sf(j + 1, k + q, l)/rho_sf_small(1) - &
                                                    q_cons_vf(momxb)%sf(j - 1, k + q, l)/rho_sf_small(-1))
                                    dvel_small(2) = (1/(2._wp*dx(j)))*( &
                                                    q_cons_vf(momxb + 1)%sf(j + 1, k + q, l)/rho_sf_small(1) - &
                                                    q_cons_vf(momxb + 1)%sf(j - 1, k + q, l)/rho_sf_small(-1))

                                    if (q > vidxb) then
                                        vflux_L_arr(1) = vflux_L_arr(1) + coeff_L(q)*(dvel_small(2))
                                        vflux_L_arr(3) = vflux_L_arr(3) + coeff_L(q)*(-2._wp*dvel_small(1))/3._wp
                                    end if
                                    if (q < vidxe) then
                                        vflux_R_arr(1) = vflux_R_arr(1) + coeff_R(q)*(dvel_small(2))
                                        vflux_R_arr(3) = vflux_R_arr(3) + coeff_R(q)*(-2._wp*dvel_small(1))/3._wp
                                    end if

                                    !y-direction contributions
                                    $:GPU_LOOP(parallelism='[seq]')
                                    do i = -1, 1
                                        rho_L = 0._wp
                                        $:GPU_LOOP(parallelism='[seq]')
                                        do r = 1, num_fluids
                                            rho_L = rho_L + q_cons_vf(r)%sf(j, k + i + q, l)
                                        end do
                                        rho_sf_small(i) = rho_L
                                    end do

                                    dvel_small(1) = (1/(2._wp*dy(k)))*( &
                                                    q_cons_vf(momxb)%sf(j, k + 1 + q, l)/rho_sf_small(1) - &
                                                    q_cons_vf(momxb)%sf(j, k - 1 + q, l)/rho_sf_small(-1))
                                    dvel_small(2) = (1/(2._wp*dy(k)))*( &
                                                    q_cons_vf(momxb + 1)%sf(j, k + 1 + q, l)/rho_sf_small(1) - &
                                                    q_cons_vf(momxb + 1)%sf(j, k - 1 + q, l)/rho_sf_small(-1))
                                    dvel_small(3) = (1/(2._wp*dy(k)))*( &
                                                    q_cons_vf(momxb + 2)%sf(j, k + 1 + q, l)/rho_sf_small(1) - &
                                                    q_cons_vf(momxb + 2)%sf(j, k - 1 + q, l)/rho_sf_small(-1))

                                    if (q > vidxb) then
                                        vflux_L_arr(1) = vflux_L_arr(1) + coeff_L(q)*(dvel_small(1))
                                        vflux_L_arr(2) = vflux_L_arr(2) + coeff_L(q)*(dvel_small(3))
                                        vflux_L_arr(3) = vflux_L_arr(3) + coeff_L(q)*(4._wp*dvel_small(2))/3._wp
                                    end if
                                    if (q < vidxe) then
                                        vflux_R_arr(1) = vflux_R_arr(1) + coeff_R(q)*(dvel_small(1))
                                        vflux_R_arr(2) = vflux_R_arr(2) + coeff_R(q)*(dvel_small(3))
                                        vflux_R_arr(3) = vflux_R_arr(3) + coeff_R(q)*(4._wp*dvel_small(2))/3._wp
                                    end if

                                    !z-direction contributions
                                    $:GPU_LOOP(parallelism='[seq]')
                                    do i = -1, 1
                                        rho_L = 0._wp
                                        $:GPU_LOOP(parallelism='[seq]')
                                        do r = 1, num_fluids
                                            rho_L = rho_L + q_cons_vf(r)%sf(j, k + q, l + i)
                                        end do
                                        rho_sf_small(i) = rho_L
                                    end do

                                    dvel_small(2) = (1/(2._wp*dz(l)))*( &
                                                    q_cons_vf(momxb + 1)%sf(j, k + q, l + 1)/rho_sf_small(1) - &
                                                    q_cons_vf(momxb + 1)%sf(j, k + q, l - 1)/rho_sf_small(-1))
                                    dvel_small(3) = (1/(2._wp*dz(l)))*( &
                                                    q_cons_vf(momxb + 2)%sf(j, k + q, l + 1)/rho_sf_small(1) - &
                                                    q_cons_vf(momxb + 2)%sf(j, k + q, l - 1)/rho_sf_small(-1))
                                    if (q > vidxb) then
                                        vflux_L_arr(2) = vflux_L_arr(2) + coeff_L(q)*(dvel_small(2))
                                        vflux_L_arr(3) = vflux_L_arr(3) + coeff_L(q)*(-2._wp*dvel_small(3))/3._wp
                                    end if
                                    if (q < vidxe) then
                                        vflux_R_arr(2) = vflux_R_arr(2) + coeff_R(q)*(dvel_small(2))
                                        vflux_R_arr(3) = vflux_R_arr(3) + coeff_R(q)*(-2._wp*dvel_small(3))/3._wp
                                    end if
                                end do
                            end if

                            alpha_rho_L = 0._wp; alpha_rho_R = 0._wp
                            alpha_L = 0._wp; alpha_R = 0._wp
                            vel_L = 0._wp; vel_R = 0._wp

                            $:GPU_LOOP(parallelism='[seq]')
                            do q = vidxb + 1, vidxe
                                $:GPU_LOOP(parallelism='[seq]')
                                do i = 1, num_fluids
                                    alpha_rho_L(i) = alpha_rho_L(i) + coeff_L(q)*q_cons_vf(i)%sf(j, k + q, l)
                                end do

                                if (num_fluids > 1) then
                                    $:GPU_LOOP(parallelism='[seq]')
                                    do i = 1, num_fluids - 1
                                        alpha_L(i) = alpha_L(i) + coeff_L(q)*q_cons_vf(E_idx + i)%sf(j, k + q, l)
                                    end do
                                else
                                    alpha_L(1) = 1._wp
                                end if

                                $:GPU_LOOP(parallelism='[seq]')
                                do i = 1, num_dims
                                    vel_L(i) = vel_L(i) + coeff_L(q)*q_cons_vf(momxb + i - 1)%sf(j, k + q, l)
                                end do
                            end do

                            $:GPU_LOOP(parallelism='[seq]')
                            do q = vidxb, vidxe - 1
                                $:GPU_LOOP(parallelism='[seq]')
                                do i = 1, num_fluids
                                    alpha_rho_R(i) = alpha_rho_R(i) + coeff_R(q)*q_cons_vf(i)%sf(j, k + q, l)
                                end do

                                if (num_fluids > 1) then
                                    $:GPU_LOOP(parallelism='[seq]')
                                    do i = 1, num_fluids - 1
                                        alpha_R(i) = alpha_R(i) + coeff_R(q)*q_cons_vf(E_idx + i)%sf(j, k + q, l)
                                    end do
                                else
                                    alpha_R(1) = 1._wp
                                end if

                                $:GPU_LOOP(parallelism='[seq]')
                                do i = 1, num_dims
                                    vel_R(i) = vel_R(i) + coeff_R(q)*q_cons_vf(momxb + i - 1)%sf(j, k + q, l)
                                end do
                            end do

                            if (num_fluids > 1) then
                                alpha_L(num_fluids) = 1._wp - sum(alpha_L(1:num_fluids - 1))
                                alpha_R(num_fluids) = 1._wp - sum(alpha_R(1:num_fluids - 1))
                            end if

                            rho_L = sum(alpha_rho_L)
                            gamma_L = sum(alpha_L*gammas)
                            pi_inf_L = sum(alpha_L*pi_infs)

                            rho_R = sum(alpha_rho_R)
                            gamma_R = sum(alpha_R*gammas)
                            pi_inf_R = sum(alpha_R*pi_infs)

                            vel_L = vel_L/rho_L
                            vel_R = vel_R/rho_R

                            if (viscous) then
                                mu_L = 0._wp
                                mu_R = 0._wp
                                $:GPU_LOOP(parallelism='[seq]')
                                do i = 1, num_fluids
                                    mu_L = alpha_L(i)/Res_igr(1, i) + mu_L
                                    mu_R = alpha_R(i)/Res_igr(1, i) + mu_R
                                end do

                                $:GPU_ATOMIC(atomic='update')
                                rhs_vf(momxb)%sf(j, k + 1, l) = rhs_vf(momxb)%sf(j, k + 1, l) - &
                                                                0.5_wp*mu_L*vflux_L_arr(1)*(1._wp/dy(k + 1))
                                $:GPU_ATOMIC(atomic='update')
                                rhs_vf(E_idx)%sf(j, k + 1, l) = rhs_vf(E_idx)%sf(j, k + 1, l) - &
                                                                0.5_wp*mu_L*vflux_L_arr(1)*vel_L(1)*(1._wp/dy(k + 1))

                                $:GPU_ATOMIC(atomic='update')
                                rhs_vf(momxb)%sf(j, k, l) = rhs_vf(momxb)%sf(j, k, l) + &
                                                            0.5_wp*mu_L*vflux_L_arr(1)*(1._wp/dy(k))
                                $:GPU_ATOMIC(atomic='update')
                                rhs_vf(E_idx)%sf(j, k, l) = rhs_vf(E_idx)%sf(j, k, l) + &
                                                            0.5_wp*mu_L*vflux_L_arr(1)*vel_L(1)*(1._wp/dy(k))

                                $:GPU_ATOMIC(atomic='update')
                                rhs_vf(momxb)%sf(j, k + 1, l) = rhs_vf(momxb)%sf(j, k + 1, l) - &
                                                                0.5_wp*mu_R*vflux_R_arr(1)*(1._wp/dy(k + 1))
                                $:GPU_ATOMIC(atomic='update')
                                rhs_vf(E_idx)%sf(j, k + 1, l) = rhs_vf(E_idx)%sf(j, k + 1, l) - &
                                                                0.5_wp*mu_R*vflux_R_arr(1)*vel_R(1)*(1._wp/dy(k + 1))

                                $:GPU_ATOMIC(atomic='update')
                                rhs_vf(momxb)%sf(j, k, l) = rhs_vf(momxb)%sf(j, k, l) + &
                                                            0.5_wp*mu_R*vflux_R_arr(1)*(1._wp/dy(k))
                                $:GPU_ATOMIC(atomic='update')
                                rhs_vf(E_idx)%sf(j, k, l) = rhs_vf(E_idx)%sf(j, k, l) + &
                                                            0.5_wp*mu_R*vflux_R_arr(1)*vel_R(1)*(1._wp/dy(k))

                                $:GPU_ATOMIC(atomic='update')
                                rhs_vf(momxb + 2)%sf(j, k + 1, l) = rhs_vf(momxb + 2)%sf(j, k + 1, l) - &
                                                                    0.5_wp*mu_L*vflux_L_arr(2)*(1._wp/dy(k + 1))
                                $:GPU_ATOMIC(atomic='update')
                                rhs_vf(E_idx)%sf(j, k + 1, l) = rhs_vf(E_idx)%sf(j, k + 1, l) - &
                                                                0.5_wp*mu_L*vflux_L_arr(2)*vel_L(3)*(1._wp/dy(k + 1))

                                $:GPU_ATOMIC(atomic='update')
                                rhs_vf(momxb + 2)%sf(j, k, l) = rhs_vf(momxb + 2)%sf(j, k, l) + &
                                                                0.5_wp*mu_L*vflux_L_arr(2)*(1._wp/dy(k))
                                $:GPU_ATOMIC(atomic='update')
                                rhs_vf(E_idx)%sf(j, k, l) = rhs_vf(E_idx)%sf(j, k, l) + &
                                                            0.5_wp*mu_L*vflux_L_arr(2)*vel_L(3)*(1._wp/dy(k))

                                $:GPU_ATOMIC(atomic='update')
                                rhs_vf(momxb + 2)%sf(j, k + 1, l) = rhs_vf(momxb + 2)%sf(j, k + 1, l) - &
                                                                    0.5_wp*mu_R*vflux_R_arr(2)*(1._wp/dy(k + 1))
                                $:GPU_ATOMIC(atomic='update')
                                rhs_vf(E_idx)%sf(j, k + 1, l) = rhs_vf(E_idx)%sf(j, k + 1, l) - &
                                                                0.5_wp*mu_R*vflux_R_arr(2)*vel_R(3)*(1._wp/dy(k + 1))

                                $:GPU_ATOMIC(atomic='update')
                                rhs_vf(momxb + 2)%sf(j, k, l) = rhs_vf(momxb + 2)%sf(j, k, l) + &
                                                                0.5_wp*mu_R*vflux_R_arr(2)*(1._wp/dy(k))
                                $:GPU_ATOMIC(atomic='update')
                                rhs_vf(E_idx)%sf(j, k, l) = rhs_vf(E_idx)%sf(j, k, l) + &
                                                            0.5_wp*mu_R*vflux_R_arr(2)*vel_R(3)*(1._wp/dy(k))

                                $:GPU_ATOMIC(atomic='update')
                                rhs_vf(momxb + 1)%sf(j, k + 1, l) = rhs_vf(momxb + 1)%sf(j, k + 1, l) - &
                                                                    0.5_wp*mu_L*vflux_L_arr(3)*(1._wp/dy(k + 1))
                                $:GPU_ATOMIC(atomic='update')
                                rhs_vf(E_idx)%sf(j, k + 1, l) = rhs_vf(E_idx)%sf(j, k + 1, l) - &
                                                                0.5_wp*mu_L*vflux_L_arr(3)*vel_L(2)*(1._wp/dy(k + 1))

                                $:GPU_ATOMIC(atomic='update')
                                rhs_vf(momxb + 1)%sf(j, k, l) = rhs_vf(momxb + 1)%sf(j, k, l) + &
                                                                0.5_wp*mu_L*vflux_L_arr(3)*(1._wp/dy(k))
                                $:GPU_ATOMIC(atomic='update')
                                rhs_vf(E_idx)%sf(j, k, l) = rhs_vf(E_idx)%sf(j, k, l) + &
                                                            0.5_wp*mu_L*vflux_L_arr(3)*vel_L(2)*(1._wp/dy(k))

                                $:GPU_ATOMIC(atomic='update')
                                rhs_vf(momxb + 1)%sf(j, k + 1, l) = rhs_vf(momxb + 1)%sf(j, k + 1, l) - &
                                                                    0.5_wp*mu_R*vflux_R_arr(3)*(1._wp/dy(k + 1))
                                $:GPU_ATOMIC(atomic='update')
                                rhs_vf(E_idx)%sf(j, k + 1, l) = rhs_vf(E_idx)%sf(j, k + 1, l) - &
                                                                0.5_wp*mu_R*vflux_R_arr(3)*vel_R(2)*(1._wp/dy(k + 1))

                                $:GPU_ATOMIC(atomic='update')
                                rhs_vf(momxb + 1)%sf(j, k, l) = rhs_vf(momxb + 1)%sf(j, k, l) + &
                                                                0.5_wp*mu_R*vflux_R_arr(3)*(1._wp/dy(k))
                                $:GPU_ATOMIC(atomic='update')
                                rhs_vf(E_idx)%sf(j, k, l) = rhs_vf(E_idx)%sf(j, k, l) + &
                                                            0.5_wp*mu_R*vflux_R_arr(3)*vel_R(2)*(1._wp/dy(k))
                            end if

                            E_L = 0._wp; E_R = 0._wp
                            F_L = 0._wp; F_R = 0._wp

                            $:GPU_LOOP(parallelism='[seq]')
                            do q = vidxb + 1, vidxe
                                E_L = E_L + coeff_L(q)*q_cons_vf(E_idx)%sf(j, k + q, l)
                                F_L = F_L + coeff_L(q)*jac(j, k + q, l)
                            end do

                            $:GPU_LOOP(parallelism='[seq]')
                            do q = vidxb, vidxe - 1
                                E_R = E_R + coeff_R(q)*q_cons_vf(E_idx)%sf(j, k + q, l)
                                F_R = F_R + coeff_R(q)*jac(j, k + q, l)
                            end do

                            call s_get_derived_states(E_L, gamma_L, pi_inf_L, rho_L, vel_L, &
                                                      E_R, gamma_R, pi_inf_R, rho_R, vel_R, &
                                                      pres_L, pres_R, cfl)

                            $:GPU_LOOP(parallelism='[seq]')
                            do i = 1, num_fluids
                                $:GPU_ATOMIC(atomic='update')
                                rhs_vf(i)%sf(j, k + 1, l) = rhs_vf(i)%sf(j, k + 1, l) + &
                                                            (0.5_wp*(alpha_rho_L(i)* &
                                                                     vel_L(2))*(1._wp/dy(k + 1)) - &
                                                             0.5_wp*cfl*(alpha_rho_L(i))*(1._wp/dy(k + 1)))

                                $:GPU_ATOMIC(atomic='update')
                                rhs_vf(i)%sf(j, k, l) = rhs_vf(i)%sf(j, k, l) - &
                                                        (0.5_wp*(alpha_rho_L(i)* &
                                                                 vel_L(2))*(1._wp/dy(k)) - &
                                                         0.5_wp*cfl*(alpha_rho_L(i))*(1._wp/dy(k)))
                            end do

                            if (num_fluids > 1) then
                                $:GPU_LOOP(parallelism='[seq]')
                                do i = 1, num_fluids - 1
                                    $:GPU_ATOMIC(atomic='update')
                                    rhs_vf(advxb + i - 1)%sf(j, k + 1, l) = rhs_vf(advxb + i - 1)%sf(j, k + 1, l) + &
                                                                            (0.5_wp*(alpha_L(i)* &
                                                                                     vel_L(2))*(1._wp/dy(k + 1)) - &
                                                                             0.5_wp*cfl*(alpha_L(i))*(1._wp/dy(k + 1)))

                                    $:GPU_ATOMIC(atomic='update')
                                    rhs_vf(advxb + i - 1)%sf(j, k + 1, l) = rhs_vf(advxb + i - 1)%sf(j, k + 1, l) &
                                                                            - (0.5_wp*q_cons_vf(advxb + i - 1)%sf(j, k + 1, l)*vel_L(2)*(1._wp/dy(k + 1)))

                                    $:GPU_ATOMIC(atomic='update')
                                    rhs_vf(advxb + i - 1)%sf(j, k, l) = rhs_vf(advxb + i - 1)%sf(j, k, l) - &
                                                                        (0.5_wp*(alpha_L(i)* &
                                                                                 vel_L(2))*(1._wp/dy(k)) - &
                                                                         0.5_wp*cfl*(alpha_L(i))*(1._wp/dy(k)))

                                    $:GPU_ATOMIC(atomic='update')
                                    rhs_vf(advxb + i - 1)%sf(j, k, l) = rhs_vf(advxb + i - 1)%sf(j, k, l) &
                                                                        + (0.5_wp*q_cons_vf(advxb + i - 1)%sf(j, k, l)*vel_L(2)*(1._wp/dy(k)))
                                end do
                            end if

                            $:GPU_ATOMIC(atomic='update')
                            rhs_vf(momxb + 1)%sf(j, k + 1, l) = rhs_vf(momxb + 1)%sf(j, k + 1, l) + &
                                                                (0.5_wp*(rho_L*(vel_L(2))**2.0 + &
                                                                         pres_L + F_L)*(1._wp/dy(k + 1)) - &
                                                                 0.5_wp*cfl*(rho_L*vel_L(2))*(1._wp/dy(k + 1)))

                            $:GPU_ATOMIC(atomic='update')
                            rhs_vf(momxb)%sf(j, k + 1, l) = rhs_vf(momxb)%sf(j, k + 1, l) + &
                                                            (0.5_wp*rho_L*vel_L(1)*vel_L(2)*(1._wp/dy(k + 1)) - &
                                                             0.5_wp*cfl*(rho_L*vel_L(1))*(1._wp/dy(k + 1)))

                            $:GPU_ATOMIC(atomic='update')
                            rhs_vf(momxb + 2)%sf(j, k + 1, l) = rhs_vf(momxb + 2)%sf(j, k + 1, l) + &
                                                                (0.5_wp*rho_L*vel_L(3)*vel_L(2)*(1._wp/dy(k + 1)) - &
                                                                 0.5_wp*cfl*(rho_L*vel_L(3))*(1._wp/dy(k + 1)))

                            $:GPU_ATOMIC(atomic='update')
                            rhs_vf(E_idx)%sf(j, k + 1, l) = rhs_vf(E_idx)%sf(j, k + 1, l) + &
                                                            (0.5_wp*(vel_L(2)*(E_L + &
                                                                               pres_L + F_L))*(1._wp/dy(k + 1)) - &
                                                             0.5_wp*cfl*(E_L)*(1._wp/dy(k + 1)))

                            $:GPU_ATOMIC(atomic='update')
                            rhs_vf(momxb + 1)%sf(j, k, l) = rhs_vf(momxb + 1)%sf(j, k, l) - &
                                                            (0.5_wp*(rho_L*(vel_L(2))**2.0 + &
                                                                     pres_L + F_L)*(1._wp/dy(k)) - &
                                                             0.5_wp*cfl*(rho_L*vel_L(2))*(1._wp/dy(k)))

                            $:GPU_ATOMIC(atomic='update')
                            rhs_vf(momxb)%sf(j, k, l) = rhs_vf(momxb)%sf(j, k, l) - &
                                                        (0.5_wp*rho_L*vel_L(1)*vel_L(2)*(1._wp/dy(k)) - &
                                                         0.5_wp*cfl*(rho_L*vel_L(1))*(1._wp/dy(k)))

                            $:GPU_ATOMIC(atomic='update')
                            rhs_vf(momxb + 2)%sf(j, k, l) = rhs_vf(momxb + 2)%sf(j, k, l) - &
                                                            (0.5_wp*rho_L*vel_L(3)*vel_L(2)*(1._wp/dy(k)) - &
                                                             0.5_wp*cfl*(rho_L*vel_L(3))*(1._wp/dy(k)))

                            $:GPU_ATOMIC(atomic='update')
                            rhs_vf(E_idx)%sf(j, k, l) = rhs_vf(E_idx)%sf(j, k, l) - &
                                                        (0.5_wp*(vel_L(2)*(E_L + &
                                                                           pres_L + F_L))*(1._wp/dy(k)) - &
                                                         0.5_wp*cfl*(E_L)*(1._wp/dy(k)))

                            $:GPU_LOOP(parallelism='[seq]')
                            do i = 1, num_fluids
                                $:GPU_ATOMIC(atomic='update')
                                rhs_vf(i)%sf(j, k + 1, l) = rhs_vf(i)%sf(j, k + 1, l) + &
                                                            (0.5_wp*(alpha_rho_R(i)* &
                                                                     vel_R(2))*(1._wp/dy(k + 1)) + &
                                                             0.5_wp*cfl*(alpha_rho_R(i))*(1._wp/dy(k + 1)))

                                $:GPU_ATOMIC(atomic='update')
                                rhs_vf(i)%sf(j, k, l) = rhs_vf(i)%sf(j, k, l) - &
                                                        (0.5_wp*(alpha_rho_R(i)* &
                                                                 vel_R(2))*(1._wp/dy(k)) + &
                                                         0.5_wp*cfl*(alpha_rho_R(i))*(1._wp/dy(k)))
                            end do

                            if (num_fluids > 1) then
                                $:GPU_LOOP(parallelism='[seq]')
                                do i = 1, num_fluids - 1
                                    $:GPU_ATOMIC(atomic='update')
                                    rhs_vf(advxb + i - 1)%sf(j, k + 1, l) = rhs_vf(advxb + i - 1)%sf(j, k + 1, l) + &
                                                                            (0.5_wp*(alpha_R(i)* &
                                                                                     vel_R(2))*(1._wp/dy(k + 1)) + &
                                                                             0.5_wp*cfl*(alpha_R(i))*(1._wp/dy(k + 1)))

                                    $:GPU_ATOMIC(atomic='update')
                                    rhs_vf(advxb + i - 1)%sf(j, k + 1, l) = rhs_vf(advxb + i - 1)%sf(j, k + 1, l) &
                                                                            - (0.5_wp*q_cons_vf(advxb + i - 1)%sf(j, k + 1, l)*vel_R(2)*(1._wp/dy(k + 1)))

                                    $:GPU_ATOMIC(atomic='update')
                                    rhs_vf(advxb + i - 1)%sf(j, k, l) = rhs_vf(advxb + i - 1)%sf(j, k, l) - &
                                                                        (0.5_wp*(alpha_R(i)* &
                                                                                 vel_R(2))*(1._wp/dy(k)) + &
                                                                         0.5_wp*cfl*(alpha_R(i))*(1._wp/dy(k)))

                                    $:GPU_ATOMIC(atomic='update')
                                    rhs_vf(advxb + i - 1)%sf(j, k, l) = rhs_vf(advxb + i - 1)%sf(j, k, l) &
                                                                        + (0.5_wp*q_cons_vf(advxb + i - 1)%sf(j, k, l)*vel_R(2)*(1._wp/dy(k)))
                                end do
                            end if

                            $:GPU_ATOMIC(atomic='update')
                            rhs_vf(momxb + 1)%sf(j, k + 1, l) = rhs_vf(momxb + 1)%sf(j, k + 1, l) + &
                                                                (0.5_wp*(rho_R*(vel_R(2))**2.0 + &
                                                                         pres_R + F_R)*(1._wp/dy(k + 1)) + &
                                                                 0.5_wp*cfl*(rho_R*vel_R(2))*(1._wp/dy(k + 1)))

                            $:GPU_ATOMIC(atomic='update')
                            rhs_vf(momxb)%sf(j, k + 1, l) = rhs_vf(momxb)%sf(j, k + 1, l) + &
                                                            (0.5_wp*rho_R*vel_R(2)*vel_R(1)*(1._wp/dy(k + 1)) + &
                                                             0.5_wp*cfl*(rho_R*vel_R(1))*(1._wp/dy(k + 1)))

                            $:GPU_ATOMIC(atomic='update')
                            rhs_vf(momxb + 2)%sf(j, k + 1, l) = rhs_vf(momxb + 2)%sf(j, k + 1, l) + &
                                                                (0.5_wp*rho_R*vel_R(2)*vel_R(3)*(1._wp/dy(k + 1)) + &
                                                                 0.5_wp*cfl*(rho_R*vel_R(3))*(1._wp/dy(k + 1)))

                            $:GPU_ATOMIC(atomic='update')
                            rhs_vf(E_idx)%sf(j, k + 1, l) = rhs_vf(E_idx)%sf(j, k + 1, l) + &
                                                            (0.5_wp*(vel_R(2)*(E_R + &
                                                                               pres_R + F_R))*(1._wp/dy(k + 1)) + &
                                                             0.5_wp*cfl*(E_R)*(1._wp/dy(k + 1)))

                            $:GPU_ATOMIC(atomic='update')
                            rhs_vf(momxb + 1)%sf(j, k, l) = rhs_vf(momxb + 1)%sf(j, k, l) - &
                                                            (0.5_wp*(rho_R*(vel_R(2))**2.0 + &
                                                                     pres_R + F_R)*(1._wp/dy(k)) + &
                                                             0.5_wp*cfl*(rho_R*vel_R(2))*(1._wp/dy(k)))

                            $:GPU_ATOMIC(atomic='update')
                            rhs_vf(momxb)%sf(j, k, l) = rhs_vf(momxb)%sf(j, k, l) - &
                                                        (0.5_wp*rho_R*vel_R(2)*vel_R(1)*(1._wp/dy(k)) + &
                                                         0.5_wp*cfl*(rho_R*vel_R(1))*(1._wp/dy(k)))

                            $:GPU_ATOMIC(atomic='update')
                            rhs_vf(momxb + 2)%sf(j, k, l) = rhs_vf(momxb + 2)%sf(j, k, l) - &
                                                            (0.5_wp*rho_R*vel_R(2)*vel_R(3)*(1._wp/dy(k)) + &
                                                             0.5_wp*cfl*(rho_R*vel_R(3))*(1._wp/dy(k)))

                            $:GPU_ATOMIC(atomic='update')
                            rhs_vf(E_idx)%sf(j, k, l) = rhs_vf(E_idx)%sf(j, k, l) - &
                                                        (0.5_wp*(vel_R(2)*(E_R + &
                                                                           pres_R + F_R))*(1._wp/dy(k)) + &
                                                         0.5_wp*cfl*(E_R)*(1._wp/dy(k)))

                        end do
                    end do
                end do
                $:END_GPU_PARALLEL_LOOP()
            end if
        elseif (idir == 3) then
            $:GPU_PARALLEL_LOOP(collapse=3, private='[j,k,l,rho_L, rho_R, gamma_L, gamma_R, pi_inf_L, pi_inf_R, mu_L, mu_R, vel_L, vel_R, pres_L, pres_R, alpha_L, alpha_R, alpha_rho_L, alpha_rho_R, F_L, F_R, E_L, E_R, cfl, dvel_small, rho_sf_small, vflux_L_arr, vflux_R_arr]')
            do l = -1, p
                do k = 0, n
                    do j = 0, m

                        if (viscous) then
                            vflux_L_arr = 0._wp
                            vflux_R_arr = 0._wp

                            #:if MFC_CASE_OPTIMIZATION
                                #:if igr_order == 5
                                    !DIR$ unroll 6
                                #:elif igr_order == 3
                                    !DIR$ unroll 4
                                #:endif
                            #:endif
                            $:GPU_LOOP(parallelism='[seq]')
                            do q = vidxb, vidxe
                                dvel_small = 0._wp
                                !x-direction contributions
                                $:GPU_LOOP(parallelism='[seq]')
                                do i = -1, 1
                                    rho_L = 0._wp
                                    $:GPU_LOOP(parallelism='[seq]')
                                    do r = 1, num_fluids
                                        rho_L = rho_L + q_cons_vf(r)%sf(j + i, k, l + q)
                                    end do
                                    rho_sf_small(i) = rho_L
                                end do

                                dvel_small(1) = (1/(2._wp*dx(j)))*( &
                                                q_cons_vf(momxb)%sf(j + 1, k, l + q)/rho_sf_small(1) - &
                                                q_cons_vf(momxb)%sf(j - 1, k, l + q)/rho_sf_small(-1))
                                dvel_small(3) = (1/(2._wp*dx(j)))*( &
                                                q_cons_vf(momxb + 2)%sf(j + 1, k, l + q)/rho_sf_small(1) - &
                                                q_cons_vf(momxb + 2)%sf(j - 1, k, l + q)/rho_sf_small(-1))

                                if (q > vidxb) then
                                    vflux_L_arr(1) = vflux_L_arr(1) + coeff_L(q)*(dvel_small(3))
                                    vflux_L_arr(3) = vflux_L_arr(3) + coeff_L(q)*(-2._wp*dvel_small(1))/3._wp
                                end if
                                if (q < vidxe) then
                                    vflux_R_arr(1) = vflux_R_arr(1) + coeff_R(q)*(dvel_small(3))
                                    vflux_R_arr(3) = vflux_R_arr(3) + coeff_R(q)*(-2._wp*dvel_small(1))/3._wp
                                end if

                                !y-direction contributions
                                $:GPU_LOOP(parallelism='[seq]')
                                do i = -1, 1
                                    rho_L = 0._wp
                                    $:GPU_LOOP(parallelism='[seq]')
                                    do r = 1, num_fluids
                                        rho_L = rho_L + q_cons_vf(r)%sf(j, k + i, l + q)
                                    end do
                                    rho_sf_small(i) = rho_L
                                end do

                                dvel_small(2) = (1/(2._wp*dy(k)))*( &
                                                q_cons_vf(momxb + 1)%sf(j, k + 1, l + q)/rho_sf_small(1) - &
                                                q_cons_vf(momxb + 1)%sf(j, k - 1, l + q)/rho_sf_small(-1))
                                dvel_small(3) = (1/(2._wp*dy(k)))*( &
                                                q_cons_vf(momxb + 2)%sf(j, k + 1, l + q)/rho_sf_small(1) - &
                                                q_cons_vf(momxb + 2)%sf(j, k - 1, l + q)/rho_sf_small(-1))

                                if (q > vidxb) then
                                    vflux_L_arr(2) = vflux_L_arr(2) + coeff_L(q)*(dvel_small(3))
                                    vflux_L_arr(3) = vflux_L_arr(3) + coeff_L(q)*(-2._wp*dvel_small(2))/3._wp
                                end if
                                if (q < vidxe) then
                                    vflux_R_arr(2) = vflux_R_arr(2) + coeff_R(q)*(dvel_small(3))
                                    vflux_R_arr(3) = vflux_R_arr(3) + coeff_R(q)*(-2._wp*dvel_small(2))/3._wp
                                end if

                                !z-direction contributions
                                $:GPU_LOOP(parallelism='[seq]')
                                do i = -1, 1
                                    rho_L = 0._wp
                                    $:GPU_LOOP(parallelism='[seq]')
                                    do r = 1, num_fluids
                                        rho_L = rho_L + q_cons_vf(r)%sf(j, k, l + i + q)
                                    end do
                                    rho_sf_small(i) = rho_L
                                end do
                                dvel_small(1) = (1/(2._wp*dz(l)))*( &
                                                q_cons_vf(momxb)%sf(j, k, l + 1 + q)/rho_sf_small(1) - &
                                                q_cons_vf(momxb)%sf(j, k, l - 1 + q)/rho_sf_small(-1))
                                dvel_small(2) = (1/(2._wp*dz(l)))*( &
                                                q_cons_vf(momxb + 1)%sf(j, k, l + 1 + q)/rho_sf_small(1) - &
                                                q_cons_vf(momxb + 1)%sf(j, k, l - 1 + q)/rho_sf_small(-1))
                                dvel_small(3) = (1/(2._wp*dz(l)))*( &
                                                q_cons_vf(momxb + 2)%sf(j, k, l + 1 + q)/rho_sf_small(1) - &
                                                q_cons_vf(momxb + 2)%sf(j, k, l - 1 + q)/rho_sf_small(-1))
                                if (q > vidxb) then
                                    vflux_L_arr(1) = vflux_L_arr(1) + coeff_L(q)*(dvel_small(1))
                                    vflux_L_arr(2) = vflux_L_arr(2) + coeff_L(q)*(dvel_small(2))
                                    vflux_L_arr(3) = vflux_L_arr(3) + coeff_L(q)*(4._wp*dvel_small(3))/3._wp
                                end if
                                if (q < vidxe) then
                                    vflux_R_arr(1) = vflux_R_arr(1) + coeff_R(q)*(dvel_small(1))
                                    vflux_R_arr(2) = vflux_R_arr(2) + coeff_R(q)*(dvel_small(2))
                                    vflux_R_arr(3) = vflux_R_arr(3) + coeff_R(q)*(4._wp*dvel_small(3))/3._wp
                                end if
                            end do
                        end if

                        alpha_rho_L = 0._wp; alpha_rho_R = 0._wp
                        alpha_L = 0._wp; alpha_R = 0._wp
                        vel_L = 0._wp; vel_R = 0._wp

                        $:GPU_LOOP(parallelism='[seq]')
                        do q = vidxb + 1, vidxe
                            $:GPU_LOOP(parallelism='[seq]')
                            do i = 1, num_fluids
                                alpha_rho_L(i) = alpha_rho_L(i) + coeff_L(q)*q_cons_vf(i)%sf(j, k, l + q)
                            end do

                            if (num_fluids > 1) then
                                $:GPU_LOOP(parallelism='[seq]')
                                do i = 1, num_fluids - 1
                                    alpha_L(i) = alpha_L(i) + coeff_L(q)*q_cons_vf(E_idx + i)%sf(j, k, l + q)
                                end do
                            else
                                alpha_L(1) = 1._wp
                            end if

                            $:GPU_LOOP(parallelism='[seq]')
                            do i = 1, num_dims
                                vel_L(i) = vel_L(i) + coeff_L(q)*q_cons_vf(momxb + i - 1)%sf(j, k, l + q)
                            end do
                        end do

                        $:GPU_LOOP(parallelism='[seq]')
                        do q = vidxb, vidxe - 1
                            $:GPU_LOOP(parallelism='[seq]')
                            do i = 1, num_fluids
                                alpha_rho_R(i) = alpha_rho_R(i) + coeff_R(q)*q_cons_vf(i)%sf(j, k, l + q)
                            end do

                            if (num_fluids > 1) then
                                $:GPU_LOOP(parallelism='[seq]')
                                do i = 1, num_fluids - 1
                                    alpha_R(i) = alpha_R(i) + coeff_R(q)*q_cons_vf(E_idx + i)%sf(j, k, l + q)
                                end do
                            else
                                alpha_R(1) = 1._wp
                            end if

                            $:GPU_LOOP(parallelism='[seq]')
                            do i = 1, num_dims
                                vel_R(i) = vel_R(i) + coeff_R(q)*q_cons_vf(momxb + i - 1)%sf(j, k, l + q)
                            end do
                        end do

                        if (num_fluids > 1) then
                            alpha_L(num_fluids) = 1._wp - sum(alpha_L(1:num_fluids - 1))
                            alpha_R(num_fluids) = 1._wp - sum(alpha_R(1:num_fluids - 1))
                        end if

                        rho_L = sum(alpha_rho_L)
                        gamma_L = sum(alpha_L*gammas)
                        pi_inf_L = sum(alpha_L*pi_infs)

                        rho_R = sum(alpha_rho_R)
                        gamma_R = sum(alpha_R*gammas)
                        pi_inf_R = sum(alpha_R*pi_infs)

                        vel_L = vel_L/rho_L
                        vel_R = vel_R/rho_R

                        if (viscous) then
                            mu_L = 0._wp
                            mu_R = 0._wp
                            $:GPU_LOOP(parallelism='[seq]')
                            do i = 1, num_fluids
                                mu_L = alpha_L(i)/Res_igr(1, i) + mu_L
                                mu_R = alpha_R(i)/Res_igr(1, i) + mu_R
                            end do

                            $:GPU_ATOMIC(atomic='update')
                            rhs_vf(momxb)%sf(j, k, l + 1) = rhs_vf(momxb)%sf(j, k, l + 1) - &
                                                            0.5_wp*mu_L*vflux_L_arr(1)*(1._wp/dz(l + 1))
                            $:GPU_ATOMIC(atomic='update')
                            rhs_vf(E_idx)%sf(j, k, l + 1) = rhs_vf(E_idx)%sf(j, k, l + 1) - &
                                                            0.5_wp*mu_L*vflux_L_arr(1)*vel_L(1)*(1._wp/dz(l + 1))

                            $:GPU_ATOMIC(atomic='update')
                            rhs_vf(momxb)%sf(j, k, l) = rhs_vf(momxb)%sf(j, k, l) + &
                                                        0.5_wp*mu_L*vflux_L_arr(1)*(1._wp/dz(l))
                            $:GPU_ATOMIC(atomic='update')
                            rhs_vf(E_idx)%sf(j, k, l) = rhs_vf(E_idx)%sf(j, k, l) + &
                                                        0.5_wp*mu_L*vflux_L_arr(1)*vel_L(1)*(1._wp/dz(l))

                            $:GPU_ATOMIC(atomic='update')
                            rhs_vf(momxb)%sf(j, k, l + 1) = rhs_vf(momxb)%sf(j, k, l + 1) - &
                                                            0.5_wp*mu_R*vflux_R_arr(1)*(1._wp/dz(l + 1))
                            $:GPU_ATOMIC(atomic='update')
                            rhs_vf(E_idx)%sf(j, k, l + 1) = rhs_vf(E_idx)%sf(j, k, l + 1) - &
                                                            0.5_wp*mu_R*vflux_R_arr(1)*vel_R(1)*(1._wp/dz(l + 1))

                            $:GPU_ATOMIC(atomic='update')
                            rhs_vf(momxb)%sf(j, k, l) = rhs_vf(momxb)%sf(j, k, l) + &
                                                        0.5_wp*mu_R*vflux_R_arr(1)*(1._wp/dz(l))
                            $:GPU_ATOMIC(atomic='update')
                            rhs_vf(E_idx)%sf(j, k, l) = rhs_vf(E_idx)%sf(j, k, l) + &
                                                        0.5_wp*mu_R*vflux_R_arr(1)*vel_R(1)*(1._wp/dz(l))

                            $:GPU_ATOMIC(atomic='update')
                            rhs_vf(momxb + 1)%sf(j, k, l + 1) = rhs_vf(momxb + 1)%sf(j, k, l + 1) - &
                                                                0.5_wp*mu_L*vflux_L_arr(2)*(1._wp/dz(l + 1))
                            $:GPU_ATOMIC(atomic='update')
                            rhs_vf(E_idx)%sf(j, k, l + 1) = rhs_vf(E_idx)%sf(j, k, l + 1) - &
                                                            0.5_wp*mu_L*vflux_L_arr(2)*vel_L(2)*(1._wp/dz(l + 1))

                            $:GPU_ATOMIC(atomic='update')
                            rhs_vf(momxb + 1)%sf(j, k, l) = rhs_vf(momxb + 1)%sf(j, k, l) + &
                                                            0.5_wp*mu_L*vflux_L_arr(2)*(1._wp/dz(l))
                            $:GPU_ATOMIC(atomic='update')
                            rhs_vf(E_idx)%sf(j, k, l) = rhs_vf(E_idx)%sf(j, k, l) + &
                                                        0.5_wp*mu_L*vflux_L_arr(2)*vel_L(2)*(1._wp/dz(l))

                            $:GPU_ATOMIC(atomic='update')
                            rhs_vf(momxb + 1)%sf(j, k, l + 1) = rhs_vf(momxb + 1)%sf(j, k, l + 1) - &
                                                                0.5_wp*mu_R*vflux_R_arr(2)*(1._wp/dz(l + 1))
                            $:GPU_ATOMIC(atomic='update')
                            rhs_vf(E_idx)%sf(j, k, l + 1) = rhs_vf(E_idx)%sf(j, k, l + 1) - &
                                                            0.5_wp*mu_R*vflux_R_arr(2)*vel_R(2)*(1._wp/dz(l + 1))

                            $:GPU_ATOMIC(atomic='update')
                            rhs_vf(momxb + 1)%sf(j, k, l) = rhs_vf(momxb + 1)%sf(j, k, l) + &
                                                            0.5_wp*mu_R*vflux_R_arr(2)*(1._wp/dz(l))
                            $:GPU_ATOMIC(atomic='update')
                            rhs_vf(E_idx)%sf(j, k, l) = rhs_vf(E_idx)%sf(j, k, l) + &
                                                        0.5_wp*mu_R*vflux_R_arr(2)*vel_R(2)*(1._wp/dz(l))

                            $:GPU_ATOMIC(atomic='update')
                            rhs_vf(momxb + 2)%sf(j, k, l + 1) = rhs_vf(momxb + 2)%sf(j, k, l + 1) - &
                                                                0.5_wp*mu_L*vflux_L_arr(3)*(1._wp/dz(l + 1))
                            $:GPU_ATOMIC(atomic='update')
                            rhs_vf(E_idx)%sf(j, k, l + 1) = rhs_vf(E_idx)%sf(j, k, l + 1) - &
                                                            0.5_wp*mu_L*vflux_L_arr(3)*vel_L(3)*(1._wp/dz(l + 1))

                            $:GPU_ATOMIC(atomic='update')
                            rhs_vf(momxb + 2)%sf(j, k, l) = rhs_vf(momxb + 2)%sf(j, k, l) + &
                                                            0.5_wp*mu_L*vflux_L_arr(3)*(1._wp/dz(l))
                            $:GPU_ATOMIC(atomic='update')
                            rhs_vf(E_idx)%sf(j, k, l) = rhs_vf(E_idx)%sf(j, k, l) + &
                                                        0.5_wp*mu_L*vflux_L_arr(3)*vel_L(3)*(1._wp/dz(l))

                            $:GPU_ATOMIC(atomic='update')
                            rhs_vf(momxb + 2)%sf(j, k, l + 1) = rhs_vf(momxb + 2)%sf(j, k, l + 1) - &
                                                                0.5_wp*mu_R*vflux_R_arr(3)*(1._wp/dz(l + 1))
                            $:GPU_ATOMIC(atomic='update')
                            rhs_vf(E_idx)%sf(j, k, l + 1) = rhs_vf(E_idx)%sf(j, k, l + 1) - &
                                                            0.5_wp*mu_R*vflux_R_arr(3)*vel_R(3)*(1._wp/dz(l + 1))

                            $:GPU_ATOMIC(atomic='update')
                            rhs_vf(momxb + 2)%sf(j, k, l) = rhs_vf(momxb + 2)%sf(j, k, l) + &
                                                            0.5_wp*mu_R*vflux_R_arr(3)*(1._wp/dz(l))
                            $:GPU_ATOMIC(atomic='update')
                            rhs_vf(E_idx)%sf(j, k, l) = rhs_vf(E_idx)%sf(j, k, l) + &
                                                        0.5_wp*mu_R*vflux_R_arr(3)*vel_R(3)*(1._wp/dz(l))
                        end if

                        E_L = 0._wp; E_R = 0._wp
                        F_L = 0._wp; F_R = 0._wp

                        $:GPU_LOOP(parallelism='[seq]')
                        do q = vidxb + 1, vidxe
                            E_L = E_L + coeff_L(q)*q_cons_vf(E_idx)%sf(j, k, l + q)
                            F_L = F_L + coeff_L(q)*jac(j, k, l + q)
                        end do

                        $:GPU_LOOP(parallelism='[seq]')
                        do q = vidxb, vidxe - 1
                            E_R = E_R + coeff_R(q)*q_cons_vf(E_idx)%sf(j, k, l + q)
                            F_R = F_R + coeff_R(q)*jac(j, k, l + q)
                        end do

                        call s_get_derived_states(E_L, gamma_L, pi_inf_L, rho_L, vel_L, &
                                                  E_R, gamma_R, pi_inf_R, rho_R, vel_R, &
                                                  pres_L, pres_R, cfl)

                        $:GPU_LOOP(parallelism='[seq]')
                        do i = 1, num_fluids
                            $:GPU_ATOMIC(atomic='update')
                            rhs_vf(i)%sf(j, k, l + 1) = rhs_vf(i)%sf(j, k, l + 1) + &
                                                        (0.5_wp*(alpha_rho_L(i)* &
                                                                 vel_L(3))*(1._wp/dz(l + 1)) - &
                                                         0.5_wp*cfl*(alpha_rho_L(i))*(1._wp/dz(l + 1)))

                            $:GPU_ATOMIC(atomic='update')
                            rhs_vf(i)%sf(j, k, l) = rhs_vf(i)%sf(j, k, l) - &
                                                    (0.5_wp*(alpha_rho_L(i)* &
                                                             vel_L(3))*(1._wp/dz(l)) - &
                                                     0.5_wp*cfl*(alpha_rho_L(i))*(1._wp/dz(l)))
                        end do

                        if (num_fluids > 1) then
                            $:GPU_LOOP(parallelism='[seq]')
                            do i = 1, num_fluids - 1
                                $:GPU_ATOMIC(atomic='update')
                                rhs_vf(advxb + i - 1)%sf(j, k, l + 1) = rhs_vf(advxb + i - 1)%sf(j, k, l + 1) + &
                                                                        (0.5_wp*(alpha_L(i)* &
                                                                                 vel_L(3))*(1._wp/dz(l + 1)) - &
                                                                         0.5_wp*cfl*(alpha_L(i))*(1._wp/dz(l + 1)))

                                $:GPU_ATOMIC(atomic='update')
                                rhs_vf(advxb + i - 1)%sf(j, k, l + 1) = rhs_vf(advxb + i - 1)%sf(j, k, l + 1) &
                                                                        - (0.5_wp*q_cons_vf(advxb + i - 1)%sf(j, k, l + 1)*vel_L(3)*(1._wp/dz(l + 1)))

                                $:GPU_ATOMIC(atomic='update')
                                rhs_vf(advxb + i - 1)%sf(j, k, l) = rhs_vf(advxb + i - 1)%sf(j, k, l) - &
                                                                    (0.5_wp*(alpha_L(i)* &
                                                                             vel_L(3))*(1._wp/dz(l)) - &
                                                                     0.5_wp*cfl*(alpha_L(i))*(1._wp/dz(l)))

                                $:GPU_ATOMIC(atomic='update')
                                rhs_vf(advxb + i - 1)%sf(j, k, l) = rhs_vf(advxb + i - 1)%sf(j, k, l) &
                                                                    + (0.5_wp*q_cons_vf(advxb + i - 1)%sf(j, k, l)*vel_L(3)*(1._wp/dz(l)))
                            end do
                        end if

                        $:GPU_ATOMIC(atomic='update')
                        rhs_vf(momxb + 2)%sf(j, k, l + 1) = rhs_vf(momxb + 2)%sf(j, k, l + 1) + &
                                                            (0.5_wp*(rho_L*(vel_L(3))**2.0 + &
                                                                     pres_L + F_L)*(1._wp/dz(l + 1)) - &
                                                             0.5_wp*cfl*(rho_L*vel_L(3))*(1._wp/dz(l + 1)))

                        $:GPU_ATOMIC(atomic='update')
                        rhs_vf(momxb)%sf(j, k, l + 1) = rhs_vf(momxb)%sf(j, k, l + 1) + &
                                                        (0.5_wp*rho_L*vel_L(1)*vel_L(3)*(1._wp/dz(l + 1)) - &
                                                         0.5_wp*cfl*(rho_L*vel_L(1))*(1._wp/dz(l + 1)))

                        $:GPU_ATOMIC(atomic='update')
                        rhs_vf(momxb + 1)%sf(j, k, l + 1) = rhs_vf(momxb + 1)%sf(j, k, l + 1) + &
                                                            (0.5_wp*rho_L*vel_L(2)*vel_L(3)*(1._wp/dz(l + 1)) - &
                                                             0.5_wp*cfl*(rho_L*vel_L(2))*(1._wp/dz(l + 1)))

                        $:GPU_ATOMIC(atomic='update')
                        rhs_vf(E_idx)%sf(j, k, l + 1) = rhs_vf(E_idx)%sf(j, k, l + 1) + &
                                                        (0.5_wp*(vel_L(3)*(E_L + &
                                                                           pres_L + F_L))*(1._wp/dz(l + 1)) - &
                                                         0.5_wp*cfl*(E_L)*(1._wp/dz(l + 1)))

                        $:GPU_ATOMIC(atomic='update')
                        rhs_vf(momxb + 2)%sf(j, k, l) = rhs_vf(momxb + 2)%sf(j, k, l) - &
                                                        (0.5_wp*(rho_L*(vel_L(3))**2.0 + &
                                                                 pres_L + F_L)*(1._wp/dz(l)) - &
                                                         0.5_wp*cfl*(rho_L*vel_L(3))*(1._wp/dz(l)))

                        $:GPU_ATOMIC(atomic='update')
                        rhs_vf(momxb)%sf(j, k, l) = rhs_vf(momxb)%sf(j, k, l) - &
                                                    (0.5_wp*rho_L*vel_L(1)*vel_L(3)*(1._wp/dz(l)) - &
                                                     0.5_wp*cfl*(rho_L*vel_L(1))*(1._wp/dz(l)))

                        $:GPU_ATOMIC(atomic='update')
                        rhs_vf(momxb + 1)%sf(j, k, l) = rhs_vf(momxb + 1)%sf(j, k, l) - &
                                                        (0.5_wp*rho_L*vel_L(2)*vel_L(3)*(1._wp/dz(l)) - &
                                                         0.5_wp*cfl*(rho_L*vel_L(2))*(1._wp/dz(l)))

                        $:GPU_ATOMIC(atomic='update')
                        rhs_vf(E_idx)%sf(j, k, l) = rhs_vf(E_idx)%sf(j, k, l) - &
                                                    (0.5_wp*(vel_L(3)*(E_L + &
                                                                       pres_L + F_L))*(1._wp/dz(l)) - &
                                                     0.5_wp*cfl*(E_L)*(1._wp/dz(l)))

                        $:GPU_LOOP(parallelism='[seq]')
                        do i = 1, num_fluids
                            $:GPU_ATOMIC(atomic='update')
                            rhs_vf(i)%sf(j, k, l + 1) = rhs_vf(i)%sf(j, k, l + 1) + &
                                                        (0.5_wp*(alpha_rho_R(i)* &
                                                                 vel_R(3))*(1._wp/dz(l + 1)) + &
                                                         0.5_wp*cfl*(alpha_rho_R(i))*(1._wp/dz(l + 1)))

                            $:GPU_ATOMIC(atomic='update')
                            rhs_vf(i)%sf(j, k, l) = rhs_vf(i)%sf(j, k, l) - &
                                                    (0.5_wp*(alpha_rho_R(i)* &
                                                             vel_R(3))*(1._wp/dz(l)) + &
                                                     0.5_wp*cfl*(alpha_rho_R(i))*(1._wp/dz(l)))
                        end do

                        if (num_fluids > 1) then
                            $:GPU_LOOP(parallelism='[seq]')
                            do i = 1, num_fluids - 1
                                $:GPU_ATOMIC(atomic='update')
                                rhs_vf(advxb + i - 1)%sf(j, k, l + 1) = rhs_vf(advxb + i - 1)%sf(j, k, l + 1) + &
                                                                        (0.5_wp*(alpha_R(i)* &
                                                                                 vel_R(3))*(1._wp/dz(l + 1)) + &
                                                                         0.5_wp*cfl*(alpha_R(i))*(1._wp/dz(l + 1)))

                                $:GPU_ATOMIC(atomic='update')
                                rhs_vf(advxb + i - 1)%sf(j, k, l + 1) = rhs_vf(advxb + i - 1)%sf(j, k, l + 1) &
                                                                        - (0.5_wp*q_cons_vf(advxb + i - 1)%sf(j, k, l + 1)*vel_R(3)*(1._wp/dz(l + 1)))

                                $:GPU_ATOMIC(atomic='update')
                                rhs_vf(advxb + i - 1)%sf(j, k, l) = rhs_vf(advxb + i - 1)%sf(j, k, l) - &
                                                                    (0.5_wp*(alpha_R(i)* &
                                                                             vel_R(3))*(1._wp/dz(l)) + &
                                                                     0.5_wp*cfl*(alpha_R(i))*(1._wp/dz(l)))

                                $:GPU_ATOMIC(atomic='update')
                                rhs_vf(advxb + i - 1)%sf(j, k, l) = rhs_vf(advxb + i - 1)%sf(j, k, l) &
                                                                    + (0.5_wp*q_cons_vf(advxb + i - 1)%sf(j, k, l)*vel_R(3)*(1._wp/dz(l)))
                            end do
                        end if

                        $:GPU_ATOMIC(atomic='update')
                        rhs_vf(momxb + 2)%sf(j, k, l + 1) = rhs_vf(momxb + 2)%sf(j, k, l + 1) + &
                                                            (0.5_wp*(rho_R*(vel_R(3))**2.0 + &
                                                                     pres_R + F_R)*(1._wp/dz(l + 1)) + &
                                                             0.5_wp*cfl*(rho_R*vel_R(3))*(1._wp/dz(l + 1)))

                        $:GPU_ATOMIC(atomic='update')
                        rhs_vf(momxb)%sf(j, k, l + 1) = rhs_vf(momxb)%sf(j, k, l + 1) + &
                                                        (0.5_wp*rho_R*vel_R(1)*vel_R(3)*(1._wp/dz(l + 1)) + &
                                                         0.5_wp*cfl*(rho_R*vel_R(1))*(1._wp/dz(l + 1)))

                        $:GPU_ATOMIC(atomic='update')
                        rhs_vf(momxb + 1)%sf(j, k, l + 1) = rhs_vf(momxb + 1)%sf(j, k, l + 1) + &
                                                            (0.5_wp*rho_R*vel_R(2)*vel_R(3)*(1._wp/dz(l + 1)) + &
                                                             0.5_wp*cfl*(rho_R*vel_R(2))*(1._wp/dz(l + 1)))

                        $:GPU_ATOMIC(atomic='update')
                        rhs_vf(E_idx)%sf(j, k, l + 1) = rhs_vf(E_idx)%sf(j, k, l + 1) + &
                                                        (0.5_wp*(vel_R(3)*(E_R + &
                                                                           pres_R + F_R))*(1._wp/dz(l + 1)) + &
                                                         0.5_wp*cfl*(E_R)*(1._wp/dz(l + 1)))

                        $:GPU_ATOMIC(atomic='update')
                        rhs_vf(momxb + 2)%sf(j, k, l) = rhs_vf(momxb + 2)%sf(j, k, l) - &
                                                        (0.5_wp*(rho_R*(vel_R(3))**2.0 + &
                                                                 pres_R + F_R)*(1._wp/dz(l)) + &
                                                         0.5_wp*cfl*(rho_R*vel_R(3))*(1._wp/dz(l)))

                        $:GPU_ATOMIC(atomic='update')
                        rhs_vf(momxb)%sf(j, k, l) = rhs_vf(momxb)%sf(j, k, l) - &
                                                    (0.5_wp*rho_R*vel_R(1)*vel_R(3)*(1._wp/dz(l)) + &
                                                     0.5_wp*cfl*(rho_R*vel_R(1))*(1._wp/dz(l)))

                        $:GPU_ATOMIC(atomic='update')
                        rhs_vf(momxb + 1)%sf(j, k, l) = rhs_vf(momxb + 1)%sf(j, k, l) - &
                                                        (0.5_wp*rho_R*vel_R(2)*vel_R(3)*(1._wp/dz(l)) + &
                                                         0.5_wp*cfl*(rho_R*vel_R(2))*(1._wp/dz(l)))

                        $:GPU_ATOMIC(atomic='update')
                        rhs_vf(E_idx)%sf(j, k, l) = rhs_vf(E_idx)%sf(j, k, l) - &
                                                    (0.5_wp*(vel_R(3)*(E_R + &
                                                                       pres_R + F_R))*(1._wp/dz(l)) + &
                                                     0.5_wp*cfl*(E_R)*(1._wp/dz(l)))

                    end do
                end do
            end do
            $:END_GPU_PARALLEL_LOOP()
=======
                                rhs_vf(momxb + 2)%sf(j, k, l) = rhs_vf(momxb + 2)%sf(j, k, l) - &
                                                                real(0.5_wp*dt*(rho_R*(vel_R(3))**2.0 + &
                                                                                pres_R + F_R)*(1._wp/dz(l)) + &
                                                                     0.5_wp*dt*cfl*(rho_R*vel_R(3))*(1._wp/dz(l)), kind=stp)

                                $:GPU_ATOMIC(atomic='update')
                                rhs_vf(momxb)%sf(j, k, l) = rhs_vf(momxb)%sf(j, k, l) - &
                                                            real(0.5_wp*dt*rho_R*vel_R(1)*vel_R(3)*(1._wp/dz(l)) + &
                                                                 0.5_wp*dt*cfl*(rho_R*vel_R(1))*(1._wp/dz(l)), kind=stp)

                                $:GPU_ATOMIC(atomic='update')
                                rhs_vf(momxb + 1)%sf(j, k, l) = rhs_vf(momxb + 1)%sf(j, k, l) - &
                                                                real(0.5_wp*dt*rho_R*vel_R(2)*vel_R(3)*(1._wp/dz(l)) + &
                                                                     0.5_wp*dt*cfl*(rho_R*vel_R(2))*(1._wp/dz(l)), kind=stp)

                                $:GPU_ATOMIC(atomic='update')
                                rhs_vf(E_idx)%sf(j, k, l) = rhs_vf(E_idx)%sf(j, k, l) - &
                                                            real(0.5_wp*dt*(vel_R(3)*(E_R + &
                                                                                      pres_R + F_R))*(1._wp/dz(l)) + &
                                                                 0.5_wp*dt*cfl*(E_R)*(1._wp/dz(l)), kind=stp)

                            end do
                        end do
                    end do
                #:endcall GPU_PARALLEL_LOOP
            #:endif
>>>>>>> 37560f12
        end if

    end subroutine s_igr_riemann_solver

    subroutine s_get_derived_states(E_L, gamma_L, pi_inf_L, rho_L, vel_L, &
                                    E_R, gamma_R, pi_inf_R, rho_R, vel_R, &
                                    pres_L, pres_R, cfl)
        $:GPU_ROUTINE(parallelism='[seq]')

        real(wp), intent(in) :: E_L, gamma_L, pi_inf_L, rho_L
        real(wp), intent(in) :: E_R, gamma_R, pi_inf_R, rho_R
        real(wp), dimension(num_dims), intent(in) :: vel_L, vel_R
        real(wp), intent(out) :: pres_L, pres_R, cfl

        real(wp) :: a_L, a_R

        if (num_dims == 2) then
            pres_L = (E_L - pi_inf_L - 0.5_wp*rho_L*(vel_L(1)**2._wp + vel_L(2)**2._wp))/gamma_L
            pres_R = (E_R - pi_inf_R - 0.5_wp*rho_R*(vel_R(1)**2._wp + vel_R(2)**2._wp))/gamma_R

            if (igr_pres_lim) then
                pres_L = max(pres_L, 0._wp)
                pres_R = max(pres_R, 0._wp)
            end if

            a_L = sqrt((pres_L*(1._wp/gamma_L + 1._wp) + pi_inf_L/gamma_L)/rho_L)
            a_R = sqrt((pres_R*(1._wp/gamma_R + 1._wp) + pi_inf_R/gamma_R)/rho_R)

            cfl = max(sqrt(vel_L(1)**2._wp + vel_L(2)**2._wp), &
                      sqrt(vel_R(1)**2._wp + vel_R(2)**2._wp)) + &
                  max(a_L, a_R)
        elseif (num_dims == 3) then
            #:if not MFC_CASE_OPTIMIZATION or num_dims > 2
                pres_L = (E_L - pi_inf_L - 0.5_wp*rho_L*(vel_L(1)**2._wp + vel_L(2)**2._wp + vel_L(3)**2._wp))/gamma_L
                pres_R = (E_R - pi_inf_R - 0.5_wp*rho_R*(vel_R(1)**2._wp + vel_R(2)**2._wp + vel_R(3)**2._wp))/gamma_R

                if (igr_pres_lim) then
                    pres_L = max(pres_L, 0._wp)
                    pres_R = max(pres_R, 0._wp)
                end if

                a_L = sqrt((pres_L*(1._wp/gamma_L + 1._wp) + pi_inf_L/gamma_L)/rho_L)
                a_R = sqrt((pres_R*(1._wp/gamma_R + 1._wp) + pi_inf_R/gamma_R)/rho_R)

                cfl = max(sqrt(vel_L(1)**2._wp + vel_L(2)**2._wp + vel_L(3)**2._wp), &
                          sqrt(vel_R(1)**2._wp + vel_R(2)**2._wp + vel_R(3)**2._wp)) + &
                      max(a_L, a_R)
            #:endif
        end if

    end subroutine s_get_derived_states

    subroutine s_igr_flux_add(q_cons_vf, rhs_vf, flux_vf, idir)

        type(scalar_field), &
            dimension(sys_size), &
            intent(inout) :: q_cons_vf, flux_vf, rhs_vf

        integer, intent(in) :: idir

        if (idir == 1) then
            $:GPU_PARALLEL_LOOP(private='[i,j,k,l]', collapse=4)
            do i = 1, sys_size
                do l = 0, p
                    do k = 0, n
                        do j = 0, m
                            rhs_vf(i)%sf(j, k, l) = 1._wp/dx(j)* &
                                                    (flux_vf(i)%sf(j - 1, k, l) &
                                                     - flux_vf(i)%sf(j, k, l))
                        end do
                    end do
                end do
            end do
            $:END_GPU_PARALLEL_LOOP()
        elseif (idir == 2) then
            $:GPU_PARALLEL_LOOP(private='[i,j,k,l]', collapse=4)
            do i = 1, sys_size
                do l = 0, p
                    do k = 0, n
                        do j = 0, m
                            rhs_vf(i)%sf(j, k, l) = &
                                rhs_vf(i)%sf(j, k, l) + 1._wp/dy(k)* &
                                (flux_vf(i)%sf(j, k - 1, l) &
                                 - flux_vf(i)%sf(j, k, l))
                        end do
                    end do
                end do
            end do
            $:END_GPU_PARALLEL_LOOP()
        elseif (idir == 3) then
            $:GPU_PARALLEL_LOOP(private='[i,j,k,l]', collapse=4)
            do i = 1, sys_size
                do l = 0, p
                    do k = 0, n
                        do j = 0, m
                            rhs_vf(i)%sf(j, k, l) = &
                                rhs_vf(i)%sf(j, k, l) + 1._wp/dz(l)* &
                                (flux_vf(i)%sf(j, k, l - 1) &
                                 - flux_vf(i)%sf(j, k, l))
                        end do
                    end do
                end do
            end do
            $:END_GPU_PARALLEL_LOOP()
        end if

    end subroutine s_igr_flux_add

    subroutine s_finalize_igr_module()

        if (viscous) then
            @:DEALLOCATE(Res_igr)
        end if

#ifndef __NVCOMPILER_GPU_UNIFIED_MEM
        @:DEALLOCATE(jac, jac_rhs)

        if (igr_iter_solver == 1) then ! Jacobi iteration
            @:DEALLOCATE(jac_old)
        end if
#else
        if (nv_uvm_temp_on_gpu(1) == 1) then
            @:DEALLOCATE(jac)
        else
            nullify (jac)
            deallocate (jac_host)
        end if

        if (nv_uvm_temp_on_gpu(2) == 1) then
            @:DEALLOCATE(jac_rhs)
        else
            nullify (jac_rhs)
            deallocate (jac_rhs_host)
        end if

        if (igr_iter_solver == 1) then ! Jacobi iteration
            if (nv_uvm_temp_on_gpu(3) == 1) then
                @:DEALLOCATE(jac_old)
            else
                nullify (jac_old)
                deallocate (jac_old_host)
            end if
        end if
#endif

        #:if not MFC_CASE_OPTIMIZATION
            @:DEALLOCATE(coeff_L, coeff_R)
        #:endif

    end subroutine s_finalize_igr_module

end module m_igr<|MERGE_RESOLUTION|>--- conflicted
+++ resolved
@@ -204,25 +204,15 @@
         end if
 #endif
 
-<<<<<<< HEAD
         $:GPU_PARALLEL_LOOP(private='[j,k,l]', collapse=3)
-        do l = idwbuff(3)%beg, idwbuff(3)%end
-            do k = idwbuff(2)%beg, idwbuff(2)%end
-                do j = idwbuff(1)%beg, idwbuff(1)%end
-                    jac(j, k, l) = 0._wp
-                    if (igr_iter_solver == 1) jac_old(j, k, l) = 0._wp
-=======
-        #:call GPU_PARALLEL_LOOP(collapse=3)
             do l = idwbuff(3)%beg, idwbuff(3)%end
                 do k = idwbuff(2)%beg, idwbuff(2)%end
                     do j = idwbuff(1)%beg, idwbuff(1)%end
                         jac(j, k, l) = 0._stp
                         if (igr_iter_solver == 1) jac_old(j, k, l) = 0._stp
                     end do
->>>>>>> 37560f12
                 end do
             end do
-        end do
         $:END_GPU_PARALLEL_LOOP()
 
         if (p == 0) then
@@ -300,31 +290,17 @@
 
         do q = 1, num_iters
             $:GPU_PARALLEL_LOOP(collapse=3, private='[j,k,l,rho_lx, rho_rx, rho_ly, rho_ry, rho_lz, rho_rz, fd_coeff]')
-            do l = 0, p
-                do k = 0, n
-                    do j = 0, m
-                        rho_lx = 0._wp
-                        rho_rx = 0._wp
-                        rho_ly = 0._wp
-                        rho_ry = 0._wp
-                        rho_lz = 0._wp
-                        rho_rz = 0._wp
-                        fd_coeff = 0._wp
-
-<<<<<<< HEAD
-                        $:GPU_LOOP(parallelism='[seq]')
-                        do i = 1, num_fluids
-                            rho_lx = rho_lx + (q_cons_vf(i)%sf(j, k, l) + q_cons_vf(i)%sf(j - 1, k, l))/2._wp
-                            rho_rx = rho_rx + (q_cons_vf(i)%sf(j, k, l) + q_cons_vf(i)%sf(j + 1, k, l))/2._wp
-                            rho_ly = rho_ly + (q_cons_vf(i)%sf(j, k, l) + q_cons_vf(i)%sf(j, k - 1, l))/2._wp
-                            rho_ry = rho_ry + (q_cons_vf(i)%sf(j, k, l) + q_cons_vf(i)%sf(j, k + 1, l))/2._wp
-                            if (p > 0) then
-                                rho_lz = rho_lz + (q_cons_vf(i)%sf(j, k, l) + q_cons_vf(i)%sf(j, k, l - 1))/2._wp
-                                rho_rz = rho_rz + (q_cons_vf(i)%sf(j, k, l) + q_cons_vf(i)%sf(j, k, l + 1))/2._wp
-                            end if
-                            fd_coeff = fd_coeff + q_cons_vf(i)%sf(j, k, l)
-                        end do
-=======
+                do l = 0, p
+                    do k = 0, n
+                        do j = 0, m
+                            rho_lx = 0._wp
+                            rho_rx = 0._wp
+                            rho_ly = 0._wp
+                            rho_ry = 0._wp
+                            rho_lz = 0._wp
+                            rho_rz = 0._wp
+                            fd_coeff = 0._wp
+
                             $:GPU_LOOP(parallelism='[seq]')
                             do i = 1, num_fluids
                                 rho_lx = rho_lx + real(q_cons_vf(i)%sf(j, k, l) + q_cons_vf(i)%sf(j - 1, k, l), kind=wp)/2._wp
@@ -337,43 +313,14 @@
                                 end if
                                 fd_coeff = fd_coeff + q_cons_vf(i)%sf(j, k, l)
                             end do
->>>>>>> 37560f12
-
-                        fd_coeff = 1._wp/fd_coeff + alf_igr* &
-                                   ((1._wp/dx(j)**2._wp)*(1._wp/rho_lx + 1._wp/rho_rx) + &
-                                    (1._wp/dy(k)**2._wp)*(1._wp/rho_ly + 1._wp/rho_ry))
-
-                        if (num_dims == 3) then
-                            fd_coeff = fd_coeff + alf_igr*(1._wp/dz(l)**2._wp)*(1._wp/rho_lz + 1._wp/rho_rz)
-                        end if
-
-                        if (igr_iter_solver == 1) then ! Jacobi iteration
+
+                            fd_coeff = 1._wp/fd_coeff + alf_igr* &
+                                       ((1._wp/dx(j)**2._wp)*(1._wp/rho_lx + 1._wp/rho_rx) + &
+                                        (1._wp/dy(k)**2._wp)*(1._wp/rho_ly + 1._wp/rho_ry))
+
                             if (num_dims == 3) then
-                                jac(j, k, l) = (alf_igr/fd_coeff)* &
-                                               ((1._wp/dx(j)**2._wp)*(jac_old(j - 1, k, l)/rho_lx + jac_old(j + 1, k, l)/rho_rx) + &
-                                                (1._wp/dy(k)**2._wp)*(jac_old(j, k - 1, l)/rho_ly + jac_old(j, k + 1, l)/rho_ry) + &
-                                                (1._wp/dz(l)**2._wp)*(jac_old(j, k, l - 1)/rho_lz + jac_old(j, k, l + 1)/rho_rz)) + &
-                                               jac_rhs(j, k, l)/fd_coeff
-                            else
-                                jac(j, k, l) = (alf_igr/fd_coeff)* &
-                                               ((1._wp/dx(j)**2._wp)*(jac_old(j - 1, k, l)/rho_lx + jac_old(j + 1, k, l)/rho_rx) + &
-                                                (1._wp/dy(k)**2._wp)*(jac_old(j, k - 1, l)/rho_ly + jac_old(j, k + 1, l)/rho_ry)) + &
-                                               jac_rhs(j, k, l)/fd_coeff
+                                fd_coeff = fd_coeff + alf_igr*(1._wp/dz(l)**2._wp)*(1._wp/rho_lz + 1._wp/rho_rz)
                             end if
-<<<<<<< HEAD
-                        else ! Gauss Seidel iteration
-                            if (num_dims == 3) then
-                                jac(j, k, l) = (alf_igr/fd_coeff)* &
-                                               ((1._wp/dx(j)**2._wp)*(jac(j - 1, k, l)/rho_lx + jac(j + 1, k, l)/rho_rx) + &
-                                                (1._wp/dy(k)**2._wp)*(jac(j, k - 1, l)/rho_ly + jac(j, k + 1, l)/rho_ry) + &
-                                                (1._wp/dz(l)**2._wp)*(jac(j, k, l - 1)/rho_lz + jac(j, k, l + 1)/rho_rz)) + &
-                                               jac_rhs(j, k, l)/fd_coeff
-                            else
-                                jac(j, k, l) = (alf_igr/fd_coeff)* &
-                                               ((1._wp/dx(j)**2._wp)*(jac(j - 1, k, l)/rho_lx + jac(j + 1, k, l)/rho_rx) + &
-                                                (1._wp/dy(k)**2._wp)*(jac(j, k - 1, l)/rho_ly + jac(j, k + 1, l)/rho_ry)) + &
-                                               jac_rhs(j, k, l)/fd_coeff
-=======
 
                             if (igr_iter_solver == 1) then ! Jacobi iteration
                                 if (num_dims == 3) then
@@ -401,25 +348,23 @@
                                                          (1._wp/dy(k)**2._wp)*(jac(j, k - 1, l)/rho_ly + jac(j, k + 1, l)/rho_ry)) + &
                                                         real(jac_rhs(j, k, l), kind=wp)/fd_coeff, kind=stp)
                                 end if
->>>>>>> 37560f12
                             end if
-                        end if
-                    end do
-                end do
-            end do
-            $:END_GPU_PARALLEL_LOOP()
-
-            call s_populate_F_igr_buffers(bc_type, jac_sf)
-
-            if (igr_iter_solver == 1) then ! Jacobi iteration
-                $:GPU_PARALLEL_LOOP(private='[j,k,l]', collapse=3)
-                do l = idwbuff(3)%beg, idwbuff(3)%end
-                    do k = idwbuff(2)%beg, idwbuff(2)%end
-                        do j = idwbuff(1)%beg, idwbuff(1)%end
-                            jac_old(j, k, l) = jac(j, k, l)
                         end do
                     end do
                 end do
+            $:END_GPU_PARALLEL_LOOP()
+
+            call s_populate_F_igr_buffers(bc_type, jac_sf)
+
+            if (igr_iter_solver == 1) then ! Jacobi iteration
+                $:GPU_PARALLEL_LOOP(private='[j,k,l]', collapse=3)
+                    do l = idwbuff(3)%beg, idwbuff(3)%end
+                        do k = idwbuff(2)%beg, idwbuff(2)%end
+                            do j = idwbuff(1)%beg, idwbuff(1)%end
+                                jac_old(j, k, l) = jac(j, k, l)
+                            end do
+                        end do
+                    end do
                 $:END_GPU_PARALLEL_LOOP()
             end if
         end do
@@ -444,17 +389,7 @@
             real(wp), dimension(num_fluids) :: alpha_rho_L, alpha_rho_R
         #:endif
 
-<<<<<<< HEAD
-        $:GPU_PARALLEL_LOOP(collapse=3, private='[j,k,l,F_L, vel_L, alpha_rho_L, F_R, vel_R, alpha_rho_R]')
-        do l = 0, p
-            do k = 0, n
-                do j = -1, m
-
-                    F_L = 0._wp; F_R = 0._wp
-                    alpha_rho_L = 0._wp; alpha_rho_R = 0._wp
-                    vel_L = 0._wp; vel_R = 0._wp
-=======
-        #:call GPU_PARALLEL_LOOP(collapse=3, private='[F_L, vel_L, alpha_rho_L, F_R, vel_R, alpha_rho_R, rho_L, rho_R]')
+        $:GPU_PARALLEL_LOOP(collapse=3, private='[j,k,l,F_L, vel_L, alpha_rho_L, F_R, vel_R, alpha_rho_R, rho_L, rho_R]')
             do l = 0, p
                 do k = 0, n
                     do j = -1, m
@@ -468,30 +403,8 @@
                             alpha_rho_L(i) = 0._wp
                             alpha_rho_R(i) = 0._wp
                         end do
->>>>>>> 37560f12
-
-                    $:GPU_LOOP(parallelism='[seq]')
-                    do q = vidxb + 1, vidxe
+
                         $:GPU_LOOP(parallelism='[seq]')
-<<<<<<< HEAD
-                        do i = 1, num_fluids
-                            alpha_rho_L(i) = alpha_rho_L(i) + coeff_L(q)*q_cons_vf(i)%sf(j + q, k, l)
-                        end do
-
-                        vel_L = vel_L + coeff_L(q)*q_cons_vf(momxb)%sf(j + q, k, l)
-                        F_L = F_L + coeff_L(q)*jac(j + q, k, l)
-                    end do
-
-                    $:GPU_LOOP(parallelism='[seq]')
-                    do q = vidxb, vidxe - 1
-                        $:GPU_LOOP(parallelism='[seq]')
-                        do i = 1, num_fluids
-                            alpha_rho_R(i) = alpha_rho_R(i) + coeff_R(q)*q_cons_vf(i)%sf(j + q, k, l)
-                        end do
-
-                        vel_R = vel_R + coeff_R(q)*q_cons_vf(momxb)%sf(j + q, k, l)
-                        F_R = F_R + coeff_R(q)*jac(j + q, k, l)
-=======
                         do q = vidxb + 1, vidxe
                             $:GPU_LOOP(parallelism='[seq]')
                             do i = 1, num_fluids
@@ -536,29 +449,9 @@
                             rhs_vf(E_idx)%sf(j, k, l) = rhs_vf(E_idx)%sf(j, k, l) - &
                                                         real(0.5_wp*dt*vel_${LR}$*F_${LR}$*(1._wp/dx(j)), kind=stp)
                         #:endfor
->>>>>>> 37560f12
                     end do
-
-                    vel_L = vel_L/sum(alpha_rho_L)
-                    vel_R = vel_R/sum(alpha_rho_R)
-
-                    #:for LR in ['L', 'R']
-                        $:GPU_ATOMIC(atomic='update')
-                        rhs_vf(momxb)%sf(j + 1, k, l) = rhs_vf(momxb)%sf(j + 1, k, l) + &
-                                                        0.5_wp*F_${LR}$*(1._wp/dx(j + 1))
-                        $:GPU_ATOMIC(atomic='update')
-                        rhs_vf(E_idx)%sf(j + 1, k, l) = rhs_vf(E_idx)%sf(j + 1, k, l) + &
-                                                        0.5_wp*vel_${LR}$*F_${LR}$*(1._wp/dx(j + 1))
-                        $:GPU_ATOMIC(atomic='update')
-                        rhs_vf(momxb)%sf(j, k, l) = rhs_vf(momxb)%sf(j, k, l) - &
-                                                    0.5_wp*F_${LR}$*(1._wp/dx(j))
-                        $:GPU_ATOMIC(atomic='update')
-                        rhs_vf(E_idx)%sf(j, k, l) = rhs_vf(E_idx)%sf(j, k, l) - &
-                                                    0.5_wp*vel_${LR}$*F_${LR}$*(1._wp/dx(j))
-                    #:endfor
                 end do
             end do
-        end do
         $:END_GPU_PARALLEL_LOOP()
 
     end subroutine s_igr_sigma_x
@@ -595,35 +488,21 @@
         if (idir == 1) then
             if (p == 0) then
                 $:GPU_PARALLEL_LOOP(collapse=3, private='[j,k,l,rho_L, rho_R, gamma_L, gamma_R, pi_inf_L, pi_inf_R, mu_L, mu_R, vel_L, vel_R, pres_L, pres_R, alpha_L, alpha_R, alpha_rho_L, alpha_rho_R, F_L, F_R, E_L, E_R, cfl, dvel, dvel_small, rho_sf_small, vflux_L_arr, vflux_R_arr]')
-                do l = 0, p
-                    do k = 0, n
-                        do j = -1, m
-
-<<<<<<< HEAD
-                            dvel = 0._wp
-                            vflux_L_arr = 0._wp
-                            vflux_R_arr = 0._wp
-=======
+                    do l = 0, p
+                        do k = 0, n
+                            do j = -1, m
+
                                 vflux_L_arr = 0._wp
                                 vflux_R_arr = 0._wp
->>>>>>> 37560f12
-
-                            #:if MFC_CASE_OPTIMIZATION
-                                #:if igr_order == 5
-                                    !DIR$ unroll 6
-                                #:elif igr_order == 3
-                                    !DIR$ unroll 4
+
+                                #:if MFC_CASE_OPTIMIZATION
+                                    #:if igr_order == 5
+                                        !DIR$ unroll 6
+                                    #:elif igr_order == 3
+                                        !DIR$ unroll 4
+                                    #:endif
                                 #:endif
-                            #:endif
-                            $:GPU_LOOP(parallelism='[seq]')
-                            do q = vidxb, vidxe
-                                dvel_small = 0._wp
-                                !x-direction contributions
                                 $:GPU_LOOP(parallelism='[seq]')
-<<<<<<< HEAD
-                                do i = -1, 1
-                                    rho_L = 0._wp
-=======
                                 do q = vidxb, vidxe
                                     !x-direction contributions
                                     $:GPU_LOOP(parallelism='[seq]')
@@ -660,32 +539,15 @@
                                     end if
 
                                     !y-direction contributions
->>>>>>> 37560f12
-                                    $:GPU_LOOP(parallelism='[seq]')
-                                    do r = 1, num_fluids
-                                        rho_L = rho_L + q_cons_vf(r)%sf(j + i + q, k, l)
-                                    end do
-<<<<<<< HEAD
-                                    rho_sf_small(i) = rho_L
-                                end do
-
-                                dvel_small(1) = (1/(2._wp*dx(j)))*( &
-                                                1._wp*q_cons_vf(momxb)%sf(j + 1 + q, k, l)/rho_sf_small(1) - &
-                                                1._wp*q_cons_vf(momxb)%sf(j - 1 + q, k, l)/rho_sf_small(-1))
-                                dvel_small(2) = (1/(2._wp*dx(j)))*( &
-                                                q_cons_vf(momxb + 1)%sf(j + 1 + q, k, l)/rho_sf_small(1) - &
-                                                q_cons_vf(momxb + 1)%sf(j - 1 + q, k, l)/rho_sf_small(-1))
-
-                                if (q == 0) dvel(:, 1) = dvel_small
-                                if (q > vidxb) then
-                                    vflux_L_arr(1) = vflux_L_arr(1) + coeff_L(q)*(dvel_small(2))
-                                    vflux_L_arr(3) = vflux_L_arr(3) + coeff_L(q)*(4._wp*dvel_small(1))/3._wp
-                                end if
-                                if (q < vidxe) then
-                                    vflux_R_arr(1) = vflux_R_arr(1) + coeff_R(q)*(dvel_small(2))
-                                    vflux_R_arr(3) = vflux_R_arr(3) + coeff_R(q)*(4._wp*dvel_small(1))/3._wp
-                                end if
-=======
+                                    $:GPU_LOOP(parallelism='[seq]')
+                                    do i = -1, 1
+                                        rho_L = 0._wp
+                                        $:GPU_LOOP(parallelism='[seq]')
+                                        do r = 1, num_fluids
+                                            rho_L = rho_L + q_cons_vf(r)%sf(j + q, k + i, l)
+                                        end do
+                                        rho_sf_small(i) = rho_L
+                                    end do
 
                                     dvel_small(1) = (1/(2._wp*dy(k)))*( &
                                                     q_cons_vf(momxb)%sf(j + q, k + 1, l)/rho_sf_small(1) - &
@@ -729,17 +591,8 @@
                                     vel_L(i) = 0._wp
                                     vel_R(i) = 0._wp
                                 end do
->>>>>>> 37560f12
-
-                                !y-direction contributions
+
                                 $:GPU_LOOP(parallelism='[seq]')
-<<<<<<< HEAD
-                                do i = -1, 1
-                                    rho_L = 0._wp
-                                    $:GPU_LOOP(parallelism='[seq]')
-                                    do r = 1, num_fluids
-                                        rho_L = rho_L + q_cons_vf(r)%sf(j + q, k + i, l)
-=======
                                 do q = vidxb + 1, vidxe
                                     $:GPU_LOOP(parallelism='[seq]')
                                     do i = 1, num_fluids
@@ -758,47 +611,9 @@
                                     $:GPU_LOOP(parallelism='[seq]')
                                     do i = 1, num_dims
                                         vel_L(i) = vel_L(i) + coeff_L(q + offxL)*q_cons_vf(momxb + i - 1)%sf(j + q, k, l)
->>>>>>> 37560f12
-                                    end do
-                                    rho_sf_small(i) = rho_L
-                                end do
-
-<<<<<<< HEAD
-                                dvel_small(1) = (1/(2._wp*dy(k)))*( &
-                                                q_cons_vf(momxb)%sf(j + q, k + 1, l)/rho_sf_small(1) - &
-                                                q_cons_vf(momxb)%sf(j + q, k - 1, l)/rho_sf_small(-1))
-                                dvel_small(2) = (1/(2._wp*dy(k)))*( &
-                                                q_cons_vf(momxb + 1)%sf(j + q, k + 1, l)/rho_sf_small(1) - &
-                                                q_cons_vf(momxb + 1)%sf(j + q, k - 1, l)/rho_sf_small(-1))
-
-                                if (q == 0) dvel(:, 2) = dvel_small
-
-                                if (q > vidxb) then
-                                    vflux_L_arr(1) = vflux_L_arr(1) + coeff_L(q)*(dvel_small(1))
-                                    vflux_L_arr(3) = vflux_L_arr(3) + coeff_L(q)*(-2._wp*dvel_small(2))/3._wp
-                                end if
-                                if (q < vidxe) then
-                                    vflux_R_arr(1) = vflux_R_arr(1) + coeff_R(q)*(dvel_small(1))
-                                    vflux_R_arr(3) = vflux_R_arr(3) + coeff_R(q)*(-2._wp*dvel_small(2))/3._wp
-                                end if
-
-                                if (q == 0) then
-                                    jac_rhs(j, k, l) = alf_igr*(2._wp*(dvel(1, 2)*dvel(2, 1)) &
-                                                                + dvel(1, 1)**2._wp + dvel(2, 2)**2._wp &
-                                                                + (dvel(1, 1) + dvel(2, 2))**2._wp)
-                                end if
-                            end do
-
-                            alpha_rho_L = 0._wp; alpha_rho_R = 0._wp
-                            alpha_L = 0._wp; alpha_R = 0._wp
-                            vel_L = 0._wp; vel_R = 0._wp
-
-                            $:GPU_LOOP(parallelism='[seq]')
-                            do q = vidxb + 1, vidxe
-                                $:GPU_LOOP(parallelism='[seq]')
-                                do i = 1, num_fluids
-                                    alpha_rho_L(i) = alpha_rho_L(i) + coeff_L(q)*q_cons_vf(i)%sf(j + q, k, l)
-=======
+                                    end do
+                                end do
+
                                 $:GPU_LOOP(parallelism='[seq]')
                                 do q = vidxb, vidxe - 1
                                     $:GPU_LOOP(parallelism='[seq]')
@@ -852,18 +667,15 @@
                                 do i = 1, num_dims
                                     vel_L(i) = vel_L(i)/rho_L
                                     vel_R(i) = vel_R(i)/rho_R
->>>>>>> 37560f12
-                                end do
-
-                                if (num_fluids > 1) then
-                                    $:GPU_LOOP(parallelism='[seq]')
-                                    do i = 1, num_fluids - 1
-                                        alpha_L(i) = alpha_L(i) + coeff_L(q)*q_cons_vf(E_idx + i)%sf(j + q, k, l)
-                                    end do
-<<<<<<< HEAD
-                                else
-                                    alpha_L(1) = 1._wp
-=======
+                                end do
+
+                                if (viscous) then
+                                    mu_L = 0._wp; mu_R = 0._wp
+                                    $:GPU_LOOP(parallelism='[seq]')
+                                    do i = 1, num_fluids
+                                        mu_L = alpha_L(i)/Res_igr(1, i) + mu_L
+                                        mu_R = alpha_R(i)/Res_igr(1, i) + mu_R
+                                    end do
 
                                     $:GPU_ATOMIC(atomic='update')
                                     rhs_vf(momxb + 1)%sf(j + 1, k, l) = rhs_vf(momxb + 1)%sf(j + 1, k, l) - &
@@ -920,27 +732,16 @@
                                     $:GPU_ATOMIC(atomic='update')
                                     rhs_vf(E_idx)%sf(j, k, l) = rhs_vf(E_idx)%sf(j, k, l) + &
                                                                 real(0.5_wp*dt*mu_R*vflux_R_arr(3)*vel_R(1)*(1._wp/dx(j)), kind=stp)
->>>>>>> 37560f12
                                 end if
 
+                                E_L = 0._wp; E_R = 0._wp
+
                                 $:GPU_LOOP(parallelism='[seq]')
-<<<<<<< HEAD
-                                do i = 1, num_dims
-                                    vel_L(i) = vel_L(i) + coeff_L(q)*q_cons_vf(momxb + i - 1)%sf(j + q, k, l)
-=======
                                 do q = vidxb + 1, vidxe
                                     E_L = E_L + coeff_L(q + offxL)*q_cons_vf(E_idx)%sf(j + q, k, l)
->>>>>>> 37560f12
-                                end do
-                            end do
-
-                            $:GPU_LOOP(parallelism='[seq]')
-                            do q = vidxb, vidxe - 1
+                                end do
+
                                 $:GPU_LOOP(parallelism='[seq]')
-<<<<<<< HEAD
-                                do i = 1, num_fluids
-                                    alpha_rho_R(i) = alpha_rho_R(i) + coeff_R(q)*q_cons_vf(i)%sf(j + q, k, l)
-=======
                                 do q = vidxb, vidxe - 1
                                     E_R = E_R + coeff_R(q + offxR)*q_cons_vf(E_idx)%sf(j + q, k, l)
                                 end do
@@ -961,15 +762,11 @@
                                                             real((0.5_wp*dt*(alpha_rho_L(i)* &
                                                                              vel_L(1))*(1._wp/dx(j)) - &
                                                                   0.5_wp*dt*cfl*(alpha_rho_L(i))*(1._wp/dx(j))), kind=stp)
->>>>>>> 37560f12
                                 end do
 
                                 if (num_fluids > 1) then
                                     $:GPU_LOOP(parallelism='[seq]')
                                     do i = 1, num_fluids - 1
-<<<<<<< HEAD
-                                        alpha_R(i) = alpha_R(i) + coeff_R(q)*q_cons_vf(E_idx + i)%sf(j + q, k, l)
-=======
                                         $:GPU_ATOMIC(atomic='update')
                                         rhs_vf(advxb + i - 1)%sf(j + 1, k, l) = rhs_vf(advxb + i - 1)%sf(j + 1, k, l) + &
                                                                                 real((0.5_wp*dt*(alpha_L(i)* &
@@ -989,35 +786,9 @@
                                         $:GPU_ATOMIC(atomic='update')
                                         rhs_vf(advxb + i - 1)%sf(j, k, l) = rhs_vf(advxb + i - 1)%sf(j, k, l) &
                                                                             + real((0.5_wp*dt*q_cons_vf(advxb + i - 1)%sf(j, k, l)*vel_L(1)*(1._wp/dx(j))), kind=stp)
->>>>>>> 37560f12
-                                    end do
-                                else
-                                    alpha_R(1) = 1._wp
+                                    end do
                                 end if
 
-<<<<<<< HEAD
-                                $:GPU_LOOP(parallelism='[seq]')
-                                do i = 1, num_dims
-                                    vel_R(i) = vel_R(i) + coeff_R(q)*q_cons_vf(momxb + i - 1)%sf(j + q, k, l)
-                                end do
-                            end do
-
-                            if (num_fluids > 1) then
-                                alpha_L(num_fluids) = 1._wp - sum(alpha_L(1:num_fluids - 1))
-                                alpha_R(num_fluids) = 1._wp - sum(alpha_R(1:num_fluids - 1))
-                            end if
-
-                            rho_L = sum(alpha_rho_L)
-                            gamma_L = sum(alpha_L*gammas)
-                            pi_inf_L = sum(alpha_L*pi_infs)
-
-                            rho_R = sum(alpha_rho_R)
-                            gamma_R = sum(alpha_R*gammas)
-                            pi_inf_R = sum(alpha_R*pi_infs)
-
-                            vel_L = vel_L/rho_L
-                            vel_R = vel_R/rho_R
-=======
                                 $:GPU_ATOMIC(atomic='update')
                                 rhs_vf(momxb)%sf(j + 1, k, l) = rhs_vf(momxb)%sf(j + 1, k, l) + &
                                                                 real((0.5_wp*dt*(rho_L*(vel_L(1))**2.0 + &
@@ -1051,74 +822,9 @@
                                                             real((0.5_wp*dt*(vel_L(1)*(E_L + &
                                                                                        pres_L))*(1._wp/dx(j)) - &
                                                                   0.5_wp*dt*cfl*(E_L)*(1._wp/dx(j))), kind=stp)
->>>>>>> 37560f12
-
-                            if (viscous) then
-                                mu_L = 0._wp; mu_R = 0._wp
+
                                 $:GPU_LOOP(parallelism='[seq]')
                                 do i = 1, num_fluids
-<<<<<<< HEAD
-                                    mu_L = alpha_L(i)/Res_igr(1, i) + mu_L
-                                    mu_R = alpha_R(i)/Res_igr(1, i) + mu_R
-                                end do
-
-                                $:GPU_ATOMIC(atomic='update')
-                                rhs_vf(momxb + 1)%sf(j + 1, k, l) = rhs_vf(momxb + 1)%sf(j + 1, k, l) - &
-                                                                    0.5_wp*mu_L*vflux_L_arr(1)*(1._wp/dx(j + 1))
-                                $:GPU_ATOMIC(atomic='update')
-                                rhs_vf(E_idx)%sf(j + 1, k, l) = rhs_vf(E_idx)%sf(j + 1, k, l) - &
-                                                                0.5_wp*mu_L*vflux_L_arr(1)*vel_L(2)*(1._wp/dx(j + 1))
-
-                                $:GPU_ATOMIC(atomic='update')
-                                rhs_vf(momxb + 1)%sf(j, k, l) = rhs_vf(momxb + 1)%sf(j, k, l) + &
-                                                                0.5_wp*mu_L*vflux_L_arr(1)*(1._wp/dx(j))
-                                $:GPU_ATOMIC(atomic='update')
-                                rhs_vf(E_idx)%sf(j, k, l) = rhs_vf(E_idx)%sf(j, k, l) + &
-                                                            0.5_wp*mu_L*vflux_L_arr(1)*vel_L(2)*(1._wp/dx(j))
-
-                                $:GPU_ATOMIC(atomic='update')
-                                rhs_vf(momxb + 1)%sf(j + 1, k, l) = rhs_vf(momxb + 1)%sf(j + 1, k, l) - &
-                                                                    0.5_wp*mu_R*vflux_R_arr(1)*(1._wp/dx(j + 1))
-                                $:GPU_ATOMIC(atomic='update')
-                                rhs_vf(E_idx)%sf(j + 1, k, l) = rhs_vf(E_idx)%sf(j + 1, k, l) - &
-                                                                0.5_wp*mu_R*vflux_R_arr(1)*vel_R(2)*(1._wp/dx(j + 1))
-
-                                $:GPU_ATOMIC(atomic='update')
-                                rhs_vf(momxb + 1)%sf(j, k, l) = rhs_vf(momxb + 1)%sf(j, k, l) + &
-                                                                0.5_wp*mu_R*vflux_R_arr(1)*(1._wp/dx(j))
-                                $:GPU_ATOMIC(atomic='update')
-                                rhs_vf(E_idx)%sf(j, k, l) = rhs_vf(E_idx)%sf(j, k, l) + &
-                                                            0.5_wp*mu_R*vflux_R_arr(1)*vel_R(2)*(1._wp/dx(j))
-
-                                $:GPU_ATOMIC(atomic='update')
-                                rhs_vf(momxb)%sf(j + 1, k, l) = rhs_vf(momxb)%sf(j + 1, k, l) - &
-                                                                0.5_wp*mu_L*vflux_L_arr(3)*(1._wp/dx(j + 1))
-                                $:GPU_ATOMIC(atomic='update')
-                                rhs_vf(E_idx)%sf(j + 1, k, l) = rhs_vf(E_idx)%sf(j + 1, k, l) - &
-                                                                0.5_wp*mu_L*vflux_L_arr(3)*vel_L(1)*(1._wp/dx(j + 1))
-
-                                $:GPU_ATOMIC(atomic='update')
-                                rhs_vf(momxb)%sf(j, k, l) = rhs_vf(momxb)%sf(j, k, l) + &
-                                                            0.5_wp*mu_L*vflux_L_arr(3)*(1._wp/dx(j))
-                                $:GPU_ATOMIC(atomic='update')
-                                rhs_vf(E_idx)%sf(j, k, l) = rhs_vf(E_idx)%sf(j, k, l) + &
-                                                            0.5_wp*mu_L*vflux_L_arr(3)*vel_L(1)*(1._wp/dx(j))
-
-                                $:GPU_ATOMIC(atomic='update')
-                                rhs_vf(momxb)%sf(j + 1, k, l) = rhs_vf(momxb)%sf(j + 1, k, l) - &
-                                                                0.5_wp*mu_R*vflux_R_arr(3)*(1._wp/dx(j + 1))
-                                $:GPU_ATOMIC(atomic='update')
-                                rhs_vf(E_idx)%sf(j + 1, k, l) = rhs_vf(E_idx)%sf(j + 1, k, l) - &
-                                                                0.5_wp*mu_R*vflux_R_arr(3)*vel_R(1)*(1._wp/dx(j + 1))
-
-                                $:GPU_ATOMIC(atomic='update')
-                                rhs_vf(momxb)%sf(j, k, l) = rhs_vf(momxb)%sf(j, k, l) + &
-                                                            0.5_wp*mu_R*vflux_R_arr(3)*(1._wp/dx(j))
-                                $:GPU_ATOMIC(atomic='update')
-                                rhs_vf(E_idx)%sf(j, k, l) = rhs_vf(E_idx)%sf(j, k, l) + &
-                                                            0.5_wp*mu_R*vflux_R_arr(3)*vel_R(1)*(1._wp/dx(j))
-                            end if
-=======
                                     $:GPU_ATOMIC(atomic='update')
                                     rhs_vf(i)%sf(j + 1, k, l) = rhs_vf(i)%sf(j + 1, k, l) + &
                                                                 real((0.5_wp*dt*(alpha_rho_R(i)* &
@@ -1190,318 +896,14 @@
                                                             real((0.5_wp*dt*(vel_R(1)*(E_R + &
                                                                                        pres_R))*(1._wp/dx(j)) + &
                                                                   0.5_wp*dt*cfl*(E_R)*(1._wp/dx(j))), kind=stp)
->>>>>>> 37560f12
-
-                            E_L = 0._wp; E_R = 0._wp
-
-                            $:GPU_LOOP(parallelism='[seq]')
-                            do q = vidxb + 1, vidxe
-                                E_L = E_L + coeff_L(q)*q_cons_vf(E_idx)%sf(j + q, k, l)
+
                             end do
-<<<<<<< HEAD
-
-                            $:GPU_LOOP(parallelism='[seq]')
-                            do q = vidxb, vidxe - 1
-                                E_R = E_R + coeff_R(q)*q_cons_vf(E_idx)%sf(j + q, k, l)
-                            end do
-
-                            call s_get_derived_states(E_L, gamma_L, pi_inf_L, rho_L, vel_L, &
-                                                      E_R, gamma_R, pi_inf_R, rho_R, vel_R, &
-                                                      pres_L, pres_R, cfl)
-
-                            do i = 1, num_fluids
-                                $:GPU_ATOMIC(atomic='update')
-                                rhs_vf(i)%sf(j + 1, k, l) = rhs_vf(i)%sf(j + 1, k, l) + &
-                                                            (0.5_wp*(alpha_rho_L(i)* &
-                                                                     vel_L(1))*(1._wp/dx(j + 1)) - &
-                                                             0.5_wp*cfl*(alpha_rho_L(i))*(1._wp/dx(j + 1)))
-
-                                $:GPU_ATOMIC(atomic='update')
-                                rhs_vf(i)%sf(j, k, l) = rhs_vf(i)%sf(j, k, l) - &
-                                                        (0.5_wp*(alpha_rho_L(i)* &
-                                                                 vel_L(1))*(1._wp/dx(j)) - &
-                                                         0.5_wp*cfl*(alpha_rho_L(i))*(1._wp/dx(j)))
-                            end do
-
-                            if (num_fluids > 1) then
-                                $:GPU_LOOP(parallelism='[seq]')
-                                do i = 1, num_fluids - 1
-                                    $:GPU_ATOMIC(atomic='update')
-                                    rhs_vf(advxb + i - 1)%sf(j + 1, k, l) = rhs_vf(advxb + i - 1)%sf(j + 1, k, l) + &
-                                                                            (0.5_wp*(alpha_L(i)* &
-                                                                                     vel_L(1))*(1._wp/dx(j + 1)) - &
-                                                                             0.5_wp*cfl*(alpha_L(i))*(1._wp/dx(j + 1)))
-
-                                    $:GPU_ATOMIC(atomic='update')
-                                    rhs_vf(advxb + i - 1)%sf(j + 1, k, l) = rhs_vf(advxb + i - 1)%sf(j + 1, k, l) &
-                                                                            - (0.5_wp*q_cons_vf(advxb + i - 1)%sf(j + 1, k, l)*vel_L(1)*(1._wp/dx(j + 1)))
-
-                                    $:GPU_ATOMIC(atomic='update')
-                                    rhs_vf(advxb + i - 1)%sf(j, k, l) = rhs_vf(advxb + i - 1)%sf(j, k, l) - &
-                                                                        (0.5_wp*(alpha_L(i)* &
-                                                                                 vel_L(1))*(1._wp/dx(j)) - &
-                                                                         0.5_wp*cfl*(alpha_L(i))*(1._wp/dx(j)))
-
-                                    $:GPU_ATOMIC(atomic='update')
-                                    rhs_vf(advxb + i - 1)%sf(j, k, l) = rhs_vf(advxb + i - 1)%sf(j, k, l) &
-                                                                        + (0.5_wp*q_cons_vf(advxb + i - 1)%sf(j, k, l)*vel_L(1)*(1._wp/dx(j)))
-                                end do
-                            end if
-
-                            $:GPU_ATOMIC(atomic='update')
-                            rhs_vf(momxb)%sf(j + 1, k, l) = rhs_vf(momxb)%sf(j + 1, k, l) + &
-                                                            (0.5_wp*(rho_L*(vel_L(1))**2.0 + &
-                                                                     pres_L)*(1._wp/dx(j + 1)) - &
-                                                             0.5_wp*cfl*(rho_L*vel_L(1))*(1._wp/dx(j + 1)))
-
-                            $:GPU_ATOMIC(atomic='update')
-                            rhs_vf(momxb + 1)%sf(j + 1, k, l) = rhs_vf(momxb + 1)%sf(j + 1, k, l) + &
-                                                                (0.5_wp*rho_L*vel_L(1)*vel_L(2)*(1._wp/dx(j + 1)) - &
-                                                                 0.5_wp*cfl*(rho_L*vel_L(2))*(1._wp/dx(j + 1)))
-
-                            $:GPU_ATOMIC(atomic='update')
-                            rhs_vf(E_idx)%sf(j + 1, k, l) = rhs_vf(E_idx)%sf(j + 1, k, l) + &
-                                                            (0.5_wp*(vel_L(1)*(E_L + &
-                                                                               pres_L))*(1._wp/dx(j + 1)) - &
-                                                             0.5_wp*cfl*(E_L)*(1._wp/dx(j + 1)))
-
-                            $:GPU_ATOMIC(atomic='update')
-                            rhs_vf(momxb)%sf(j, k, l) = rhs_vf(momxb)%sf(j, k, l) - &
-                                                        (0.5_wp*(rho_L*(vel_L(1))**2.0 + &
-                                                                 pres_L)*(1._wp/dx(j)) - &
-                                                         0.5_wp*cfl*(rho_L*vel_L(1))*(1._wp/dx(j)))
-
-                            $:GPU_ATOMIC(atomic='update')
-                            rhs_vf(momxb + 1)%sf(j, k, l) = rhs_vf(momxb + 1)%sf(j, k, l) - &
-                                                            (0.5_wp*rho_L*vel_L(1)*vel_L(2)*(1._wp/dx(j)) - &
-                                                             0.5_wp*cfl*(rho_L*vel_L(2))*(1._wp/dx(j)))
-
-                            $:GPU_ATOMIC(atomic='update')
-                            rhs_vf(E_idx)%sf(j, k, l) = rhs_vf(E_idx)%sf(j, k, l) - &
-                                                        (0.5_wp*(vel_L(1)*(E_L + &
-                                                                           pres_L))*(1._wp/dx(j)) - &
-                                                         0.5_wp*cfl*(E_L)*(1._wp/dx(j)))
-
-                            $:GPU_LOOP(parallelism='[seq]')
-                            do i = 1, num_fluids
-                                $:GPU_ATOMIC(atomic='update')
-                                rhs_vf(i)%sf(j + 1, k, l) = rhs_vf(i)%sf(j + 1, k, l) + &
-                                                            (0.5_wp*(alpha_rho_R(i)* &
-                                                                     vel_R(1))*(1._wp/dx(j + 1)) + &
-                                                             0.5_wp*cfl*(alpha_rho_R(i))*(1._wp/dx(j + 1)))
-
-                                $:GPU_ATOMIC(atomic='update')
-                                rhs_vf(i)%sf(j, k, l) = rhs_vf(i)%sf(j, k, l) - &
-                                                        (0.5_wp*(alpha_rho_R(i)* &
-                                                                 vel_R(1))*(1._wp/dx(j)) + &
-                                                         0.5_wp*cfl*(alpha_rho_R(i))*(1._wp/dx(j)))
-                            end do
-
-                            if (num_fluids > 1) then
-                                $:GPU_LOOP(parallelism='[seq]')
-                                do i = 1, num_fluids - 1
-                                    $:GPU_ATOMIC(atomic='update')
-                                    rhs_vf(advxb + i - 1)%sf(j + 1, k, l) = rhs_vf(advxb + i - 1)%sf(j + 1, k, l) + &
-                                                                            (0.5_wp*(alpha_R(i)* &
-                                                                                     vel_R(1))*(1._wp/dx(j + 1)) + &
-                                                                             0.5_wp*cfl*(alpha_R(i))*(1._wp/dx(j + 1)))
-
-                                    $:GPU_ATOMIC(atomic='update')
-                                    rhs_vf(advxb + i - 1)%sf(j + 1, k, l) = rhs_vf(advxb + i - 1)%sf(j + 1, k, l) &
-                                                                            - (0.5_wp*q_cons_vf(advxb + i - 1)%sf(j + 1, k, l)*vel_R(1)*(1._wp/dx(j + 1)))
-
-                                    $:GPU_ATOMIC(atomic='update')
-                                    rhs_vf(advxb + i - 1)%sf(j, k, l) = rhs_vf(advxb + i - 1)%sf(j, k, l) - &
-                                                                        (0.5_wp*(alpha_R(i)* &
-                                                                                 vel_R(1))*(1._wp/dx(j)) + &
-                                                                         0.5_wp*cfl*(alpha_R(i))*(1._wp/dx(j)))
-
-                                    $:GPU_ATOMIC(atomic='update')
-                                    rhs_vf(advxb + i - 1)%sf(j, k, l) = rhs_vf(advxb + i - 1)%sf(j, k, l) &
-                                                                        + (0.5_wp*q_cons_vf(advxb + i - 1)%sf(j, k, l)*vel_R(1)*(1._wp/dx(j)))
-                                end do
-                            end if
-
-                            $:GPU_ATOMIC(atomic='update')
-                            rhs_vf(momxb)%sf(j + 1, k, l) = rhs_vf(momxb)%sf(j + 1, k, l) + &
-                                                            (0.5_wp*(rho_R*(vel_R(1))**2.0 + &
-                                                                     pres_R)*(1._wp/dx(j + 1)) + &
-                                                             0.5_wp*cfl*(rho_R*vel_R(1))*(1._wp/dx(j + 1)))
-
-                            $:GPU_ATOMIC(atomic='update')
-                            rhs_vf(momxb + 1)%sf(j + 1, k, l) = rhs_vf(momxb + 1)%sf(j + 1, k, l) + &
-                                                                (0.5_wp*rho_R*vel_R(1)*vel_R(2)*(1._wp/dx(j + 1)) + &
-                                                                 0.5_wp*cfl*(rho_R*vel_R(2))*(1._wp/dx(j + 1)))
-
-                            $:GPU_ATOMIC(atomic='update')
-                            rhs_vf(E_idx)%sf(j + 1, k, l) = rhs_vf(E_idx)%sf(j + 1, k, l) + &
-                                                            (0.5_wp*(vel_R(1)*(E_R + &
-                                                                               pres_R))*(1._wp/dx(j + 1)) + &
-                                                             0.5_wp*cfl*(E_R)*(1._wp/dx(j + 1)))
-
-                            $:GPU_ATOMIC(atomic='update')
-                            rhs_vf(momxb)%sf(j, k, l) = rhs_vf(momxb)%sf(j, k, l) - &
-                                                        (0.5_wp*(rho_R*(vel_R(1))**2.0 + &
-                                                                 pres_R)*(1._wp/dx(j)) + &
-                                                         0.5_wp*cfl*(rho_R*vel_R(1))*(1._wp/dx(j)))
-
-                            $:GPU_ATOMIC(atomic='update')
-                            rhs_vf(momxb + 1)%sf(j, k, l) = rhs_vf(momxb + 1)%sf(j, k, l) - &
-                                                            (0.5_wp*rho_R*vel_R(1)*vel_R(2)*(1._wp/dx(j)) + &
-                                                             0.5_wp*cfl*(rho_R*vel_R(2))*(1._wp/dx(j)))
-
-                            $:GPU_ATOMIC(atomic='update')
-                            rhs_vf(E_idx)%sf(j, k, l) = rhs_vf(E_idx)%sf(j, k, l) - &
-                                                        (0.5_wp*(vel_R(1)*(E_R + &
-                                                                           pres_R))*(1._wp/dx(j)) + &
-                                                         0.5_wp*cfl*(E_R)*(1._wp/dx(j)))
-
                         end do
                     end do
-                end do
                 $:END_GPU_PARALLEL_LOOP()
             else
-                $:GPU_PARALLEL_LOOP(collapse=3, private='[j,k,l,rho_L, rho_R, gamma_L, gamma_R, pi_inf_L, pi_inf_R, mu_L, mu_R, vel_L, vel_R, pres_L, pres_R, alpha_L, alpha_R, alpha_rho_L, alpha_rho_R, F_L, F_R, E_L, E_R, cfl, dvel, dvel_small, rho_sf_small, vflux_L_arr, vflux_R_arr]')
-                do l = 0, p
-                    do k = 0, n
-                        do j = -1, m
-
-                            dvel = 0._wp
-                            vflux_L_arr = 0._wp
-                            vflux_R_arr = 0._wp
-
-                            #:if MFC_CASE_OPTIMIZATION
-                                #:if igr_order == 5
-                                    !DIR$ unroll 6
-                                #:elif igr_order == 3
-                                    !DIR$ unroll 4
-                                #:endif
-                            #:endif
-                            $:GPU_LOOP(parallelism='[seq]')
-                            do q = vidxb, vidxe
-                                dvel_small = 0._wp
-                                !x-direction contributions
-                                $:GPU_LOOP(parallelism='[seq]')
-                                do i = -1, 1
-                                    rho_L = 0._wp
-                                    $:GPU_LOOP(parallelism='[seq]')
-                                    do r = 1, num_fluids
-                                        rho_L = rho_L + q_cons_vf(r)%sf(j + i + q, k, l)
-                                    end do
-                                    rho_sf_small(i) = rho_L
-                                end do
-
-                                dvel_small(1) = (1/(2._wp*dx(j)))*( &
-                                                q_cons_vf(momxb)%sf(j + 1 + q, k, l)/rho_sf_small(1) - &
-                                                q_cons_vf(momxb)%sf(j - 1 + q, k, l)/rho_sf_small(-1))
-                                dvel_small(2) = (1/(2._wp*dx(j)))*( &
-                                                q_cons_vf(momxb + 1)%sf(j + 1 + q, k, l)/rho_sf_small(1) - &
-                                                q_cons_vf(momxb + 1)%sf(j - 1 + q, k, l)/rho_sf_small(-1))
-                                dvel_small(3) = (1/(2._wp*dx(j)))*( &
-                                                q_cons_vf(momxb + 2)%sf(j + 1 + q, k, l)/rho_sf_small(1) - &
-                                                q_cons_vf(momxb + 2)%sf(j - 1 + q, k, l)/rho_sf_small(-1))
-
-                                if (q == 0) dvel(:, 1) = dvel_small
-                                if (q > vidxb) then
-                                    vflux_L_arr(1) = vflux_L_arr(1) + coeff_L(q)*(dvel_small(2))
-                                    vflux_L_arr(2) = vflux_L_arr(2) + coeff_L(q)*(dvel_small(3))
-                                    vflux_L_arr(3) = vflux_L_arr(3) + coeff_L(q)*(4._wp*dvel_small(1))/3._wp
-                                end if
-                                if (q < vidxe) then
-                                    vflux_R_arr(1) = vflux_R_arr(1) + coeff_R(q)*(dvel_small(2))
-                                    vflux_R_arr(2) = vflux_R_arr(2) + coeff_R(q)*(dvel_small(3))
-                                    vflux_R_arr(3) = vflux_R_arr(3) + coeff_R(q)*(4._wp*dvel_small(1))/3._wp
-                                end if
-
-                                !y-direction contributions
-                                $:GPU_LOOP(parallelism='[seq]')
-                                do i = -1, 1
-                                    rho_L = 0._wp
-                                    $:GPU_LOOP(parallelism='[seq]')
-                                    do r = 1, num_fluids
-                                        rho_L = rho_L + q_cons_vf(r)%sf(j + q, k + i, l)
-                                    end do
-                                    rho_sf_small(i) = rho_L
-                                end do
-
-                                dvel_small(1) = (1/(2._wp*dy(k)))*( &
-                                                q_cons_vf(momxb)%sf(j + q, k + 1, l)/rho_sf_small(1) - &
-                                                q_cons_vf(momxb)%sf(j + q, k - 1, l)/rho_sf_small(-1))
-                                dvel_small(2) = (1/(2._wp*dy(k)))*( &
-                                                q_cons_vf(momxb + 1)%sf(j + q, k + 1, l)/rho_sf_small(1) - &
-                                                q_cons_vf(momxb + 1)%sf(j + q, k - 1, l)/rho_sf_small(-1))
-                                if (q == 0) dvel_small(3) = (1/(2._wp*dy(k)))*( &
-                                                            q_cons_vf(momxb + 2)%sf(j + q, k + 1, l)/rho_sf_small(1) - &
-                                                            q_cons_vf(momxb + 2)%sf(j + q, k - 1, l)/rho_sf_small(-1))
-                                if (q == 0) dvel(:, 2) = dvel_small
-
-                                if (q > vidxb) then
-                                    vflux_L_arr(1) = vflux_L_arr(1) + coeff_L(q)*(dvel_small(1))
-                                    vflux_L_arr(3) = vflux_L_arr(3) + coeff_L(q)*(-2._wp*dvel_small(2))/3._wp
-                                end if
-                                if (q < vidxe) then
-                                    vflux_R_arr(1) = vflux_R_arr(1) + coeff_R(q)*(dvel_small(1))
-                                    vflux_R_arr(3) = vflux_R_arr(3) + coeff_R(q)*(-2._wp*dvel_small(2))/3._wp
-                                end if
-
-                                !z-direction contributions
-                                $:GPU_LOOP(parallelism='[seq]')
-                                do i = -1, 1
-                                    rho_L = 0._wp
-                                    $:GPU_LOOP(parallelism='[seq]')
-                                    do r = 1, num_fluids
-                                        rho_L = rho_L + q_cons_vf(r)%sf(j + q, k, l + i)
-                                    end do
-                                    rho_sf_small(i) = rho_L
-                                end do
-
-                                dvel_small(1) = (1/(2._wp*dz(l)))*( &
-                                                q_cons_vf(momxb)%sf(j + q, k, l + 1)/rho_sf_small(1) - &
-                                                q_cons_vf(momxb)%sf(j + q, k, l - 1)/rho_sf_small(-1))
-                                if (q == 0) dvel_small(2) = (1/(2._wp*dz(l)))*( &
-                                                            q_cons_vf(momxb + 1)%sf(j + q, k, l + 1)/rho_sf_small(1) - &
-                                                            q_cons_vf(momxb + 1)%sf(j + q, k, l - 1)/rho_sf_small(-1))
-                                dvel_small(3) = (1/(2._wp*dz(l)))*( &
-                                                q_cons_vf(momxb + 2)%sf(j + q, k, l + 1)/rho_sf_small(1) - &
-                                                q_cons_vf(momxb + 2)%sf(j + q, k, l - 1)/rho_sf_small(-1))
-                                if (q == 0) dvel(:, 3) = dvel_small
-
-                                if (q > vidxb) then
-                                    vflux_L_arr(2) = vflux_L_arr(2) + coeff_L(q)*(dvel_small(1))
-                                    vflux_L_arr(3) = vflux_L_arr(3) + coeff_L(q)*(-2._wp*dvel_small(3))/3._wp
-                                end if
-                                if (q < vidxe) then
-                                    vflux_R_arr(2) = vflux_R_arr(2) + coeff_R(q)*(dvel_small(1))
-                                    vflux_R_arr(3) = vflux_R_arr(3) + coeff_R(q)*(-2._wp*dvel_small(3))/3._wp
-                                end if
-
-                                if (q == 0) then
-                                    jac_rhs(j, k, l) = alf_igr*(2._wp*(dvel(1, 2)*dvel(2, 1) &
-                                                                       + dvel(1, 3)*dvel(3, 1) &
-                                                                       + dvel(2, 3)*dvel(3, 2)) &
-                                                                + dvel(1, 1)**2._wp + dvel(2, 2)**2._wp &
-                                                                + dvel(3, 3)**2._wp &
-                                                                + (dvel(1, 1) + dvel(2, 2) + dvel(3, 3))**2._wp)
-                                end if
-                            end do
-
-                            alpha_rho_L = 0._wp; alpha_rho_R = 0._wp
-                            alpha_L = 0._wp; alpha_R = 0._wp
-                            vel_L = 0._wp; vel_R = 0._wp
-
-                            $:GPU_LOOP(parallelism='[seq]')
-                            do q = vidxb + 1, vidxe
-                                $:GPU_LOOP(parallelism='[seq]')
-                                do i = 1, num_fluids
-                                    alpha_rho_L(i) = alpha_rho_L(i) + coeff_L(q)*q_cons_vf(i)%sf(j + q, k, l)
-                                end do
-=======
-                        end do
-                    end do
-                #:endcall GPU_PARALLEL_LOOP
-            else
                 #:if not MFC_CASE_OPTIMIZATION or num_dims > 2
-                    #:call GPU_PARALLEL_LOOP(collapse=3, private='[rho_L, rho_R, gamma_L, gamma_R, pi_inf_L, pi_inf_R, mu_L, mu_R, vel_L, vel_R, pres_L, pres_R, alpha_L, alpha_R, alpha_rho_L, alpha_rho_R, F_L, F_R, E_L, E_R, cfl, dvel, dvel_small, rho_sf_small, vflux_L_arr, vflux_R_arr]')
+                    $:GPU_PARALLEL_LOOP(collapse=3, private='[j,k,l,rho_L, rho_R, gamma_L, gamma_R, pi_inf_L, pi_inf_R, mu_L, mu_R, vel_L, vel_R, pres_L, pres_R, alpha_L, alpha_R, alpha_rho_L, alpha_rho_R, F_L, F_R, E_L, E_R, cfl, dvel, dvel_small, rho_sf_small, vflux_L_arr, vflux_R_arr]')
                         do l = 0, p
                             do k = 0, n
                                 do j = -1, m
@@ -1830,157 +1232,8 @@
                                     do q = vidxb + 1, vidxe
                                         E_L = E_L + coeff_L(q + offxL)*q_cons_vf(E_idx)%sf(j + q, k, l)
                                     end do
->>>>>>> 37560f12
-
-                                    $:GPU_LOOP(parallelism='[seq]')
-<<<<<<< HEAD
-                                    do i = 1, num_fluids - 1
-                                        alpha_L(i) = alpha_L(i) + coeff_L(q)*q_cons_vf(E_idx + i)%sf(j + q, k, l)
-                                    end do
-                                else
-                                    alpha_L(1) = 1._wp
-                                end if
-
-                                $:GPU_LOOP(parallelism='[seq]')
-                                do i = 1, num_dims
-                                    vel_L(i) = vel_L(i) + coeff_L(q)*q_cons_vf(momxb + i - 1)%sf(j + q, k, l)
-                                end do
-                            end do
-
-                            $:GPU_LOOP(parallelism='[seq]')
-                            do q = vidxb, vidxe - 1
-                                $:GPU_LOOP(parallelism='[seq]')
-                                do i = 1, num_fluids
-                                    alpha_rho_R(i) = alpha_rho_R(i) + coeff_R(q)*q_cons_vf(i)%sf(j + q, k, l)
-                                end do
-
-                                if (num_fluids > 1) then
-                                    $:GPU_LOOP(parallelism='[seq]')
-                                    do i = 1, num_fluids - 1
-                                        alpha_R(i) = alpha_R(i) + coeff_R(q)*q_cons_vf(E_idx + i)%sf(j + q, k, l)
-                                    end do
-                                else
-                                    alpha_R(1) = 1._wp
-                                end if
-
-                                $:GPU_LOOP(parallelism='[seq]')
-                                do i = 1, num_dims
-                                    vel_R(i) = vel_R(i) + coeff_R(q)*q_cons_vf(momxb + i - 1)%sf(j + q, k, l)
-                                end do
-                            end do
-
-                            if (num_fluids > 1) then
-                                alpha_L(num_fluids) = 1._wp - sum(alpha_L(1:num_fluids - 1))
-                                alpha_R(num_fluids) = 1._wp - sum(alpha_R(1:num_fluids - 1))
-                            end if
-
-                            rho_L = sum(alpha_rho_L)
-                            gamma_L = sum(alpha_L*gammas)
-                            pi_inf_L = sum(alpha_L*pi_infs)
-
-                            rho_R = sum(alpha_rho_R)
-                            gamma_R = sum(alpha_R*gammas)
-                            pi_inf_R = sum(alpha_R*pi_infs)
-
-                            vel_L = vel_L/rho_L
-                            vel_R = vel_R/rho_R
-
-                            if (viscous) then
-                                mu_L = 0._wp
-                                mu_R = 0._wp
-                                $:GPU_LOOP(parallelism='[seq]')
-                                do i = 1, num_fluids
-                                    mu_L = alpha_L(i)/Res_igr(1, i) + mu_L
-                                    mu_R = alpha_R(i)/Res_igr(1, i) + mu_R
-                                end do
-
-                                $:GPU_ATOMIC(atomic='update')
-                                rhs_vf(momxb + 1)%sf(j + 1, k, l) = rhs_vf(momxb + 1)%sf(j + 1, k, l) - &
-                                                                    0.5_wp*mu_L*vflux_L_arr(1)*(1._wp/dx(j + 1))
-                                $:GPU_ATOMIC(atomic='update')
-                                rhs_vf(E_idx)%sf(j + 1, k, l) = rhs_vf(E_idx)%sf(j + 1, k, l) - &
-                                                                0.5_wp*mu_L*vflux_L_arr(1)*vel_L(2)*(1._wp/dx(j + 1))
-
-                                $:GPU_ATOMIC(atomic='update')
-                                rhs_vf(momxb + 1)%sf(j, k, l) = rhs_vf(momxb + 1)%sf(j, k, l) + &
-                                                                0.5_wp*mu_L*vflux_L_arr(1)*(1._wp/dx(j))
-                                $:GPU_ATOMIC(atomic='update')
-                                rhs_vf(E_idx)%sf(j, k, l) = rhs_vf(E_idx)%sf(j, k, l) + &
-                                                            0.5_wp*mu_L*vflux_L_arr(1)*vel_L(2)*(1._wp/dx(j))
-
-                                $:GPU_ATOMIC(atomic='update')
-                                rhs_vf(momxb + 1)%sf(j + 1, k, l) = rhs_vf(momxb + 1)%sf(j + 1, k, l) - &
-                                                                    0.5_wp*mu_R*vflux_R_arr(1)*(1._wp/dx(j + 1))
-                                $:GPU_ATOMIC(atomic='update')
-                                rhs_vf(E_idx)%sf(j + 1, k, l) = rhs_vf(E_idx)%sf(j + 1, k, l) - &
-                                                                0.5_wp*mu_R*vflux_R_arr(1)*vel_R(2)*(1._wp/dx(j + 1))
-
-                                $:GPU_ATOMIC(atomic='update')
-                                rhs_vf(momxb + 1)%sf(j, k, l) = rhs_vf(momxb + 1)%sf(j, k, l) + &
-                                                                0.5_wp*mu_R*vflux_R_arr(1)*(1._wp/dx(j))
-                                $:GPU_ATOMIC(atomic='update')
-                                rhs_vf(E_idx)%sf(j, k, l) = rhs_vf(E_idx)%sf(j, k, l) + &
-                                                            0.5_wp*mu_R*vflux_R_arr(1)*vel_R(2)*(1._wp/dx(j))
-
-                                $:GPU_ATOMIC(atomic='update')
-                                rhs_vf(momxb + 2)%sf(j + 1, k, l) = rhs_vf(momxb + 2)%sf(j + 1, k, l) - &
-                                                                    0.5_wp*mu_L*vflux_L_arr(2)*(1._wp/dx(j + 1))
-                                $:GPU_ATOMIC(atomic='update')
-                                rhs_vf(E_idx)%sf(j + 1, k, l) = rhs_vf(E_idx)%sf(j + 1, k, l) - &
-                                                                0.5_wp*mu_L*vflux_L_arr(2)*vel_L(3)*(1._wp/dx(j + 1))
-
-                                $:GPU_ATOMIC(atomic='update')
-                                rhs_vf(momxb + 2)%sf(j, k, l) = rhs_vf(momxb + 2)%sf(j, k, l) + &
-                                                                0.5_wp*mu_L*vflux_L_arr(2)*(1._wp/dx(j))
-                                $:GPU_ATOMIC(atomic='update')
-                                rhs_vf(E_idx)%sf(j, k, l) = rhs_vf(E_idx)%sf(j, k, l) + &
-                                                            0.5_wp*mu_L*vflux_L_arr(2)*vel_L(3)*(1._wp/dx(j))
-
-                                $:GPU_ATOMIC(atomic='update')
-                                rhs_vf(momxb + 2)%sf(j + 1, k, l) = rhs_vf(momxb + 2)%sf(j + 1, k, l) - &
-                                                                    0.5_wp*mu_R*vflux_R_arr(2)*(1._wp/dx(j + 1))
-                                $:GPU_ATOMIC(atomic='update')
-                                rhs_vf(E_idx)%sf(j + 1, k, l) = rhs_vf(E_idx)%sf(j + 1, k, l) - &
-                                                                0.5_wp*mu_R*vflux_R_arr(2)*vel_R(3)*(1._wp/dx(j + 1))
-
-                                $:GPU_ATOMIC(atomic='update')
-                                rhs_vf(momxb + 2)%sf(j, k, l) = rhs_vf(momxb + 2)%sf(j, k, l) + &
-                                                                0.5_wp*mu_R*vflux_R_arr(2)*(1._wp/dx(j))
-                                $:GPU_ATOMIC(atomic='update')
-                                rhs_vf(E_idx)%sf(j, k, l) = rhs_vf(E_idx)%sf(j, k, l) + &
-                                                            0.5_wp*mu_R*vflux_R_arr(2)*vel_R(3)*(1._wp/dx(j))
-
-                                $:GPU_ATOMIC(atomic='update')
-                                rhs_vf(momxb)%sf(j + 1, k, l) = rhs_vf(momxb)%sf(j + 1, k, l) - &
-                                                                0.5_wp*mu_L*vflux_L_arr(3)*(1._wp/dx(j + 1))
-                                $:GPU_ATOMIC(atomic='update')
-                                rhs_vf(E_idx)%sf(j + 1, k, l) = rhs_vf(E_idx)%sf(j + 1, k, l) - &
-                                                                0.5_wp*mu_L*vflux_L_arr(3)*vel_L(1)*(1._wp/dx(j + 1))
-
-                                $:GPU_ATOMIC(atomic='update')
-                                rhs_vf(momxb)%sf(j, k, l) = rhs_vf(momxb)%sf(j, k, l) + &
-                                                            0.5_wp*mu_L*vflux_L_arr(3)*(1._wp/dx(j))
-                                $:GPU_ATOMIC(atomic='update')
-                                rhs_vf(E_idx)%sf(j, k, l) = rhs_vf(E_idx)%sf(j, k, l) + &
-                                                            0.5_wp*mu_L*vflux_L_arr(3)*vel_L(1)*(1._wp/dx(j))
-
-                                $:GPU_ATOMIC(atomic='update')
-                                rhs_vf(momxb)%sf(j + 1, k, l) = rhs_vf(momxb)%sf(j + 1, k, l) - &
-                                                                0.5_wp*mu_R*vflux_R_arr(3)*(1._wp/dx(j + 1))
-                                $:GPU_ATOMIC(atomic='update')
-                                rhs_vf(E_idx)%sf(j + 1, k, l) = rhs_vf(E_idx)%sf(j + 1, k, l) - &
-                                                                0.5_wp*mu_R*vflux_R_arr(3)*vel_R(1)*(1._wp/dx(j + 1))
-
-                                $:GPU_ATOMIC(atomic='update')
-                                rhs_vf(momxb)%sf(j, k, l) = rhs_vf(momxb)%sf(j, k, l) + &
-                                                            0.5_wp*mu_R*vflux_R_arr(3)*(1._wp/dx(j))
-                                $:GPU_ATOMIC(atomic='update')
-                                rhs_vf(E_idx)%sf(j, k, l) = rhs_vf(E_idx)%sf(j, k, l) + &
-                                                            0.5_wp*mu_R*vflux_R_arr(3)*vel_R(1)*(1._wp/dx(j))
-                            end if
-
-                            E_L = 0._wp; E_R = 0._wp
-=======
+
+                                    $:GPU_LOOP(parallelism='[seq]')
                                     do q = vidxb, vidxe - 1
                                         E_R = E_R + coeff_R(q + offxR)*q_cons_vf(E_idx)%sf(j + q, k, l)
                                     end do
@@ -2160,12 +1413,12 @@
                                 end do
                             end do
                         end do
-                    #:endcall GPU_PARALLEL_LOOP
+                    $:END_GPU_PARALLEL_LOOP()
                 #:endif
             end if
         else if (idir == 2) then
             if (p == 0) then
-                #:call GPU_PARALLEL_LOOP(collapse=3, private='[rho_L, rho_R, gamma_L, gamma_R, pi_inf_L, pi_inf_R, mu_L, mu_R, vel_L, vel_R, pres_L, pres_R, alpha_L, alpha_R, alpha_rho_L, alpha_rho_R, F_L, F_R, E_L, E_R, cfl, dvel_small, rho_sf_small, vflux_L_arr, vflux_R_arr]')
+                $:GPU_PARALLEL_LOOP(collapse=3, private='[j,k,l,rho_L, rho_R, gamma_L, gamma_R, pi_inf_L, pi_inf_R, mu_L, mu_R, vel_L, vel_R, pres_L, pres_R, alpha_L, alpha_R, alpha_rho_L, alpha_rho_R, F_L, F_R, E_L, E_R, cfl, dvel_small, rho_sf_small, vflux_L_arr, vflux_R_arr]')
                     do l = 0, p
                         do k = -1, n
                             do j = 0, m
@@ -2329,38 +1582,16 @@
                                     vel_L(i) = vel_L(i)/rho_L
                                     vel_R(i) = vel_R(i)/rho_R
                                 end do
->>>>>>> 37560f12
-
-                            $:GPU_LOOP(parallelism='[seq]')
-                            do q = vidxb + 1, vidxe
-                                E_L = E_L + coeff_L(q)*q_cons_vf(E_idx)%sf(j + q, k, l)
-                            end do
-
-<<<<<<< HEAD
-                            $:GPU_LOOP(parallelism='[seq]')
-                            do q = vidxb, vidxe - 1
-                                E_R = E_R + coeff_R(q)*q_cons_vf(E_idx)%sf(j + q, k, l)
-                            end do
-
-                            call s_get_derived_states(E_L, gamma_L, pi_inf_L, rho_L, vel_L, &
-                                                      E_R, gamma_R, pi_inf_R, rho_R, vel_R, &
-                                                      pres_L, pres_R, cfl)
-
-                            $:GPU_LOOP(parallelism='[seq]')
-                            do i = 1, num_fluids
-                                $:GPU_ATOMIC(atomic='update')
-                                rhs_vf(i)%sf(j + 1, k, l) = rhs_vf(i)%sf(j + 1, k, l) + &
-                                                            (0.5_wp*(alpha_rho_L(i)* &
-                                                                     vel_L(1))*(1._wp/dx(j + 1)) - &
-                                                             0.5_wp*cfl*(alpha_rho_L(i))*(1._wp/dx(j + 1)))
-
-                                $:GPU_ATOMIC(atomic='update')
-                                rhs_vf(i)%sf(j, k, l) = rhs_vf(i)%sf(j, k, l) - &
-                                                        (0.5_wp*(alpha_rho_L(i)* &
-                                                                 vel_L(1))*(1._wp/dx(j)) - &
-                                                         0.5_wp*cfl*(alpha_rho_L(i))*(1._wp/dx(j)))
-                            end do
-=======
+
+                                if (viscous) then
+                                    mu_L = 0._wp
+                                    mu_R = 0._wp
+                                    $:GPU_LOOP(parallelism='[seq]')
+                                    do i = 1, num_fluids
+                                        mu_L = alpha_L(i)/Res_igr(1, i) + mu_L
+                                        mu_R = alpha_R(i)/Res_igr(1, i) + mu_R
+                                    end do
+
                                     $:GPU_ATOMIC(atomic='update')
                                     rhs_vf(momxb)%sf(j, k + 1, l) = rhs_vf(momxb)%sf(j, k + 1, l) - &
                                                                     real(0.5_wp*dt*mu_L*vflux_L_arr(1)*(1._wp/dy(k + 1)), kind=stp)
@@ -2388,32 +1619,8 @@
                                     $:GPU_ATOMIC(atomic='update')
                                     rhs_vf(E_idx)%sf(j, k, l) = rhs_vf(E_idx)%sf(j, k, l) + &
                                                                 real(0.5_wp*dt*mu_R*vflux_R_arr(1)*vel_R(1)*(1._wp/dy(k)), kind=stp)
->>>>>>> 37560f12
-
-                            if (num_fluids > 1) then
-                                $:GPU_LOOP(parallelism='[seq]')
-                                do i = 1, num_fluids - 1
-                                    $:GPU_ATOMIC(atomic='update')
-<<<<<<< HEAD
-                                    rhs_vf(advxb + i - 1)%sf(j + 1, k, l) = rhs_vf(advxb + i - 1)%sf(j + 1, k, l) + &
-                                                                            (0.5_wp*(alpha_L(i)* &
-                                                                                     vel_L(1))*(1._wp/dx(j + 1)) - &
-                                                                             0.5_wp*cfl*(alpha_L(i))*(1._wp/dx(j + 1)))
-
-                                    $:GPU_ATOMIC(atomic='update')
-                                    rhs_vf(advxb + i - 1)%sf(j + 1, k, l) = rhs_vf(advxb + i - 1)%sf(j + 1, k, l) &
-                                                                            - (0.5_wp*q_cons_vf(advxb + i - 1)%sf(j + 1, k, l)*vel_L(1)*(1._wp/dx(j + 1)))
-
-                                    $:GPU_ATOMIC(atomic='update')
-                                    rhs_vf(advxb + i - 1)%sf(j, k, l) = rhs_vf(advxb + i - 1)%sf(j, k, l) - &
-                                                                        (0.5_wp*(alpha_L(i)* &
-                                                                                 vel_L(1))*(1._wp/dx(j)) - &
-                                                                         0.5_wp*cfl*(alpha_L(i))*(1._wp/dx(j)))
-
-                                    $:GPU_ATOMIC(atomic='update')
-                                    rhs_vf(advxb + i - 1)%sf(j, k, l) = rhs_vf(advxb + i - 1)%sf(j, k, l) &
-                                                                        + (0.5_wp*q_cons_vf(advxb + i - 1)%sf(j, k, l)*vel_L(1)*(1._wp/dx(j)))
-=======
+
+                                    $:GPU_ATOMIC(atomic='update')
                                     rhs_vf(momxb + 1)%sf(j, k + 1, l) = rhs_vf(momxb + 1)%sf(j, k + 1, l) - &
                                                                         real(0.5_wp*dt*mu_L*vflux_L_arr(3)*(1._wp/dy(k + 1)), kind=stp)
                                     $:GPU_ATOMIC(atomic='update')
@@ -2449,63 +1656,18 @@
                                 do q = vidxb + 1, vidxe
                                     E_L = E_L + coeff_L(q + offxL)*q_cons_vf(E_idx)%sf(j, k + q, l)
                                     F_L = F_L + coeff_L(q + offxL)*jac(j, k + q, l)
->>>>>>> 37560f12
-                                end do
-                            end if
-
-<<<<<<< HEAD
-                            $:GPU_ATOMIC(atomic='update')
-                            rhs_vf(momxb)%sf(j + 1, k, l) = rhs_vf(momxb)%sf(j + 1, k, l) + &
-                                                            (0.5_wp*(rho_L*(vel_L(1))**2.0 + &
-                                                                     pres_L)*(1._wp/dx(j + 1)) - &
-                                                             0.5_wp*cfl*(rho_L*vel_L(1))*(1._wp/dx(j + 1)))
-=======
+                                end do
+
                                 $:GPU_LOOP(parallelism='[seq]')
                                 do q = vidxb, vidxe - 1
                                     E_R = E_R + coeff_R(q + offxR)*q_cons_vf(E_idx)%sf(j, k + q, l)
                                     F_R = F_R + coeff_R(q + offxR)*jac(j, k + q, l)
                                 end do
->>>>>>> 37560f12
-
-                            $:GPU_ATOMIC(atomic='update')
-                            rhs_vf(momxb + 1)%sf(j + 1, k, l) = rhs_vf(momxb + 1)%sf(j + 1, k, l) + &
-                                                                (0.5_wp*rho_L*vel_L(1)*vel_L(2)*(1._wp/dx(j + 1)) - &
-                                                                 0.5_wp*cfl*(rho_L*vel_L(2))*(1._wp/dx(j + 1)))
-
-<<<<<<< HEAD
-                            $:GPU_ATOMIC(atomic='update')
-                            rhs_vf(momxb + 2)%sf(j + 1, k, l) = rhs_vf(momxb + 2)%sf(j + 1, k, l) + &
-                                                                (0.5_wp*rho_L*vel_L(1)*vel_L(3)*(1._wp/dx(j + 1)) - &
-                                                                 0.5_wp*cfl*(rho_L*vel_L(3))*(1._wp/dx(j + 1)))
-
-                            $:GPU_ATOMIC(atomic='update')
-                            rhs_vf(E_idx)%sf(j + 1, k, l) = rhs_vf(E_idx)%sf(j + 1, k, l) + &
-                                                            (0.5_wp*(vel_L(1)*(E_L + &
-                                                                               pres_L))*(1._wp/dx(j + 1)) - &
-                                                             0.5_wp*cfl*(E_L)*(1._wp/dx(j + 1)))
-
-                            $:GPU_ATOMIC(atomic='update')
-                            rhs_vf(momxb)%sf(j, k, l) = rhs_vf(momxb)%sf(j, k, l) - &
-                                                        (0.5_wp*(rho_L*(vel_L(1))**2.0 + &
-                                                                 pres_L)*(1._wp/dx(j)) - &
-                                                         0.5_wp*cfl*(rho_L*vel_L(1))*(1._wp/dx(j)))
-
-                            $:GPU_ATOMIC(atomic='update')
-                            rhs_vf(momxb + 1)%sf(j, k, l) = rhs_vf(momxb + 1)%sf(j, k, l) - &
-                                                            (0.5_wp*rho_L*vel_L(1)*vel_L(2)*(1._wp/dx(j)) - &
-                                                             0.5_wp*cfl*(rho_L*vel_L(2))*(1._wp/dx(j)))
-
-                            $:GPU_ATOMIC(atomic='update')
-                            rhs_vf(momxb + 2)%sf(j, k, l) = rhs_vf(momxb + 2)%sf(j, k, l) - &
-                                                            (0.5_wp*rho_L*vel_L(1)*vel_L(3)*(1._wp/dx(j)) - &
-                                                             0.5_wp*cfl*(rho_L*vel_L(3))*(1._wp/dx(j)))
-
-                            $:GPU_ATOMIC(atomic='update')
-                            rhs_vf(E_idx)%sf(j, k, l) = rhs_vf(E_idx)%sf(j, k, l) - &
-                                                        (0.5_wp*(vel_L(1)*(E_L + &
-                                                                           pres_L))*(1._wp/dx(j)) - &
-                                                         0.5_wp*cfl*(E_L)*(1._wp/dx(j)))
-=======
+
+                                call s_get_derived_states(E_L, gamma_L, pi_inf_L, rho_L, vel_L, &
+                                                          E_R, gamma_R, pi_inf_R, rho_R, vel_R, &
+                                                          pres_L, pres_R, cfl)
+
                                 $:GPU_LOOP(parallelism='[seq]')
                                 do i = 1, num_fluids
                                     $:GPU_ATOMIC(atomic='update')
@@ -2556,37 +1718,8 @@
                                 rhs_vf(momxb)%sf(j, k + 1, l) = rhs_vf(momxb)%sf(j, k + 1, l) + &
                                                                 real(0.5_wp*dt*rho_L*vel_L(1)*vel_L(2)*(1._wp/dy(k + 1)) - &
                                                                      0.5_wp*dt*cfl*(rho_L*vel_L(1))*(1._wp/dy(k + 1)), kind=stp)
->>>>>>> 37560f12
-
-                            $:GPU_LOOP(parallelism='[seq]')
-                            do i = 1, num_fluids
-                                $:GPU_ATOMIC(atomic='update')
-<<<<<<< HEAD
-                                rhs_vf(i)%sf(j + 1, k, l) = rhs_vf(i)%sf(j + 1, k, l) + &
-                                                            (0.5_wp*(alpha_rho_R(i)* &
-                                                                     vel_R(1))*(1._wp/dx(j + 1)) + &
-                                                             0.5_wp*cfl*(alpha_rho_R(i))*(1._wp/dx(j + 1)))
-
-                                $:GPU_ATOMIC(atomic='update')
-                                rhs_vf(i)%sf(j, k, l) = rhs_vf(i)%sf(j, k, l) - &
-                                                        (0.5_wp*(alpha_rho_R(i)* &
-                                                                 vel_R(1))*(1._wp/dx(j)) + &
-                                                         0.5_wp*cfl*(alpha_rho_R(i))*(1._wp/dx(j)))
-                            end do
-
-                            if (num_fluids > 1) then
-                                $:GPU_LOOP(parallelism='[seq]')
-                                do i = 1, num_fluids - 1
-                                    $:GPU_ATOMIC(atomic='update')
-                                    rhs_vf(advxb + i - 1)%sf(j + 1, k, l) = rhs_vf(advxb + i - 1)%sf(j + 1, k, l) + &
-                                                                            (0.5_wp*(alpha_R(i)* &
-                                                                                     vel_R(1))*(1._wp/dx(j + 1)) + &
-                                                                             0.5_wp*cfl*(alpha_R(i))*(1._wp/dx(j + 1)))
-
-                                    $:GPU_ATOMIC(atomic='update')
-                                    rhs_vf(advxb + i - 1)%sf(j + 1, k, l) = rhs_vf(advxb + i - 1)%sf(j + 1, k, l) &
-                                                                            - (0.5_wp*q_cons_vf(advxb + i - 1)%sf(j + 1, k, l)*vel_R(1)*(1._wp/dx(j + 1)))
-=======
+
+                                $:GPU_ATOMIC(atomic='update')
                                 rhs_vf(E_idx)%sf(j, k + 1, l) = rhs_vf(E_idx)%sf(j, k + 1, l) + &
                                                                 real(0.5_wp*dt*(vel_L(2)*(E_L + &
                                                                                           pres_L + F_L))*(1._wp/dy(k + 1)) - &
@@ -2608,19 +1741,10 @@
                                                             real(0.5_wp*dt*(vel_L(2)*(E_L + &
                                                                                       pres_L + F_L))*(1._wp/dy(k)) - &
                                                                  0.5_wp*dt*cfl*(E_L)*(1._wp/dy(k)), kind=stp)
->>>>>>> 37560f12
-
-                                    $:GPU_ATOMIC(atomic='update')
-<<<<<<< HEAD
-                                    rhs_vf(advxb + i - 1)%sf(j, k, l) = rhs_vf(advxb + i - 1)%sf(j, k, l) - &
-                                                                        (0.5_wp*(alpha_R(i)* &
-                                                                                 vel_R(1))*(1._wp/dx(j)) + &
-                                                                         0.5_wp*cfl*(alpha_R(i))*(1._wp/dx(j)))
-
-                                    $:GPU_ATOMIC(atomic='update')
-                                    rhs_vf(advxb + i - 1)%sf(j, k, l) = rhs_vf(advxb + i - 1)%sf(j, k, l) &
-                                                                        + (0.5_wp*q_cons_vf(advxb + i - 1)%sf(j, k, l)*vel_R(1)*(1._wp/dx(j)))
-=======
+
+                                $:GPU_LOOP(parallelism='[seq]')
+                                do i = 1, num_fluids
+                                    $:GPU_ATOMIC(atomic='update')
                                     rhs_vf(i)%sf(j, k + 1, l) = rhs_vf(i)%sf(j, k + 1, l) + &
                                                                 real(0.5_wp*dt*(alpha_rho_R(i)* &
                                                                                 vel_R(2))*(1._wp/dy(k + 1)) + &
@@ -2630,71 +1754,8 @@
                                                             real(0.5_wp*dt*(alpha_rho_R(i)* &
                                                                             vel_R(2))*(1._wp/dy(k)) + &
                                                                  0.5_wp*dt*cfl*(alpha_rho_R(i))*(1._wp/dy(k)), kind=stp)
->>>>>>> 37560f12
-                                end do
-                            end if
-
-<<<<<<< HEAD
-                            $:GPU_ATOMIC(atomic='update')
-                            rhs_vf(momxb)%sf(j + 1, k, l) = rhs_vf(momxb)%sf(j + 1, k, l) + &
-                                                            (0.5_wp*(rho_R*(vel_R(1))**2.0 + &
-                                                                     pres_R)*(1._wp/dx(j + 1)) + &
-                                                             0.5_wp*cfl*(rho_R*vel_R(1))*(1._wp/dx(j + 1)))
-
-                            $:GPU_ATOMIC(atomic='update')
-                            rhs_vf(momxb + 1)%sf(j + 1, k, l) = rhs_vf(momxb + 1)%sf(j + 1, k, l) + &
-                                                                (0.5_wp*rho_R*vel_R(1)*vel_R(2)*(1._wp/dx(j + 1)) + &
-                                                                 0.5_wp*cfl*(rho_R*vel_R(2))*(1._wp/dx(j + 1)))
-
-                            $:GPU_ATOMIC(atomic='update')
-                            rhs_vf(momxb + 2)%sf(j + 1, k, l) = rhs_vf(momxb + 2)%sf(j + 1, k, l) + &
-                                                                (0.5_wp*rho_R*vel_R(1)*vel_R(3)*(1._wp/dx(j + 1)) + &
-                                                                 0.5_wp*cfl*(rho_R*vel_R(3))*(1._wp/dx(j + 1)))
-
-                            $:GPU_ATOMIC(atomic='update')
-                            rhs_vf(E_idx)%sf(j + 1, k, l) = rhs_vf(E_idx)%sf(j + 1, k, l) + &
-                                                            (0.5_wp*(vel_R(1)*(E_R + &
-                                                                               pres_R))*(1._wp/dx(j + 1)) + &
-                                                             0.5_wp*cfl*(E_R)*(1._wp/dx(j + 1)))
-
-                            $:GPU_ATOMIC(atomic='update')
-                            rhs_vf(momxb)%sf(j, k, l) = rhs_vf(momxb)%sf(j, k, l) - &
-                                                        (0.5_wp*(rho_R*(vel_R(1))**2.0 + &
-                                                                 pres_R)*(1._wp/dx(j)) + &
-                                                         0.5_wp*cfl*(rho_R*vel_R(1))*(1._wp/dx(j)))
-
-                            $:GPU_ATOMIC(atomic='update')
-                            rhs_vf(momxb + 1)%sf(j, k, l) = rhs_vf(momxb + 1)%sf(j, k, l) - &
-                                                            (0.5_wp*rho_R*vel_R(1)*vel_R(2)*(1._wp/dx(j)) + &
-                                                             0.5_wp*cfl*(rho_R*vel_R(2))*(1._wp/dx(j)))
-
-                            $:GPU_ATOMIC(atomic='update')
-                            rhs_vf(momxb + 2)%sf(j, k, l) = rhs_vf(momxb + 2)%sf(j, k, l) - &
-                                                            (0.5_wp*rho_R*vel_R(1)*vel_R(3)*(1._wp/dx(j)) + &
-                                                             0.5_wp*cfl*(rho_R*vel_R(3))*(1._wp/dx(j)))
-
-                            $:GPU_ATOMIC(atomic='update')
-                            rhs_vf(E_idx)%sf(j, k, l) = rhs_vf(E_idx)%sf(j, k, l) - &
-                                                        (0.5_wp*(vel_R(1)*(E_R + &
-                                                                           pres_R))*(1._wp/dx(j)) + &
-                                                         0.5_wp*cfl*(E_R)*(1._wp/dx(j)))
-
-                        end do
-                    end do
-                end do
-                $:END_GPU_PARALLEL_LOOP()
-            end if
-        else if (idir == 2) then
-            if (p == 0) then
-                $:GPU_PARALLEL_LOOP(collapse=3, private='[j,k,l,rho_L, rho_R, gamma_L, gamma_R, pi_inf_L, pi_inf_R, mu_L, mu_R, vel_L, vel_R, pres_L, pres_R, alpha_L, alpha_R, alpha_rho_L, alpha_rho_R, F_L, F_R, E_L, E_R, cfl, dvel_small, rho_sf_small, vflux_L_arr, vflux_R_arr]')
-                do l = 0, p
-                    do k = -1, n
-                        do j = 0, m
-
-                            if (viscous) then
-                                vflux_L_arr = 0._wp
-                                vflux_R_arr = 0._wp
-=======
+                                end do
+
                                 if (num_fluids > 1) then
                                     $:GPU_LOOP(parallelism='[seq]')
                                     do i = 1, num_fluids - 1
@@ -2750,10 +1811,10 @@
                             end do
                         end do
                     end do
-                #:endcall GPU_PARALLEL_LOOP
+                $:END_GPU_PARALLEL_LOOP()
             else
                 #:if not MFC_CASE_OPTIMIZATION or num_dims > 2
-                    #:call GPU_PARALLEL_LOOP(collapse=3, private='[rho_L, rho_R, gamma_L, gamma_R, pi_inf_L, pi_inf_R, mu_L, mu_R, vel_L, vel_R, pres_L, pres_R, alpha_L, alpha_R, alpha_rho_L, alpha_rho_R, F_L, F_R, E_L, E_R, cfl, dvel_small, rho_sf_small, vflux_L_arr, vflux_R_arr]')
+                    $:GPU_PARALLEL_LOOP(collapse=3, private='[j,k,l,rho_L, rho_R, gamma_L, gamma_R, pi_inf_L, pi_inf_R, mu_L, mu_R, vel_L, vel_R, pres_L, pres_R, alpha_L, alpha_R, alpha_rho_L, alpha_rho_R, F_L, F_R, E_L, E_R, cfl, dvel_small, rho_sf_small, vflux_L_arr, vflux_R_arr]')
                         do l = 0, p
                             do k = -1, n
                                 do j = 0, m
@@ -3233,12 +2294,12 @@
                                 end do
                             end do
                         end do
-                    #:endcall GPU_PARALLEL_LOOP
+                    $:END_GPU_PARALLEL_LOOP()
                 #:endif
             end if
         elseif (idir == 3) then
             #:if not MFC_CASE_OPTIMIZATION or num_dims > 2
-                #:call GPU_PARALLEL_LOOP(collapse=3, private='[rho_L, rho_R, gamma_L, gamma_R, pi_inf_L, pi_inf_R, mu_L, mu_R, vel_L, vel_R, pres_L, pres_R, alpha_L, alpha_R, alpha_rho_L, alpha_rho_R, F_L, F_R, E_L, E_R, cfl, dvel_small, rho_sf_small, vflux_L_arr, vflux_R_arr]')
+                $:GPU_PARALLEL_LOOP(collapse=3, private='[j,k,l,rho_L, rho_R, gamma_L, gamma_R, pi_inf_L, pi_inf_R, mu_L, mu_R, vel_L, vel_R, pres_L, pres_R, alpha_L, alpha_R, alpha_rho_L, alpha_rho_R, F_L, F_R, E_L, E_R, cfl, dvel_small, rho_sf_small, vflux_L_arr, vflux_R_arr]')
                     do l = -1, p
                         do k = 0, n
                             do j = 0, m
@@ -3356,29 +2417,10 @@
                                     vel_L(i) = 0._wp
                                     vel_R(i) = 0._wp
                                 end do
->>>>>>> 37560f12
-
-                                #:if MFC_CASE_OPTIMIZATION
-                                    #:if igr_order == 5
-                                        !DIR$ unroll 6
-                                    #:elif igr_order == 3
-                                        !DIR$ unroll 4
-                                    #:endif
-                                #:endif
+
                                 $:GPU_LOOP(parallelism='[seq]')
-                                do q = vidxb, vidxe
-                                    dvel_small = 0._wp
-                                    !x-direction contributions
-                                    $:GPU_LOOP(parallelism='[seq]')
-<<<<<<< HEAD
-                                    do i = -1, 1
-                                        rho_L = 0._wp
-                                        $:GPU_LOOP(parallelism='[seq]')
-                                        do r = 1, num_fluids
-                                            rho_L = rho_L + q_cons_vf(r)%sf(j + i, k + q, l)
-                                        end do
-                                        rho_sf_small(i) = rho_L
-=======
+                                do q = vidxb + 1, vidxe
+                                    $:GPU_LOOP(parallelism='[seq]')
                                     do i = 1, num_fluids
                                         alpha_rho_L(i) = alpha_rho_L(i) + coeff_L(q + offxL)*q_cons_vf(i)%sf(j, k, l + q)
                                     end do
@@ -3395,25 +2437,9 @@
                                     $:GPU_LOOP(parallelism='[seq]')
                                     do i = 1, num_dims
                                         vel_L(i) = vel_L(i) + coeff_L(q + offxL)*q_cons_vf(momxb + i - 1)%sf(j, k, l + q)
->>>>>>> 37560f12
-                                    end do
-
-<<<<<<< HEAD
-                                    dvel_small(1) = (1/(2._wp*dx(j)))*( &
-                                                    q_cons_vf(momxb)%sf(j + 1, k + q, l)/rho_sf_small(1) - &
-                                                    q_cons_vf(momxb)%sf(j - 1, k + q, l)/rho_sf_small(-1))
-                                    dvel_small(2) = (1/(2._wp*dx(j)))*( &
-                                                    q_cons_vf(momxb + 1)%sf(j + 1, k + q, l)/rho_sf_small(1) - &
-                                                    q_cons_vf(momxb + 1)%sf(j - 1, k + q, l)/rho_sf_small(-1))
-
-                                    if (q > vidxb) then
-                                        vflux_L_arr(1) = vflux_L_arr(1) + coeff_L(q)*(dvel_small(2))
-                                        vflux_L_arr(3) = vflux_L_arr(3) + coeff_L(q)*(-2._wp*dvel_small(1))/3._wp
-                                    end if
-                                    if (q < vidxe) then
-                                        vflux_R_arr(1) = vflux_R_arr(1) + coeff_R(q)*(dvel_small(2))
-                                        vflux_R_arr(3) = vflux_R_arr(3) + coeff_R(q)*(-2._wp*dvel_small(1))/3._wp
-=======
+                                    end do
+                                end do
+
                                 $:GPU_LOOP(parallelism='[seq]')
                                 do q = vidxb, vidxe - 1
                                     $:GPU_LOOP(parallelism='[seq]')
@@ -3428,54 +2454,14 @@
                                         end do
                                     else
                                         alpha_R(1) = 1._wp
->>>>>>> 37560f12
                                     end if
 
-                                    !y-direction contributions
-                                    $:GPU_LOOP(parallelism='[seq]')
-<<<<<<< HEAD
-                                    do i = -1, 1
-                                        rho_L = 0._wp
-                                        $:GPU_LOOP(parallelism='[seq]')
-                                        do r = 1, num_fluids
-                                            rho_L = rho_L + q_cons_vf(r)%sf(j, k + i + q, l)
-                                        end do
-                                        rho_sf_small(i) = rho_L
-=======
+                                    $:GPU_LOOP(parallelism='[seq]')
                                     do i = 1, num_dims
                                         vel_R(i) = vel_R(i) + coeff_R(q + offxR)*q_cons_vf(momxb + i - 1)%sf(j, k, l + q)
->>>>>>> 37560f12
-                                    end do
-
-<<<<<<< HEAD
-                                    dvel_small(1) = (1/(2._wp*dy(k)))*( &
-                                                    q_cons_vf(momxb)%sf(j, k + 1 + q, l)/rho_sf_small(1) - &
-                                                    q_cons_vf(momxb)%sf(j, k - 1 + q, l)/rho_sf_small(-1))
-                                    dvel_small(2) = (1/(2._wp*dy(k)))*( &
-                                                    q_cons_vf(momxb + 1)%sf(j, k + 1 + q, l)/rho_sf_small(1) - &
-                                                    q_cons_vf(momxb + 1)%sf(j, k - 1 + q, l)/rho_sf_small(-1))
-
-                                    if (q > vidxb) then
-                                        vflux_L_arr(1) = vflux_L_arr(1) + coeff_L(q)*(dvel_small(1))
-                                        vflux_L_arr(3) = vflux_L_arr(3) + coeff_L(q)*(4._wp*dvel_small(2))/3._wp
-                                    end if
-                                    if (q < vidxe) then
-                                        vflux_R_arr(1) = vflux_R_arr(1) + coeff_R(q)*(dvel_small(1))
-                                        vflux_R_arr(3) = vflux_R_arr(3) + coeff_R(q)*(4._wp*dvel_small(2))/3._wp
-                                    end if
-                                end do
-                            end if
-
-                            alpha_rho_L = 0._wp; alpha_rho_R = 0._wp
-                            alpha_L = 0._wp; alpha_R = 0._wp
-                            vel_L = 0._wp; vel_R = 0._wp
-
-                            $:GPU_LOOP(parallelism='[seq]')
-                            do q = vidxb + 1, vidxe
-                                $:GPU_LOOP(parallelism='[seq]')
-                                do i = 1, num_fluids
-                                    alpha_rho_L(i) = alpha_rho_L(i) + coeff_L(q)*q_cons_vf(i)%sf(j, k + q, l)
-=======
+                                    end do
+                                end do
+
                                 if (num_fluids > 1) then
 
                                     alpha_L(num_fluids) = 1._wp
@@ -3507,18 +2493,16 @@
                                 do i = 1, num_dims
                                     vel_L(i) = vel_L(i)/rho_L
                                     vel_R(i) = vel_R(i)/rho_R
->>>>>>> 37560f12
-                                end do
-
-                                if (num_fluids > 1) then
-                                    $:GPU_LOOP(parallelism='[seq]')
-                                    do i = 1, num_fluids - 1
-                                        alpha_L(i) = alpha_L(i) + coeff_L(q)*q_cons_vf(E_idx + i)%sf(j, k + q, l)
-                                    end do
-<<<<<<< HEAD
-                                else
-                                    alpha_L(1) = 1._wp
-=======
+                                end do
+
+                                if (viscous) then
+                                    mu_L = 0._wp
+                                    mu_R = 0._wp
+                                    $:GPU_LOOP(parallelism='[seq]')
+                                    do i = 1, num_fluids
+                                        mu_L = alpha_L(i)/Res_igr(1, i) + mu_L
+                                        mu_R = alpha_R(i)/Res_igr(1, i) + mu_R
+                                    end do
 
                                     $:GPU_ATOMIC(atomic='update')
                                     rhs_vf(momxb)%sf(j, k, l + 1) = rhs_vf(momxb)%sf(j, k, l + 1) - &
@@ -3603,135 +2587,29 @@
                                     $:GPU_ATOMIC(atomic='update')
                                     rhs_vf(E_idx)%sf(j, k, l) = rhs_vf(E_idx)%sf(j, k, l) + &
                                                                 real(0.5_wp*dt*mu_R*vflux_R_arr(3)*vel_R(3)*(1._wp/dz(l)), kind=stp)
->>>>>>> 37560f12
                                 end if
 
+                                E_L = 0._wp; E_R = 0._wp
+                                F_L = 0._wp; F_R = 0._wp
+
                                 $:GPU_LOOP(parallelism='[seq]')
-                                do i = 1, num_dims
-                                    vel_L(i) = vel_L(i) + coeff_L(q)*q_cons_vf(momxb + i - 1)%sf(j, k + q, l)
-                                end do
-                            end do
-
-                            $:GPU_LOOP(parallelism='[seq]')
-                            do q = vidxb, vidxe - 1
-                                $:GPU_LOOP(parallelism='[seq]')
-<<<<<<< HEAD
-                                do i = 1, num_fluids
-                                    alpha_rho_R(i) = alpha_rho_R(i) + coeff_R(q)*q_cons_vf(i)%sf(j, k + q, l)
-=======
                                 do q = vidxb + 1, vidxe
                                     E_L = E_L + coeff_L(q + offxL)*q_cons_vf(E_idx)%sf(j, k, l + q)
                                     F_L = F_L + coeff_L(q + offxL)*jac(j, k, l + q)
->>>>>>> 37560f12
-                                end do
-
-                                if (num_fluids > 1) then
-                                    $:GPU_LOOP(parallelism='[seq]')
-                                    do i = 1, num_fluids - 1
-                                        alpha_R(i) = alpha_R(i) + coeff_R(q)*q_cons_vf(E_idx + i)%sf(j, k + q, l)
-                                    end do
-                                else
-                                    alpha_R(1) = 1._wp
-                                end if
+                                end do
 
                                 $:GPU_LOOP(parallelism='[seq]')
-<<<<<<< HEAD
-                                do i = 1, num_dims
-                                    vel_R(i) = vel_R(i) + coeff_R(q)*q_cons_vf(momxb + i - 1)%sf(j, k + q, l)
-=======
                                 do q = vidxb, vidxe - 1
                                     E_R = E_R + coeff_R(q + offxR)*q_cons_vf(E_idx)%sf(j, k, l + q)
                                     F_R = F_R + coeff_R(q + offxR)*jac(j, k, l + q)
->>>>>>> 37560f12
-                                end do
-                            end do
-
-                            if (num_fluids > 1) then
-                                alpha_L(num_fluids) = 1._wp - sum(alpha_L(1:num_fluids - 1))
-                                alpha_R(num_fluids) = 1._wp - sum(alpha_R(1:num_fluids - 1))
-                            end if
-
-                            rho_L = sum(alpha_rho_L)
-                            gamma_L = sum(alpha_L*gammas)
-                            pi_inf_L = sum(alpha_L*pi_infs)
-
-                            rho_R = sum(alpha_rho_R)
-                            gamma_R = sum(alpha_R*gammas)
-                            pi_inf_R = sum(alpha_R*pi_infs)
-
-                            vel_L = vel_L/rho_L
-                            vel_R = vel_R/rho_R
-
-                            if (viscous) then
-                                mu_L = 0._wp
-                                mu_R = 0._wp
+                                end do
+
+                                call s_get_derived_states(E_L, gamma_L, pi_inf_L, rho_L, vel_L, &
+                                                          E_R, gamma_R, pi_inf_R, rho_R, vel_R, &
+                                                          pres_L, pres_R, cfl)
+
                                 $:GPU_LOOP(parallelism='[seq]')
                                 do i = 1, num_fluids
-<<<<<<< HEAD
-                                    mu_L = alpha_L(i)/Res_igr(1, i) + mu_L
-                                    mu_R = alpha_R(i)/Res_igr(1, i) + mu_R
-                                end do
-
-                                $:GPU_ATOMIC(atomic='update')
-                                rhs_vf(momxb)%sf(j, k + 1, l) = rhs_vf(momxb)%sf(j, k + 1, l) - &
-                                                                0.5_wp*mu_L*vflux_L_arr(1)*(1._wp/dy(k + 1))
-                                $:GPU_ATOMIC(atomic='update')
-                                rhs_vf(E_idx)%sf(j, k + 1, l) = rhs_vf(E_idx)%sf(j, k + 1, l) - &
-                                                                0.5_wp*mu_L*vflux_L_arr(1)*vel_L(1)*(1._wp/dy(k + 1))
-
-                                $:GPU_ATOMIC(atomic='update')
-                                rhs_vf(momxb)%sf(j, k, l) = rhs_vf(momxb)%sf(j, k, l) + &
-                                                            0.5_wp*mu_L*vflux_L_arr(1)*(1._wp/dy(k))
-                                $:GPU_ATOMIC(atomic='update')
-                                rhs_vf(E_idx)%sf(j, k, l) = rhs_vf(E_idx)%sf(j, k, l) + &
-                                                            0.5_wp*mu_L*vflux_L_arr(1)*vel_L(1)*(1._wp/dy(k))
-
-                                $:GPU_ATOMIC(atomic='update')
-                                rhs_vf(momxb)%sf(j, k + 1, l) = rhs_vf(momxb)%sf(j, k + 1, l) - &
-                                                                0.5_wp*mu_R*vflux_R_arr(1)*(1._wp/dy(k + 1))
-                                $:GPU_ATOMIC(atomic='update')
-                                rhs_vf(E_idx)%sf(j, k + 1, l) = rhs_vf(E_idx)%sf(j, k + 1, l) - &
-                                                                0.5_wp*mu_R*vflux_R_arr(1)*vel_R(1)*(1._wp/dy(k + 1))
-
-                                $:GPU_ATOMIC(atomic='update')
-                                rhs_vf(momxb)%sf(j, k, l) = rhs_vf(momxb)%sf(j, k, l) + &
-                                                            0.5_wp*mu_R*vflux_R_arr(1)*(1._wp/dy(k))
-                                $:GPU_ATOMIC(atomic='update')
-                                rhs_vf(E_idx)%sf(j, k, l) = rhs_vf(E_idx)%sf(j, k, l) + &
-                                                            0.5_wp*mu_R*vflux_R_arr(1)*vel_R(1)*(1._wp/dy(k))
-
-                                $:GPU_ATOMIC(atomic='update')
-                                rhs_vf(momxb + 1)%sf(j, k + 1, l) = rhs_vf(momxb + 1)%sf(j, k + 1, l) - &
-                                                                    0.5_wp*mu_L*vflux_L_arr(3)*(1._wp/dy(k + 1))
-                                $:GPU_ATOMIC(atomic='update')
-                                rhs_vf(E_idx)%sf(j, k + 1, l) = rhs_vf(E_idx)%sf(j, k + 1, l) - &
-                                                                0.5_wp*mu_L*vflux_L_arr(3)*vel_L(2)*(1._wp/dy(k + 1))
-
-                                $:GPU_ATOMIC(atomic='update')
-                                rhs_vf(momxb + 1)%sf(j, k, l) = rhs_vf(momxb + 1)%sf(j, k, l) + &
-                                                                0.5_wp*mu_L*vflux_L_arr(3)*(1._wp/dy(k))
-                                $:GPU_ATOMIC(atomic='update')
-                                rhs_vf(E_idx)%sf(j, k, l) = rhs_vf(E_idx)%sf(j, k, l) + &
-                                                            0.5_wp*mu_L*vflux_L_arr(3)*vel_L(2)*(1._wp/dy(k))
-
-                                $:GPU_ATOMIC(atomic='update')
-                                rhs_vf(momxb + 1)%sf(j, k + 1, l) = rhs_vf(momxb + 1)%sf(j, k + 1, l) - &
-                                                                    0.5_wp*mu_R*vflux_R_arr(3)*(1._wp/dy(k + 1))
-                                $:GPU_ATOMIC(atomic='update')
-                                rhs_vf(E_idx)%sf(j, k + 1, l) = rhs_vf(E_idx)%sf(j, k + 1, l) - &
-                                                                0.5_wp*mu_R*vflux_R_arr(3)*vel_R(2)*(1._wp/dy(k + 1))
-
-                                $:GPU_ATOMIC(atomic='update')
-                                rhs_vf(momxb + 1)%sf(j, k, l) = rhs_vf(momxb + 1)%sf(j, k, l) + &
-                                                                0.5_wp*mu_R*vflux_R_arr(3)*(1._wp/dy(k))
-                                $:GPU_ATOMIC(atomic='update')
-                                rhs_vf(E_idx)%sf(j, k, l) = rhs_vf(E_idx)%sf(j, k, l) + &
-                                                            0.5_wp*mu_R*vflux_R_arr(3)*vel_R(2)*(1._wp/dy(k))
-                            end if
-
-                            E_L = 0._wp; E_R = 0._wp
-                            F_L = 0._wp; F_R = 0._wp
-=======
                                     $:GPU_ATOMIC(atomic='update')
                                     rhs_vf(i)%sf(j, k, l + 1) = rhs_vf(i)%sf(j, k, l + 1) + &
                                                                 real(0.5_wp*dt*(alpha_rho_L(i)* &
@@ -3802,40 +2680,8 @@
                                 rhs_vf(momxb)%sf(j, k, l) = rhs_vf(momxb)%sf(j, k, l) - &
                                                             real(0.5_wp*dt*rho_L*vel_L(1)*vel_L(3)*(1._wp/dz(l)) - &
                                                                  0.5_wp*dt*cfl*(rho_L*vel_L(1))*(1._wp/dz(l)), kind=stp)
->>>>>>> 37560f12
-
-                            $:GPU_LOOP(parallelism='[seq]')
-                            do q = vidxb + 1, vidxe
-                                E_L = E_L + coeff_L(q)*q_cons_vf(E_idx)%sf(j, k + q, l)
-                                F_L = F_L + coeff_L(q)*jac(j, k + q, l)
-                            end do
-
-                            $:GPU_LOOP(parallelism='[seq]')
-                            do q = vidxb, vidxe - 1
-                                E_R = E_R + coeff_R(q)*q_cons_vf(E_idx)%sf(j, k + q, l)
-                                F_R = F_R + coeff_R(q)*jac(j, k + q, l)
-                            end do
-
-                            call s_get_derived_states(E_L, gamma_L, pi_inf_L, rho_L, vel_L, &
-                                                      E_R, gamma_R, pi_inf_R, rho_R, vel_R, &
-                                                      pres_L, pres_R, cfl)
-
-                            $:GPU_LOOP(parallelism='[seq]')
-                            do i = 1, num_fluids
-                                $:GPU_ATOMIC(atomic='update')
-<<<<<<< HEAD
-                                rhs_vf(i)%sf(j, k + 1, l) = rhs_vf(i)%sf(j, k + 1, l) + &
-                                                            (0.5_wp*(alpha_rho_L(i)* &
-                                                                     vel_L(2))*(1._wp/dy(k + 1)) - &
-                                                             0.5_wp*cfl*(alpha_rho_L(i))*(1._wp/dy(k + 1)))
-
-                                $:GPU_ATOMIC(atomic='update')
-                                rhs_vf(i)%sf(j, k, l) = rhs_vf(i)%sf(j, k, l) - &
-                                                        (0.5_wp*(alpha_rho_L(i)* &
-                                                                 vel_L(2))*(1._wp/dy(k)) - &
-                                                         0.5_wp*cfl*(alpha_rho_L(i))*(1._wp/dy(k)))
-                            end do
-=======
+
+                                $:GPU_ATOMIC(atomic='update')
                                 rhs_vf(momxb + 1)%sf(j, k, l) = rhs_vf(momxb + 1)%sf(j, k, l) - &
                                                                 real(0.5_wp*dt*rho_L*vel_L(2)*vel_L(3)*(1._wp/dz(l)) - &
                                                                      0.5_wp*dt*cfl*(rho_L*vel_L(2))*(1._wp/dz(l)), kind=stp)
@@ -3845,32 +2691,10 @@
                                                             real(0.5_wp*dt*(vel_L(3)*(E_L + &
                                                                                       pres_L + F_L))*(1._wp/dz(l)) - &
                                                                  0.5_wp*dt*cfl*(E_L)*(1._wp/dz(l)), kind=stp)
->>>>>>> 37560f12
-
-                            if (num_fluids > 1) then
+
                                 $:GPU_LOOP(parallelism='[seq]')
-                                do i = 1, num_fluids - 1
-                                    $:GPU_ATOMIC(atomic='update')
-<<<<<<< HEAD
-                                    rhs_vf(advxb + i - 1)%sf(j, k + 1, l) = rhs_vf(advxb + i - 1)%sf(j, k + 1, l) + &
-                                                                            (0.5_wp*(alpha_L(i)* &
-                                                                                     vel_L(2))*(1._wp/dy(k + 1)) - &
-                                                                             0.5_wp*cfl*(alpha_L(i))*(1._wp/dy(k + 1)))
-
-                                    $:GPU_ATOMIC(atomic='update')
-                                    rhs_vf(advxb + i - 1)%sf(j, k + 1, l) = rhs_vf(advxb + i - 1)%sf(j, k + 1, l) &
-                                                                            - (0.5_wp*q_cons_vf(advxb + i - 1)%sf(j, k + 1, l)*vel_L(2)*(1._wp/dy(k + 1)))
-
-                                    $:GPU_ATOMIC(atomic='update')
-                                    rhs_vf(advxb + i - 1)%sf(j, k, l) = rhs_vf(advxb + i - 1)%sf(j, k, l) - &
-                                                                        (0.5_wp*(alpha_L(i)* &
-                                                                                 vel_L(2))*(1._wp/dy(k)) - &
-                                                                         0.5_wp*cfl*(alpha_L(i))*(1._wp/dy(k)))
-
-                                    $:GPU_ATOMIC(atomic='update')
-                                    rhs_vf(advxb + i - 1)%sf(j, k, l) = rhs_vf(advxb + i - 1)%sf(j, k, l) &
-                                                                        + (0.5_wp*q_cons_vf(advxb + i - 1)%sf(j, k, l)*vel_L(2)*(1._wp/dy(k)))
-=======
+                                do i = 1, num_fluids
+                                    $:GPU_ATOMIC(atomic='update')
                                     rhs_vf(i)%sf(j, k, l + 1) = rhs_vf(i)%sf(j, k, l + 1) + &
                                                                 real(0.5_wp*dt*(alpha_rho_R(i)* &
                                                                                 vel_R(3))*(1._wp/dz(l + 1)) + &
@@ -3881,45 +2705,8 @@
                                                             real(0.5_wp*dt*(alpha_rho_R(i)* &
                                                                             vel_R(3))*(1._wp/dz(l)) + &
                                                                  0.5_wp*dt*cfl*(alpha_rho_R(i))*(1._wp/dz(l)), kind=stp)
->>>>>>> 37560f12
-                                end do
-                            end if
-
-<<<<<<< HEAD
-                            $:GPU_ATOMIC(atomic='update')
-                            rhs_vf(momxb + 1)%sf(j, k + 1, l) = rhs_vf(momxb + 1)%sf(j, k + 1, l) + &
-                                                                (0.5_wp*(rho_L*(vel_L(2))**2.0 + &
-                                                                         pres_L + F_L)*(1._wp/dy(k + 1)) - &
-                                                                 0.5_wp*cfl*(rho_L*vel_L(2))*(1._wp/dy(k + 1)))
-
-                            $:GPU_ATOMIC(atomic='update')
-                            rhs_vf(momxb)%sf(j, k + 1, l) = rhs_vf(momxb)%sf(j, k + 1, l) + &
-                                                            (0.5_wp*rho_L*vel_L(1)*vel_L(2)*(1._wp/dy(k + 1)) - &
-                                                             0.5_wp*cfl*(rho_L*vel_L(1))*(1._wp/dy(k + 1)))
-
-                            $:GPU_ATOMIC(atomic='update')
-                            rhs_vf(E_idx)%sf(j, k + 1, l) = rhs_vf(E_idx)%sf(j, k + 1, l) + &
-                                                            (0.5_wp*(vel_L(2)*(E_L + &
-                                                                               pres_L + F_L))*(1._wp/dy(k + 1)) - &
-                                                             0.5_wp*cfl*(E_L)*(1._wp/dy(k + 1)))
-
-                            $:GPU_ATOMIC(atomic='update')
-                            rhs_vf(momxb + 1)%sf(j, k, l) = rhs_vf(momxb + 1)%sf(j, k, l) - &
-                                                            (0.5_wp*(rho_L*(vel_L(2))**2.0 + &
-                                                                     pres_L + F_L)*(1._wp/dy(k)) - &
-                                                             0.5_wp*cfl*(rho_L*vel_L(2))*(1._wp/dy(k)))
-
-                            $:GPU_ATOMIC(atomic='update')
-                            rhs_vf(momxb)%sf(j, k, l) = rhs_vf(momxb)%sf(j, k, l) - &
-                                                        (0.5_wp*rho_L*vel_L(1)*vel_L(2)*(1._wp/dy(k)) - &
-                                                         0.5_wp*cfl*(rho_L*vel_L(1))*(1._wp/dy(k)))
-
-                            $:GPU_ATOMIC(atomic='update')
-                            rhs_vf(E_idx)%sf(j, k, l) = rhs_vf(E_idx)%sf(j, k, l) - &
-                                                        (0.5_wp*(vel_L(2)*(E_L + &
-                                                                           pres_L + F_L))*(1._wp/dy(k)) - &
-                                                         0.5_wp*cfl*(E_L)*(1._wp/dy(k)))
-=======
+                                end do
+
                                 if (num_fluids > 1) then
                                     $:GPU_LOOP(parallelism='[seq]')
                                     do i = 1, num_fluids - 1
@@ -3966,992 +2753,8 @@
                                                                 real(0.5_wp*dt*(vel_R(3)*(E_R + &
                                                                                           pres_R + F_R))*(1._wp/dz(l + 1)) + &
                                                                      0.5_wp*dt*cfl*(E_R)*(1._wp/dz(l + 1)), kind=stp)
->>>>>>> 37560f12
-
-                            $:GPU_LOOP(parallelism='[seq]')
-                            do i = 1, num_fluids
-                                $:GPU_ATOMIC(atomic='update')
-<<<<<<< HEAD
-                                rhs_vf(i)%sf(j, k + 1, l) = rhs_vf(i)%sf(j, k + 1, l) + &
-                                                            (0.5_wp*(alpha_rho_R(i)* &
-                                                                     vel_R(2))*(1._wp/dy(k + 1)) + &
-                                                             0.5_wp*cfl*(alpha_rho_R(i))*(1._wp/dy(k + 1)))
-                                $:GPU_ATOMIC(atomic='update')
-                                rhs_vf(i)%sf(j, k, l) = rhs_vf(i)%sf(j, k, l) - &
-                                                        (0.5_wp*(alpha_rho_R(i)* &
-                                                                 vel_R(2))*(1._wp/dy(k)) + &
-                                                         0.5_wp*cfl*(alpha_rho_R(i))*(1._wp/dy(k)))
-                            end do
-
-                            if (num_fluids > 1) then
-                                $:GPU_LOOP(parallelism='[seq]')
-                                do i = 1, num_fluids - 1
-                                    $:GPU_ATOMIC(atomic='update')
-                                    rhs_vf(advxb + i - 1)%sf(j, k + 1, l) = rhs_vf(advxb + i - 1)%sf(j, k + 1, l) + &
-                                                                            (0.5_wp*(alpha_R(i)* &
-                                                                                     vel_R(2))*(1._wp/dy(k + 1)) + &
-                                                                             0.5_wp*cfl*(alpha_R(i))*(1._wp/dy(k + 1)))
-
-                                    $:GPU_ATOMIC(atomic='update')
-                                    rhs_vf(advxb + i - 1)%sf(j, k + 1, l) = rhs_vf(advxb + i - 1)%sf(j, k + 1, l) &
-                                                                            - (0.5_wp*q_cons_vf(advxb + i - 1)%sf(j, k + 1, l)*vel_R(2)*(1._wp/dy(k + 1)))
-
-                                    $:GPU_ATOMIC(atomic='update')
-                                    rhs_vf(advxb + i - 1)%sf(j, k, l) = rhs_vf(advxb + i - 1)%sf(j, k, l) - &
-                                                                        (0.5_wp*(alpha_R(i)* &
-                                                                                 vel_R(2))*(1._wp/dy(k)) + &
-                                                                         0.5_wp*cfl*(alpha_R(i))*(1._wp/dy(k)))
-
-                                    $:GPU_ATOMIC(atomic='update')
-                                    rhs_vf(advxb + i - 1)%sf(j, k, l) = rhs_vf(advxb + i - 1)%sf(j, k, l) &
-                                                                        + (0.5_wp*q_cons_vf(advxb + i - 1)%sf(j, k, l)*vel_R(2)*(1._wp/dy(k)))
-                                end do
-                            end if
-                            $:GPU_ATOMIC(atomic='update')
-                            rhs_vf(momxb + 1)%sf(j, k + 1, l) = rhs_vf(momxb + 1)%sf(j, k + 1, l) + &
-                                                                (0.5_wp*(rho_R*(vel_R(2))**2.0 + &
-                                                                         pres_R + F_R)*(1._wp/dy(k + 1)) + &
-                                                                 0.5_wp*cfl*(rho_R*vel_R(2))*(1._wp/dy(k + 1)))
-                            $:GPU_ATOMIC(atomic='update')
-                            rhs_vf(momxb)%sf(j, k + 1, l) = rhs_vf(momxb)%sf(j, k + 1, l) + &
-                                                            (0.5_wp*rho_R*vel_R(2)*vel_R(1)*(1._wp/dy(k + 1)) + &
-                                                             0.5_wp*cfl*(rho_R*vel_R(1))*(1._wp/dy(k + 1)))
-                            $:GPU_ATOMIC(atomic='update')
-                            rhs_vf(E_idx)%sf(j, k + 1, l) = rhs_vf(E_idx)%sf(j, k + 1, l) + &
-                                                            (0.5_wp*(vel_R(2)*(E_R + &
-                                                                               pres_R + F_R))*(1._wp/dy(k + 1)) + &
-                                                             0.5_wp*cfl*(E_R)*(1._wp/dy(k + 1)))
-                            $:GPU_ATOMIC(atomic='update')
-                            rhs_vf(momxb + 1)%sf(j, k, l) = rhs_vf(momxb + 1)%sf(j, k, l) - &
-                                                            (0.5_wp*(rho_R*(vel_R(2))**2.0 + &
-                                                                     pres_R + F_R)*(1._wp/dy(k)) + &
-                                                             0.5_wp*cfl*(rho_R*vel_R(2))*(1._wp/dy(k)))
-                            $:GPU_ATOMIC(atomic='update')
-                            rhs_vf(momxb)%sf(j, k, l) = rhs_vf(momxb)%sf(j, k, l) - &
-                                                        (0.5_wp*rho_R*vel_R(2)*vel_R(1)*(1._wp/dy(k)) + &
-                                                         0.5_wp*cfl*(rho_R*vel_R(1))*(1._wp/dy(k)))
-                            $:GPU_ATOMIC(atomic='update')
-                            rhs_vf(E_idx)%sf(j, k, l) = rhs_vf(E_idx)%sf(j, k, l) - &
-                                                        (0.5_wp*(vel_R(2)*(E_R + &
-                                                                           pres_R + F_R))*(1._wp/dy(k)) + &
-                                                         0.5_wp*cfl*(E_R)*(1._wp/dy(k)))
-                        end do
-                    end do
-                end do
-                $:END_GPU_PARALLEL_LOOP()
-            else
-                $:GPU_PARALLEL_LOOP(collapse=3, private='[j,k,l,rho_L, rho_R, gamma_L, gamma_R, pi_inf_L, pi_inf_R, mu_L, mu_R, vel_L, vel_R, pres_L, pres_R, alpha_L, alpha_R, alpha_rho_L, alpha_rho_R, F_L, F_R, E_L, E_R, cfl, dvel_small, rho_sf_small, vflux_L_arr, vflux_R_arr]')
-                do l = 0, p
-                    do k = -1, n
-                        do j = 0, m
-
-                            if (viscous) then
-                                vflux_L_arr = 0._wp
-                                vflux_R_arr = 0._wp
-
-                                #:if MFC_CASE_OPTIMIZATION
-                                    #:if igr_order == 5
-                                        !DIR$ unroll 6
-                                    #:elif igr_order == 3
-                                        !DIR$ unroll 4
-                                    #:endif
-                                #:endif
-                                $:GPU_LOOP(parallelism='[seq]')
-                                do q = vidxb, vidxe
-                                    dvel_small = 0._wp
-                                    !x-direction contributions
-                                    $:GPU_LOOP(parallelism='[seq]')
-                                    do i = -1, 1
-                                        rho_L = 0._wp
-                                        $:GPU_LOOP(parallelism='[seq]')
-                                        do r = 1, num_fluids
-                                            rho_L = rho_L + q_cons_vf(r)%sf(j + i, k + q, l)
-                                        end do
-                                        rho_sf_small(i) = rho_L
-                                    end do
-
-                                    dvel_small(1) = (1/(2._wp*dx(j)))*( &
-                                                    q_cons_vf(momxb)%sf(j + 1, k + q, l)/rho_sf_small(1) - &
-                                                    q_cons_vf(momxb)%sf(j - 1, k + q, l)/rho_sf_small(-1))
-                                    dvel_small(2) = (1/(2._wp*dx(j)))*( &
-                                                    q_cons_vf(momxb + 1)%sf(j + 1, k + q, l)/rho_sf_small(1) - &
-                                                    q_cons_vf(momxb + 1)%sf(j - 1, k + q, l)/rho_sf_small(-1))
-
-                                    if (q > vidxb) then
-                                        vflux_L_arr(1) = vflux_L_arr(1) + coeff_L(q)*(dvel_small(2))
-                                        vflux_L_arr(3) = vflux_L_arr(3) + coeff_L(q)*(-2._wp*dvel_small(1))/3._wp
-                                    end if
-                                    if (q < vidxe) then
-                                        vflux_R_arr(1) = vflux_R_arr(1) + coeff_R(q)*(dvel_small(2))
-                                        vflux_R_arr(3) = vflux_R_arr(3) + coeff_R(q)*(-2._wp*dvel_small(1))/3._wp
-                                    end if
-
-                                    !y-direction contributions
-                                    $:GPU_LOOP(parallelism='[seq]')
-                                    do i = -1, 1
-                                        rho_L = 0._wp
-                                        $:GPU_LOOP(parallelism='[seq]')
-                                        do r = 1, num_fluids
-                                            rho_L = rho_L + q_cons_vf(r)%sf(j, k + i + q, l)
-                                        end do
-                                        rho_sf_small(i) = rho_L
-                                    end do
-
-                                    dvel_small(1) = (1/(2._wp*dy(k)))*( &
-                                                    q_cons_vf(momxb)%sf(j, k + 1 + q, l)/rho_sf_small(1) - &
-                                                    q_cons_vf(momxb)%sf(j, k - 1 + q, l)/rho_sf_small(-1))
-                                    dvel_small(2) = (1/(2._wp*dy(k)))*( &
-                                                    q_cons_vf(momxb + 1)%sf(j, k + 1 + q, l)/rho_sf_small(1) - &
-                                                    q_cons_vf(momxb + 1)%sf(j, k - 1 + q, l)/rho_sf_small(-1))
-                                    dvel_small(3) = (1/(2._wp*dy(k)))*( &
-                                                    q_cons_vf(momxb + 2)%sf(j, k + 1 + q, l)/rho_sf_small(1) - &
-                                                    q_cons_vf(momxb + 2)%sf(j, k - 1 + q, l)/rho_sf_small(-1))
-
-                                    if (q > vidxb) then
-                                        vflux_L_arr(1) = vflux_L_arr(1) + coeff_L(q)*(dvel_small(1))
-                                        vflux_L_arr(2) = vflux_L_arr(2) + coeff_L(q)*(dvel_small(3))
-                                        vflux_L_arr(3) = vflux_L_arr(3) + coeff_L(q)*(4._wp*dvel_small(2))/3._wp
-                                    end if
-                                    if (q < vidxe) then
-                                        vflux_R_arr(1) = vflux_R_arr(1) + coeff_R(q)*(dvel_small(1))
-                                        vflux_R_arr(2) = vflux_R_arr(2) + coeff_R(q)*(dvel_small(3))
-                                        vflux_R_arr(3) = vflux_R_arr(3) + coeff_R(q)*(4._wp*dvel_small(2))/3._wp
-                                    end if
-
-                                    !z-direction contributions
-                                    $:GPU_LOOP(parallelism='[seq]')
-                                    do i = -1, 1
-                                        rho_L = 0._wp
-                                        $:GPU_LOOP(parallelism='[seq]')
-                                        do r = 1, num_fluids
-                                            rho_L = rho_L + q_cons_vf(r)%sf(j, k + q, l + i)
-                                        end do
-                                        rho_sf_small(i) = rho_L
-                                    end do
-
-                                    dvel_small(2) = (1/(2._wp*dz(l)))*( &
-                                                    q_cons_vf(momxb + 1)%sf(j, k + q, l + 1)/rho_sf_small(1) - &
-                                                    q_cons_vf(momxb + 1)%sf(j, k + q, l - 1)/rho_sf_small(-1))
-                                    dvel_small(3) = (1/(2._wp*dz(l)))*( &
-                                                    q_cons_vf(momxb + 2)%sf(j, k + q, l + 1)/rho_sf_small(1) - &
-                                                    q_cons_vf(momxb + 2)%sf(j, k + q, l - 1)/rho_sf_small(-1))
-                                    if (q > vidxb) then
-                                        vflux_L_arr(2) = vflux_L_arr(2) + coeff_L(q)*(dvel_small(2))
-                                        vflux_L_arr(3) = vflux_L_arr(3) + coeff_L(q)*(-2._wp*dvel_small(3))/3._wp
-                                    end if
-                                    if (q < vidxe) then
-                                        vflux_R_arr(2) = vflux_R_arr(2) + coeff_R(q)*(dvel_small(2))
-                                        vflux_R_arr(3) = vflux_R_arr(3) + coeff_R(q)*(-2._wp*dvel_small(3))/3._wp
-                                    end if
-                                end do
-                            end if
-
-                            alpha_rho_L = 0._wp; alpha_rho_R = 0._wp
-                            alpha_L = 0._wp; alpha_R = 0._wp
-                            vel_L = 0._wp; vel_R = 0._wp
-
-                            $:GPU_LOOP(parallelism='[seq]')
-                            do q = vidxb + 1, vidxe
-                                $:GPU_LOOP(parallelism='[seq]')
-                                do i = 1, num_fluids
-                                    alpha_rho_L(i) = alpha_rho_L(i) + coeff_L(q)*q_cons_vf(i)%sf(j, k + q, l)
-                                end do
-
-                                if (num_fluids > 1) then
-                                    $:GPU_LOOP(parallelism='[seq]')
-                                    do i = 1, num_fluids - 1
-                                        alpha_L(i) = alpha_L(i) + coeff_L(q)*q_cons_vf(E_idx + i)%sf(j, k + q, l)
-                                    end do
-                                else
-                                    alpha_L(1) = 1._wp
-                                end if
-
-                                $:GPU_LOOP(parallelism='[seq]')
-                                do i = 1, num_dims
-                                    vel_L(i) = vel_L(i) + coeff_L(q)*q_cons_vf(momxb + i - 1)%sf(j, k + q, l)
-                                end do
-                            end do
-
-                            $:GPU_LOOP(parallelism='[seq]')
-                            do q = vidxb, vidxe - 1
-                                $:GPU_LOOP(parallelism='[seq]')
-                                do i = 1, num_fluids
-                                    alpha_rho_R(i) = alpha_rho_R(i) + coeff_R(q)*q_cons_vf(i)%sf(j, k + q, l)
-                                end do
-
-                                if (num_fluids > 1) then
-                                    $:GPU_LOOP(parallelism='[seq]')
-                                    do i = 1, num_fluids - 1
-                                        alpha_R(i) = alpha_R(i) + coeff_R(q)*q_cons_vf(E_idx + i)%sf(j, k + q, l)
-                                    end do
-                                else
-                                    alpha_R(1) = 1._wp
-                                end if
-
-                                $:GPU_LOOP(parallelism='[seq]')
-                                do i = 1, num_dims
-                                    vel_R(i) = vel_R(i) + coeff_R(q)*q_cons_vf(momxb + i - 1)%sf(j, k + q, l)
-                                end do
-                            end do
-
-                            if (num_fluids > 1) then
-                                alpha_L(num_fluids) = 1._wp - sum(alpha_L(1:num_fluids - 1))
-                                alpha_R(num_fluids) = 1._wp - sum(alpha_R(1:num_fluids - 1))
-                            end if
-
-                            rho_L = sum(alpha_rho_L)
-                            gamma_L = sum(alpha_L*gammas)
-                            pi_inf_L = sum(alpha_L*pi_infs)
-
-                            rho_R = sum(alpha_rho_R)
-                            gamma_R = sum(alpha_R*gammas)
-                            pi_inf_R = sum(alpha_R*pi_infs)
-
-                            vel_L = vel_L/rho_L
-                            vel_R = vel_R/rho_R
-
-                            if (viscous) then
-                                mu_L = 0._wp
-                                mu_R = 0._wp
-                                $:GPU_LOOP(parallelism='[seq]')
-                                do i = 1, num_fluids
-                                    mu_L = alpha_L(i)/Res_igr(1, i) + mu_L
-                                    mu_R = alpha_R(i)/Res_igr(1, i) + mu_R
-                                end do
-
-                                $:GPU_ATOMIC(atomic='update')
-                                rhs_vf(momxb)%sf(j, k + 1, l) = rhs_vf(momxb)%sf(j, k + 1, l) - &
-                                                                0.5_wp*mu_L*vflux_L_arr(1)*(1._wp/dy(k + 1))
-                                $:GPU_ATOMIC(atomic='update')
-                                rhs_vf(E_idx)%sf(j, k + 1, l) = rhs_vf(E_idx)%sf(j, k + 1, l) - &
-                                                                0.5_wp*mu_L*vflux_L_arr(1)*vel_L(1)*(1._wp/dy(k + 1))
-
-                                $:GPU_ATOMIC(atomic='update')
-                                rhs_vf(momxb)%sf(j, k, l) = rhs_vf(momxb)%sf(j, k, l) + &
-                                                            0.5_wp*mu_L*vflux_L_arr(1)*(1._wp/dy(k))
-                                $:GPU_ATOMIC(atomic='update')
-                                rhs_vf(E_idx)%sf(j, k, l) = rhs_vf(E_idx)%sf(j, k, l) + &
-                                                            0.5_wp*mu_L*vflux_L_arr(1)*vel_L(1)*(1._wp/dy(k))
-
-                                $:GPU_ATOMIC(atomic='update')
-                                rhs_vf(momxb)%sf(j, k + 1, l) = rhs_vf(momxb)%sf(j, k + 1, l) - &
-                                                                0.5_wp*mu_R*vflux_R_arr(1)*(1._wp/dy(k + 1))
-                                $:GPU_ATOMIC(atomic='update')
-                                rhs_vf(E_idx)%sf(j, k + 1, l) = rhs_vf(E_idx)%sf(j, k + 1, l) - &
-                                                                0.5_wp*mu_R*vflux_R_arr(1)*vel_R(1)*(1._wp/dy(k + 1))
-
-                                $:GPU_ATOMIC(atomic='update')
-                                rhs_vf(momxb)%sf(j, k, l) = rhs_vf(momxb)%sf(j, k, l) + &
-                                                            0.5_wp*mu_R*vflux_R_arr(1)*(1._wp/dy(k))
-                                $:GPU_ATOMIC(atomic='update')
-                                rhs_vf(E_idx)%sf(j, k, l) = rhs_vf(E_idx)%sf(j, k, l) + &
-                                                            0.5_wp*mu_R*vflux_R_arr(1)*vel_R(1)*(1._wp/dy(k))
-
-                                $:GPU_ATOMIC(atomic='update')
-                                rhs_vf(momxb + 2)%sf(j, k + 1, l) = rhs_vf(momxb + 2)%sf(j, k + 1, l) - &
-                                                                    0.5_wp*mu_L*vflux_L_arr(2)*(1._wp/dy(k + 1))
-                                $:GPU_ATOMIC(atomic='update')
-                                rhs_vf(E_idx)%sf(j, k + 1, l) = rhs_vf(E_idx)%sf(j, k + 1, l) - &
-                                                                0.5_wp*mu_L*vflux_L_arr(2)*vel_L(3)*(1._wp/dy(k + 1))
-
-                                $:GPU_ATOMIC(atomic='update')
-                                rhs_vf(momxb + 2)%sf(j, k, l) = rhs_vf(momxb + 2)%sf(j, k, l) + &
-                                                                0.5_wp*mu_L*vflux_L_arr(2)*(1._wp/dy(k))
-                                $:GPU_ATOMIC(atomic='update')
-                                rhs_vf(E_idx)%sf(j, k, l) = rhs_vf(E_idx)%sf(j, k, l) + &
-                                                            0.5_wp*mu_L*vflux_L_arr(2)*vel_L(3)*(1._wp/dy(k))
-
-                                $:GPU_ATOMIC(atomic='update')
-                                rhs_vf(momxb + 2)%sf(j, k + 1, l) = rhs_vf(momxb + 2)%sf(j, k + 1, l) - &
-                                                                    0.5_wp*mu_R*vflux_R_arr(2)*(1._wp/dy(k + 1))
-                                $:GPU_ATOMIC(atomic='update')
-                                rhs_vf(E_idx)%sf(j, k + 1, l) = rhs_vf(E_idx)%sf(j, k + 1, l) - &
-                                                                0.5_wp*mu_R*vflux_R_arr(2)*vel_R(3)*(1._wp/dy(k + 1))
-
-                                $:GPU_ATOMIC(atomic='update')
-                                rhs_vf(momxb + 2)%sf(j, k, l) = rhs_vf(momxb + 2)%sf(j, k, l) + &
-                                                                0.5_wp*mu_R*vflux_R_arr(2)*(1._wp/dy(k))
-                                $:GPU_ATOMIC(atomic='update')
-                                rhs_vf(E_idx)%sf(j, k, l) = rhs_vf(E_idx)%sf(j, k, l) + &
-                                                            0.5_wp*mu_R*vflux_R_arr(2)*vel_R(3)*(1._wp/dy(k))
-
-                                $:GPU_ATOMIC(atomic='update')
-                                rhs_vf(momxb + 1)%sf(j, k + 1, l) = rhs_vf(momxb + 1)%sf(j, k + 1, l) - &
-                                                                    0.5_wp*mu_L*vflux_L_arr(3)*(1._wp/dy(k + 1))
-                                $:GPU_ATOMIC(atomic='update')
-                                rhs_vf(E_idx)%sf(j, k + 1, l) = rhs_vf(E_idx)%sf(j, k + 1, l) - &
-                                                                0.5_wp*mu_L*vflux_L_arr(3)*vel_L(2)*(1._wp/dy(k + 1))
-
-                                $:GPU_ATOMIC(atomic='update')
-                                rhs_vf(momxb + 1)%sf(j, k, l) = rhs_vf(momxb + 1)%sf(j, k, l) + &
-                                                                0.5_wp*mu_L*vflux_L_arr(3)*(1._wp/dy(k))
-                                $:GPU_ATOMIC(atomic='update')
-                                rhs_vf(E_idx)%sf(j, k, l) = rhs_vf(E_idx)%sf(j, k, l) + &
-                                                            0.5_wp*mu_L*vflux_L_arr(3)*vel_L(2)*(1._wp/dy(k))
-
-                                $:GPU_ATOMIC(atomic='update')
-                                rhs_vf(momxb + 1)%sf(j, k + 1, l) = rhs_vf(momxb + 1)%sf(j, k + 1, l) - &
-                                                                    0.5_wp*mu_R*vflux_R_arr(3)*(1._wp/dy(k + 1))
-                                $:GPU_ATOMIC(atomic='update')
-                                rhs_vf(E_idx)%sf(j, k + 1, l) = rhs_vf(E_idx)%sf(j, k + 1, l) - &
-                                                                0.5_wp*mu_R*vflux_R_arr(3)*vel_R(2)*(1._wp/dy(k + 1))
-
-                                $:GPU_ATOMIC(atomic='update')
-                                rhs_vf(momxb + 1)%sf(j, k, l) = rhs_vf(momxb + 1)%sf(j, k, l) + &
-                                                                0.5_wp*mu_R*vflux_R_arr(3)*(1._wp/dy(k))
-                                $:GPU_ATOMIC(atomic='update')
-                                rhs_vf(E_idx)%sf(j, k, l) = rhs_vf(E_idx)%sf(j, k, l) + &
-                                                            0.5_wp*mu_R*vflux_R_arr(3)*vel_R(2)*(1._wp/dy(k))
-                            end if
-
-                            E_L = 0._wp; E_R = 0._wp
-                            F_L = 0._wp; F_R = 0._wp
-
-                            $:GPU_LOOP(parallelism='[seq]')
-                            do q = vidxb + 1, vidxe
-                                E_L = E_L + coeff_L(q)*q_cons_vf(E_idx)%sf(j, k + q, l)
-                                F_L = F_L + coeff_L(q)*jac(j, k + q, l)
-                            end do
-
-                            $:GPU_LOOP(parallelism='[seq]')
-                            do q = vidxb, vidxe - 1
-                                E_R = E_R + coeff_R(q)*q_cons_vf(E_idx)%sf(j, k + q, l)
-                                F_R = F_R + coeff_R(q)*jac(j, k + q, l)
-                            end do
-
-                            call s_get_derived_states(E_L, gamma_L, pi_inf_L, rho_L, vel_L, &
-                                                      E_R, gamma_R, pi_inf_R, rho_R, vel_R, &
-                                                      pres_L, pres_R, cfl)
-
-                            $:GPU_LOOP(parallelism='[seq]')
-                            do i = 1, num_fluids
-                                $:GPU_ATOMIC(atomic='update')
-                                rhs_vf(i)%sf(j, k + 1, l) = rhs_vf(i)%sf(j, k + 1, l) + &
-                                                            (0.5_wp*(alpha_rho_L(i)* &
-                                                                     vel_L(2))*(1._wp/dy(k + 1)) - &
-                                                             0.5_wp*cfl*(alpha_rho_L(i))*(1._wp/dy(k + 1)))
-
-                                $:GPU_ATOMIC(atomic='update')
-                                rhs_vf(i)%sf(j, k, l) = rhs_vf(i)%sf(j, k, l) - &
-                                                        (0.5_wp*(alpha_rho_L(i)* &
-                                                                 vel_L(2))*(1._wp/dy(k)) - &
-                                                         0.5_wp*cfl*(alpha_rho_L(i))*(1._wp/dy(k)))
-                            end do
-
-                            if (num_fluids > 1) then
-                                $:GPU_LOOP(parallelism='[seq]')
-                                do i = 1, num_fluids - 1
-                                    $:GPU_ATOMIC(atomic='update')
-                                    rhs_vf(advxb + i - 1)%sf(j, k + 1, l) = rhs_vf(advxb + i - 1)%sf(j, k + 1, l) + &
-                                                                            (0.5_wp*(alpha_L(i)* &
-                                                                                     vel_L(2))*(1._wp/dy(k + 1)) - &
-                                                                             0.5_wp*cfl*(alpha_L(i))*(1._wp/dy(k + 1)))
-
-                                    $:GPU_ATOMIC(atomic='update')
-                                    rhs_vf(advxb + i - 1)%sf(j, k + 1, l) = rhs_vf(advxb + i - 1)%sf(j, k + 1, l) &
-                                                                            - (0.5_wp*q_cons_vf(advxb + i - 1)%sf(j, k + 1, l)*vel_L(2)*(1._wp/dy(k + 1)))
-
-                                    $:GPU_ATOMIC(atomic='update')
-                                    rhs_vf(advxb + i - 1)%sf(j, k, l) = rhs_vf(advxb + i - 1)%sf(j, k, l) - &
-                                                                        (0.5_wp*(alpha_L(i)* &
-                                                                                 vel_L(2))*(1._wp/dy(k)) - &
-                                                                         0.5_wp*cfl*(alpha_L(i))*(1._wp/dy(k)))
-
-                                    $:GPU_ATOMIC(atomic='update')
-                                    rhs_vf(advxb + i - 1)%sf(j, k, l) = rhs_vf(advxb + i - 1)%sf(j, k, l) &
-                                                                        + (0.5_wp*q_cons_vf(advxb + i - 1)%sf(j, k, l)*vel_L(2)*(1._wp/dy(k)))
-                                end do
-                            end if
-
-                            $:GPU_ATOMIC(atomic='update')
-                            rhs_vf(momxb + 1)%sf(j, k + 1, l) = rhs_vf(momxb + 1)%sf(j, k + 1, l) + &
-                                                                (0.5_wp*(rho_L*(vel_L(2))**2.0 + &
-                                                                         pres_L + F_L)*(1._wp/dy(k + 1)) - &
-                                                                 0.5_wp*cfl*(rho_L*vel_L(2))*(1._wp/dy(k + 1)))
-
-                            $:GPU_ATOMIC(atomic='update')
-                            rhs_vf(momxb)%sf(j, k + 1, l) = rhs_vf(momxb)%sf(j, k + 1, l) + &
-                                                            (0.5_wp*rho_L*vel_L(1)*vel_L(2)*(1._wp/dy(k + 1)) - &
-                                                             0.5_wp*cfl*(rho_L*vel_L(1))*(1._wp/dy(k + 1)))
-
-                            $:GPU_ATOMIC(atomic='update')
-                            rhs_vf(momxb + 2)%sf(j, k + 1, l) = rhs_vf(momxb + 2)%sf(j, k + 1, l) + &
-                                                                (0.5_wp*rho_L*vel_L(3)*vel_L(2)*(1._wp/dy(k + 1)) - &
-                                                                 0.5_wp*cfl*(rho_L*vel_L(3))*(1._wp/dy(k + 1)))
-
-                            $:GPU_ATOMIC(atomic='update')
-                            rhs_vf(E_idx)%sf(j, k + 1, l) = rhs_vf(E_idx)%sf(j, k + 1, l) + &
-                                                            (0.5_wp*(vel_L(2)*(E_L + &
-                                                                               pres_L + F_L))*(1._wp/dy(k + 1)) - &
-                                                             0.5_wp*cfl*(E_L)*(1._wp/dy(k + 1)))
-
-                            $:GPU_ATOMIC(atomic='update')
-                            rhs_vf(momxb + 1)%sf(j, k, l) = rhs_vf(momxb + 1)%sf(j, k, l) - &
-                                                            (0.5_wp*(rho_L*(vel_L(2))**2.0 + &
-                                                                     pres_L + F_L)*(1._wp/dy(k)) - &
-                                                             0.5_wp*cfl*(rho_L*vel_L(2))*(1._wp/dy(k)))
-
-                            $:GPU_ATOMIC(atomic='update')
-                            rhs_vf(momxb)%sf(j, k, l) = rhs_vf(momxb)%sf(j, k, l) - &
-                                                        (0.5_wp*rho_L*vel_L(1)*vel_L(2)*(1._wp/dy(k)) - &
-                                                         0.5_wp*cfl*(rho_L*vel_L(1))*(1._wp/dy(k)))
-
-                            $:GPU_ATOMIC(atomic='update')
-                            rhs_vf(momxb + 2)%sf(j, k, l) = rhs_vf(momxb + 2)%sf(j, k, l) - &
-                                                            (0.5_wp*rho_L*vel_L(3)*vel_L(2)*(1._wp/dy(k)) - &
-                                                             0.5_wp*cfl*(rho_L*vel_L(3))*(1._wp/dy(k)))
-
-                            $:GPU_ATOMIC(atomic='update')
-                            rhs_vf(E_idx)%sf(j, k, l) = rhs_vf(E_idx)%sf(j, k, l) - &
-                                                        (0.5_wp*(vel_L(2)*(E_L + &
-                                                                           pres_L + F_L))*(1._wp/dy(k)) - &
-                                                         0.5_wp*cfl*(E_L)*(1._wp/dy(k)))
-
-                            $:GPU_LOOP(parallelism='[seq]')
-                            do i = 1, num_fluids
-                                $:GPU_ATOMIC(atomic='update')
-                                rhs_vf(i)%sf(j, k + 1, l) = rhs_vf(i)%sf(j, k + 1, l) + &
-                                                            (0.5_wp*(alpha_rho_R(i)* &
-                                                                     vel_R(2))*(1._wp/dy(k + 1)) + &
-                                                             0.5_wp*cfl*(alpha_rho_R(i))*(1._wp/dy(k + 1)))
-
-                                $:GPU_ATOMIC(atomic='update')
-                                rhs_vf(i)%sf(j, k, l) = rhs_vf(i)%sf(j, k, l) - &
-                                                        (0.5_wp*(alpha_rho_R(i)* &
-                                                                 vel_R(2))*(1._wp/dy(k)) + &
-                                                         0.5_wp*cfl*(alpha_rho_R(i))*(1._wp/dy(k)))
-                            end do
-
-                            if (num_fluids > 1) then
-                                $:GPU_LOOP(parallelism='[seq]')
-                                do i = 1, num_fluids - 1
-                                    $:GPU_ATOMIC(atomic='update')
-                                    rhs_vf(advxb + i - 1)%sf(j, k + 1, l) = rhs_vf(advxb + i - 1)%sf(j, k + 1, l) + &
-                                                                            (0.5_wp*(alpha_R(i)* &
-                                                                                     vel_R(2))*(1._wp/dy(k + 1)) + &
-                                                                             0.5_wp*cfl*(alpha_R(i))*(1._wp/dy(k + 1)))
-
-                                    $:GPU_ATOMIC(atomic='update')
-                                    rhs_vf(advxb + i - 1)%sf(j, k + 1, l) = rhs_vf(advxb + i - 1)%sf(j, k + 1, l) &
-                                                                            - (0.5_wp*q_cons_vf(advxb + i - 1)%sf(j, k + 1, l)*vel_R(2)*(1._wp/dy(k + 1)))
-
-                                    $:GPU_ATOMIC(atomic='update')
-                                    rhs_vf(advxb + i - 1)%sf(j, k, l) = rhs_vf(advxb + i - 1)%sf(j, k, l) - &
-                                                                        (0.5_wp*(alpha_R(i)* &
-                                                                                 vel_R(2))*(1._wp/dy(k)) + &
-                                                                         0.5_wp*cfl*(alpha_R(i))*(1._wp/dy(k)))
-
-                                    $:GPU_ATOMIC(atomic='update')
-                                    rhs_vf(advxb + i - 1)%sf(j, k, l) = rhs_vf(advxb + i - 1)%sf(j, k, l) &
-                                                                        + (0.5_wp*q_cons_vf(advxb + i - 1)%sf(j, k, l)*vel_R(2)*(1._wp/dy(k)))
-                                end do
-                            end if
-
-                            $:GPU_ATOMIC(atomic='update')
-                            rhs_vf(momxb + 1)%sf(j, k + 1, l) = rhs_vf(momxb + 1)%sf(j, k + 1, l) + &
-                                                                (0.5_wp*(rho_R*(vel_R(2))**2.0 + &
-                                                                         pres_R + F_R)*(1._wp/dy(k + 1)) + &
-                                                                 0.5_wp*cfl*(rho_R*vel_R(2))*(1._wp/dy(k + 1)))
-
-                            $:GPU_ATOMIC(atomic='update')
-                            rhs_vf(momxb)%sf(j, k + 1, l) = rhs_vf(momxb)%sf(j, k + 1, l) + &
-                                                            (0.5_wp*rho_R*vel_R(2)*vel_R(1)*(1._wp/dy(k + 1)) + &
-                                                             0.5_wp*cfl*(rho_R*vel_R(1))*(1._wp/dy(k + 1)))
-
-                            $:GPU_ATOMIC(atomic='update')
-                            rhs_vf(momxb + 2)%sf(j, k + 1, l) = rhs_vf(momxb + 2)%sf(j, k + 1, l) + &
-                                                                (0.5_wp*rho_R*vel_R(2)*vel_R(3)*(1._wp/dy(k + 1)) + &
-                                                                 0.5_wp*cfl*(rho_R*vel_R(3))*(1._wp/dy(k + 1)))
-
-                            $:GPU_ATOMIC(atomic='update')
-                            rhs_vf(E_idx)%sf(j, k + 1, l) = rhs_vf(E_idx)%sf(j, k + 1, l) + &
-                                                            (0.5_wp*(vel_R(2)*(E_R + &
-                                                                               pres_R + F_R))*(1._wp/dy(k + 1)) + &
-                                                             0.5_wp*cfl*(E_R)*(1._wp/dy(k + 1)))
-
-                            $:GPU_ATOMIC(atomic='update')
-                            rhs_vf(momxb + 1)%sf(j, k, l) = rhs_vf(momxb + 1)%sf(j, k, l) - &
-                                                            (0.5_wp*(rho_R*(vel_R(2))**2.0 + &
-                                                                     pres_R + F_R)*(1._wp/dy(k)) + &
-                                                             0.5_wp*cfl*(rho_R*vel_R(2))*(1._wp/dy(k)))
-
-                            $:GPU_ATOMIC(atomic='update')
-                            rhs_vf(momxb)%sf(j, k, l) = rhs_vf(momxb)%sf(j, k, l) - &
-                                                        (0.5_wp*rho_R*vel_R(2)*vel_R(1)*(1._wp/dy(k)) + &
-                                                         0.5_wp*cfl*(rho_R*vel_R(1))*(1._wp/dy(k)))
-
-                            $:GPU_ATOMIC(atomic='update')
-                            rhs_vf(momxb + 2)%sf(j, k, l) = rhs_vf(momxb + 2)%sf(j, k, l) - &
-                                                            (0.5_wp*rho_R*vel_R(2)*vel_R(3)*(1._wp/dy(k)) + &
-                                                             0.5_wp*cfl*(rho_R*vel_R(3))*(1._wp/dy(k)))
-
-                            $:GPU_ATOMIC(atomic='update')
-                            rhs_vf(E_idx)%sf(j, k, l) = rhs_vf(E_idx)%sf(j, k, l) - &
-                                                        (0.5_wp*(vel_R(2)*(E_R + &
-                                                                           pres_R + F_R))*(1._wp/dy(k)) + &
-                                                         0.5_wp*cfl*(E_R)*(1._wp/dy(k)))
-
-                        end do
-                    end do
-                end do
-                $:END_GPU_PARALLEL_LOOP()
-            end if
-        elseif (idir == 3) then
-            $:GPU_PARALLEL_LOOP(collapse=3, private='[j,k,l,rho_L, rho_R, gamma_L, gamma_R, pi_inf_L, pi_inf_R, mu_L, mu_R, vel_L, vel_R, pres_L, pres_R, alpha_L, alpha_R, alpha_rho_L, alpha_rho_R, F_L, F_R, E_L, E_R, cfl, dvel_small, rho_sf_small, vflux_L_arr, vflux_R_arr]')
-            do l = -1, p
-                do k = 0, n
-                    do j = 0, m
-
-                        if (viscous) then
-                            vflux_L_arr = 0._wp
-                            vflux_R_arr = 0._wp
-
-                            #:if MFC_CASE_OPTIMIZATION
-                                #:if igr_order == 5
-                                    !DIR$ unroll 6
-                                #:elif igr_order == 3
-                                    !DIR$ unroll 4
-                                #:endif
-                            #:endif
-                            $:GPU_LOOP(parallelism='[seq]')
-                            do q = vidxb, vidxe
-                                dvel_small = 0._wp
-                                !x-direction contributions
-                                $:GPU_LOOP(parallelism='[seq]')
-                                do i = -1, 1
-                                    rho_L = 0._wp
-                                    $:GPU_LOOP(parallelism='[seq]')
-                                    do r = 1, num_fluids
-                                        rho_L = rho_L + q_cons_vf(r)%sf(j + i, k, l + q)
-                                    end do
-                                    rho_sf_small(i) = rho_L
-                                end do
-
-                                dvel_small(1) = (1/(2._wp*dx(j)))*( &
-                                                q_cons_vf(momxb)%sf(j + 1, k, l + q)/rho_sf_small(1) - &
-                                                q_cons_vf(momxb)%sf(j - 1, k, l + q)/rho_sf_small(-1))
-                                dvel_small(3) = (1/(2._wp*dx(j)))*( &
-                                                q_cons_vf(momxb + 2)%sf(j + 1, k, l + q)/rho_sf_small(1) - &
-                                                q_cons_vf(momxb + 2)%sf(j - 1, k, l + q)/rho_sf_small(-1))
-
-                                if (q > vidxb) then
-                                    vflux_L_arr(1) = vflux_L_arr(1) + coeff_L(q)*(dvel_small(3))
-                                    vflux_L_arr(3) = vflux_L_arr(3) + coeff_L(q)*(-2._wp*dvel_small(1))/3._wp
-                                end if
-                                if (q < vidxe) then
-                                    vflux_R_arr(1) = vflux_R_arr(1) + coeff_R(q)*(dvel_small(3))
-                                    vflux_R_arr(3) = vflux_R_arr(3) + coeff_R(q)*(-2._wp*dvel_small(1))/3._wp
-                                end if
-
-                                !y-direction contributions
-                                $:GPU_LOOP(parallelism='[seq]')
-                                do i = -1, 1
-                                    rho_L = 0._wp
-                                    $:GPU_LOOP(parallelism='[seq]')
-                                    do r = 1, num_fluids
-                                        rho_L = rho_L + q_cons_vf(r)%sf(j, k + i, l + q)
-                                    end do
-                                    rho_sf_small(i) = rho_L
-                                end do
-
-                                dvel_small(2) = (1/(2._wp*dy(k)))*( &
-                                                q_cons_vf(momxb + 1)%sf(j, k + 1, l + q)/rho_sf_small(1) - &
-                                                q_cons_vf(momxb + 1)%sf(j, k - 1, l + q)/rho_sf_small(-1))
-                                dvel_small(3) = (1/(2._wp*dy(k)))*( &
-                                                q_cons_vf(momxb + 2)%sf(j, k + 1, l + q)/rho_sf_small(1) - &
-                                                q_cons_vf(momxb + 2)%sf(j, k - 1, l + q)/rho_sf_small(-1))
-
-                                if (q > vidxb) then
-                                    vflux_L_arr(2) = vflux_L_arr(2) + coeff_L(q)*(dvel_small(3))
-                                    vflux_L_arr(3) = vflux_L_arr(3) + coeff_L(q)*(-2._wp*dvel_small(2))/3._wp
-                                end if
-                                if (q < vidxe) then
-                                    vflux_R_arr(2) = vflux_R_arr(2) + coeff_R(q)*(dvel_small(3))
-                                    vflux_R_arr(3) = vflux_R_arr(3) + coeff_R(q)*(-2._wp*dvel_small(2))/3._wp
-                                end if
-
-                                !z-direction contributions
-                                $:GPU_LOOP(parallelism='[seq]')
-                                do i = -1, 1
-                                    rho_L = 0._wp
-                                    $:GPU_LOOP(parallelism='[seq]')
-                                    do r = 1, num_fluids
-                                        rho_L = rho_L + q_cons_vf(r)%sf(j, k, l + i + q)
-                                    end do
-                                    rho_sf_small(i) = rho_L
-                                end do
-                                dvel_small(1) = (1/(2._wp*dz(l)))*( &
-                                                q_cons_vf(momxb)%sf(j, k, l + 1 + q)/rho_sf_small(1) - &
-                                                q_cons_vf(momxb)%sf(j, k, l - 1 + q)/rho_sf_small(-1))
-                                dvel_small(2) = (1/(2._wp*dz(l)))*( &
-                                                q_cons_vf(momxb + 1)%sf(j, k, l + 1 + q)/rho_sf_small(1) - &
-                                                q_cons_vf(momxb + 1)%sf(j, k, l - 1 + q)/rho_sf_small(-1))
-                                dvel_small(3) = (1/(2._wp*dz(l)))*( &
-                                                q_cons_vf(momxb + 2)%sf(j, k, l + 1 + q)/rho_sf_small(1) - &
-                                                q_cons_vf(momxb + 2)%sf(j, k, l - 1 + q)/rho_sf_small(-1))
-                                if (q > vidxb) then
-                                    vflux_L_arr(1) = vflux_L_arr(1) + coeff_L(q)*(dvel_small(1))
-                                    vflux_L_arr(2) = vflux_L_arr(2) + coeff_L(q)*(dvel_small(2))
-                                    vflux_L_arr(3) = vflux_L_arr(3) + coeff_L(q)*(4._wp*dvel_small(3))/3._wp
-                                end if
-                                if (q < vidxe) then
-                                    vflux_R_arr(1) = vflux_R_arr(1) + coeff_R(q)*(dvel_small(1))
-                                    vflux_R_arr(2) = vflux_R_arr(2) + coeff_R(q)*(dvel_small(2))
-                                    vflux_R_arr(3) = vflux_R_arr(3) + coeff_R(q)*(4._wp*dvel_small(3))/3._wp
-                                end if
-                            end do
-                        end if
-
-                        alpha_rho_L = 0._wp; alpha_rho_R = 0._wp
-                        alpha_L = 0._wp; alpha_R = 0._wp
-                        vel_L = 0._wp; vel_R = 0._wp
-
-                        $:GPU_LOOP(parallelism='[seq]')
-                        do q = vidxb + 1, vidxe
-                            $:GPU_LOOP(parallelism='[seq]')
-                            do i = 1, num_fluids
-                                alpha_rho_L(i) = alpha_rho_L(i) + coeff_L(q)*q_cons_vf(i)%sf(j, k, l + q)
-                            end do
-
-                            if (num_fluids > 1) then
-                                $:GPU_LOOP(parallelism='[seq]')
-                                do i = 1, num_fluids - 1
-                                    alpha_L(i) = alpha_L(i) + coeff_L(q)*q_cons_vf(E_idx + i)%sf(j, k, l + q)
-                                end do
-                            else
-                                alpha_L(1) = 1._wp
-                            end if
-
-                            $:GPU_LOOP(parallelism='[seq]')
-                            do i = 1, num_dims
-                                vel_L(i) = vel_L(i) + coeff_L(q)*q_cons_vf(momxb + i - 1)%sf(j, k, l + q)
-                            end do
-                        end do
-
-                        $:GPU_LOOP(parallelism='[seq]')
-                        do q = vidxb, vidxe - 1
-                            $:GPU_LOOP(parallelism='[seq]')
-                            do i = 1, num_fluids
-                                alpha_rho_R(i) = alpha_rho_R(i) + coeff_R(q)*q_cons_vf(i)%sf(j, k, l + q)
-                            end do
-
-                            if (num_fluids > 1) then
-                                $:GPU_LOOP(parallelism='[seq]')
-                                do i = 1, num_fluids - 1
-                                    alpha_R(i) = alpha_R(i) + coeff_R(q)*q_cons_vf(E_idx + i)%sf(j, k, l + q)
-                                end do
-                            else
-                                alpha_R(1) = 1._wp
-                            end if
-
-                            $:GPU_LOOP(parallelism='[seq]')
-                            do i = 1, num_dims
-                                vel_R(i) = vel_R(i) + coeff_R(q)*q_cons_vf(momxb + i - 1)%sf(j, k, l + q)
-                            end do
-                        end do
-
-                        if (num_fluids > 1) then
-                            alpha_L(num_fluids) = 1._wp - sum(alpha_L(1:num_fluids - 1))
-                            alpha_R(num_fluids) = 1._wp - sum(alpha_R(1:num_fluids - 1))
-                        end if
-
-                        rho_L = sum(alpha_rho_L)
-                        gamma_L = sum(alpha_L*gammas)
-                        pi_inf_L = sum(alpha_L*pi_infs)
-
-                        rho_R = sum(alpha_rho_R)
-                        gamma_R = sum(alpha_R*gammas)
-                        pi_inf_R = sum(alpha_R*pi_infs)
-
-                        vel_L = vel_L/rho_L
-                        vel_R = vel_R/rho_R
-
-                        if (viscous) then
-                            mu_L = 0._wp
-                            mu_R = 0._wp
-                            $:GPU_LOOP(parallelism='[seq]')
-                            do i = 1, num_fluids
-                                mu_L = alpha_L(i)/Res_igr(1, i) + mu_L
-                                mu_R = alpha_R(i)/Res_igr(1, i) + mu_R
-                            end do
-
-                            $:GPU_ATOMIC(atomic='update')
-                            rhs_vf(momxb)%sf(j, k, l + 1) = rhs_vf(momxb)%sf(j, k, l + 1) - &
-                                                            0.5_wp*mu_L*vflux_L_arr(1)*(1._wp/dz(l + 1))
-                            $:GPU_ATOMIC(atomic='update')
-                            rhs_vf(E_idx)%sf(j, k, l + 1) = rhs_vf(E_idx)%sf(j, k, l + 1) - &
-                                                            0.5_wp*mu_L*vflux_L_arr(1)*vel_L(1)*(1._wp/dz(l + 1))
-
-                            $:GPU_ATOMIC(atomic='update')
-                            rhs_vf(momxb)%sf(j, k, l) = rhs_vf(momxb)%sf(j, k, l) + &
-                                                        0.5_wp*mu_L*vflux_L_arr(1)*(1._wp/dz(l))
-                            $:GPU_ATOMIC(atomic='update')
-                            rhs_vf(E_idx)%sf(j, k, l) = rhs_vf(E_idx)%sf(j, k, l) + &
-                                                        0.5_wp*mu_L*vflux_L_arr(1)*vel_L(1)*(1._wp/dz(l))
-
-                            $:GPU_ATOMIC(atomic='update')
-                            rhs_vf(momxb)%sf(j, k, l + 1) = rhs_vf(momxb)%sf(j, k, l + 1) - &
-                                                            0.5_wp*mu_R*vflux_R_arr(1)*(1._wp/dz(l + 1))
-                            $:GPU_ATOMIC(atomic='update')
-                            rhs_vf(E_idx)%sf(j, k, l + 1) = rhs_vf(E_idx)%sf(j, k, l + 1) - &
-                                                            0.5_wp*mu_R*vflux_R_arr(1)*vel_R(1)*(1._wp/dz(l + 1))
-
-                            $:GPU_ATOMIC(atomic='update')
-                            rhs_vf(momxb)%sf(j, k, l) = rhs_vf(momxb)%sf(j, k, l) + &
-                                                        0.5_wp*mu_R*vflux_R_arr(1)*(1._wp/dz(l))
-                            $:GPU_ATOMIC(atomic='update')
-                            rhs_vf(E_idx)%sf(j, k, l) = rhs_vf(E_idx)%sf(j, k, l) + &
-                                                        0.5_wp*mu_R*vflux_R_arr(1)*vel_R(1)*(1._wp/dz(l))
-
-                            $:GPU_ATOMIC(atomic='update')
-                            rhs_vf(momxb + 1)%sf(j, k, l + 1) = rhs_vf(momxb + 1)%sf(j, k, l + 1) - &
-                                                                0.5_wp*mu_L*vflux_L_arr(2)*(1._wp/dz(l + 1))
-                            $:GPU_ATOMIC(atomic='update')
-                            rhs_vf(E_idx)%sf(j, k, l + 1) = rhs_vf(E_idx)%sf(j, k, l + 1) - &
-                                                            0.5_wp*mu_L*vflux_L_arr(2)*vel_L(2)*(1._wp/dz(l + 1))
-
-                            $:GPU_ATOMIC(atomic='update')
-                            rhs_vf(momxb + 1)%sf(j, k, l) = rhs_vf(momxb + 1)%sf(j, k, l) + &
-                                                            0.5_wp*mu_L*vflux_L_arr(2)*(1._wp/dz(l))
-                            $:GPU_ATOMIC(atomic='update')
-                            rhs_vf(E_idx)%sf(j, k, l) = rhs_vf(E_idx)%sf(j, k, l) + &
-                                                        0.5_wp*mu_L*vflux_L_arr(2)*vel_L(2)*(1._wp/dz(l))
-
-                            $:GPU_ATOMIC(atomic='update')
-                            rhs_vf(momxb + 1)%sf(j, k, l + 1) = rhs_vf(momxb + 1)%sf(j, k, l + 1) - &
-                                                                0.5_wp*mu_R*vflux_R_arr(2)*(1._wp/dz(l + 1))
-                            $:GPU_ATOMIC(atomic='update')
-                            rhs_vf(E_idx)%sf(j, k, l + 1) = rhs_vf(E_idx)%sf(j, k, l + 1) - &
-                                                            0.5_wp*mu_R*vflux_R_arr(2)*vel_R(2)*(1._wp/dz(l + 1))
-
-                            $:GPU_ATOMIC(atomic='update')
-                            rhs_vf(momxb + 1)%sf(j, k, l) = rhs_vf(momxb + 1)%sf(j, k, l) + &
-                                                            0.5_wp*mu_R*vflux_R_arr(2)*(1._wp/dz(l))
-                            $:GPU_ATOMIC(atomic='update')
-                            rhs_vf(E_idx)%sf(j, k, l) = rhs_vf(E_idx)%sf(j, k, l) + &
-                                                        0.5_wp*mu_R*vflux_R_arr(2)*vel_R(2)*(1._wp/dz(l))
-
-                            $:GPU_ATOMIC(atomic='update')
-                            rhs_vf(momxb + 2)%sf(j, k, l + 1) = rhs_vf(momxb + 2)%sf(j, k, l + 1) - &
-                                                                0.5_wp*mu_L*vflux_L_arr(3)*(1._wp/dz(l + 1))
-                            $:GPU_ATOMIC(atomic='update')
-                            rhs_vf(E_idx)%sf(j, k, l + 1) = rhs_vf(E_idx)%sf(j, k, l + 1) - &
-                                                            0.5_wp*mu_L*vflux_L_arr(3)*vel_L(3)*(1._wp/dz(l + 1))
-
-                            $:GPU_ATOMIC(atomic='update')
-                            rhs_vf(momxb + 2)%sf(j, k, l) = rhs_vf(momxb + 2)%sf(j, k, l) + &
-                                                            0.5_wp*mu_L*vflux_L_arr(3)*(1._wp/dz(l))
-                            $:GPU_ATOMIC(atomic='update')
-                            rhs_vf(E_idx)%sf(j, k, l) = rhs_vf(E_idx)%sf(j, k, l) + &
-                                                        0.5_wp*mu_L*vflux_L_arr(3)*vel_L(3)*(1._wp/dz(l))
-
-                            $:GPU_ATOMIC(atomic='update')
-                            rhs_vf(momxb + 2)%sf(j, k, l + 1) = rhs_vf(momxb + 2)%sf(j, k, l + 1) - &
-                                                                0.5_wp*mu_R*vflux_R_arr(3)*(1._wp/dz(l + 1))
-                            $:GPU_ATOMIC(atomic='update')
-                            rhs_vf(E_idx)%sf(j, k, l + 1) = rhs_vf(E_idx)%sf(j, k, l + 1) - &
-                                                            0.5_wp*mu_R*vflux_R_arr(3)*vel_R(3)*(1._wp/dz(l + 1))
-
-                            $:GPU_ATOMIC(atomic='update')
-                            rhs_vf(momxb + 2)%sf(j, k, l) = rhs_vf(momxb + 2)%sf(j, k, l) + &
-                                                            0.5_wp*mu_R*vflux_R_arr(3)*(1._wp/dz(l))
-                            $:GPU_ATOMIC(atomic='update')
-                            rhs_vf(E_idx)%sf(j, k, l) = rhs_vf(E_idx)%sf(j, k, l) + &
-                                                        0.5_wp*mu_R*vflux_R_arr(3)*vel_R(3)*(1._wp/dz(l))
-                        end if
-
-                        E_L = 0._wp; E_R = 0._wp
-                        F_L = 0._wp; F_R = 0._wp
-
-                        $:GPU_LOOP(parallelism='[seq]')
-                        do q = vidxb + 1, vidxe
-                            E_L = E_L + coeff_L(q)*q_cons_vf(E_idx)%sf(j, k, l + q)
-                            F_L = F_L + coeff_L(q)*jac(j, k, l + q)
-                        end do
-
-                        $:GPU_LOOP(parallelism='[seq]')
-                        do q = vidxb, vidxe - 1
-                            E_R = E_R + coeff_R(q)*q_cons_vf(E_idx)%sf(j, k, l + q)
-                            F_R = F_R + coeff_R(q)*jac(j, k, l + q)
-                        end do
-
-                        call s_get_derived_states(E_L, gamma_L, pi_inf_L, rho_L, vel_L, &
-                                                  E_R, gamma_R, pi_inf_R, rho_R, vel_R, &
-                                                  pres_L, pres_R, cfl)
-
-                        $:GPU_LOOP(parallelism='[seq]')
-                        do i = 1, num_fluids
-                            $:GPU_ATOMIC(atomic='update')
-                            rhs_vf(i)%sf(j, k, l + 1) = rhs_vf(i)%sf(j, k, l + 1) + &
-                                                        (0.5_wp*(alpha_rho_L(i)* &
-                                                                 vel_L(3))*(1._wp/dz(l + 1)) - &
-                                                         0.5_wp*cfl*(alpha_rho_L(i))*(1._wp/dz(l + 1)))
-
-                            $:GPU_ATOMIC(atomic='update')
-                            rhs_vf(i)%sf(j, k, l) = rhs_vf(i)%sf(j, k, l) - &
-                                                    (0.5_wp*(alpha_rho_L(i)* &
-                                                             vel_L(3))*(1._wp/dz(l)) - &
-                                                     0.5_wp*cfl*(alpha_rho_L(i))*(1._wp/dz(l)))
-                        end do
-
-                        if (num_fluids > 1) then
-                            $:GPU_LOOP(parallelism='[seq]')
-                            do i = 1, num_fluids - 1
-                                $:GPU_ATOMIC(atomic='update')
-                                rhs_vf(advxb + i - 1)%sf(j, k, l + 1) = rhs_vf(advxb + i - 1)%sf(j, k, l + 1) + &
-                                                                        (0.5_wp*(alpha_L(i)* &
-                                                                                 vel_L(3))*(1._wp/dz(l + 1)) - &
-                                                                         0.5_wp*cfl*(alpha_L(i))*(1._wp/dz(l + 1)))
-
-                                $:GPU_ATOMIC(atomic='update')
-                                rhs_vf(advxb + i - 1)%sf(j, k, l + 1) = rhs_vf(advxb + i - 1)%sf(j, k, l + 1) &
-                                                                        - (0.5_wp*q_cons_vf(advxb + i - 1)%sf(j, k, l + 1)*vel_L(3)*(1._wp/dz(l + 1)))
-
-                                $:GPU_ATOMIC(atomic='update')
-                                rhs_vf(advxb + i - 1)%sf(j, k, l) = rhs_vf(advxb + i - 1)%sf(j, k, l) - &
-                                                                    (0.5_wp*(alpha_L(i)* &
-                                                                             vel_L(3))*(1._wp/dz(l)) - &
-                                                                     0.5_wp*cfl*(alpha_L(i))*(1._wp/dz(l)))
-
-                                $:GPU_ATOMIC(atomic='update')
-                                rhs_vf(advxb + i - 1)%sf(j, k, l) = rhs_vf(advxb + i - 1)%sf(j, k, l) &
-                                                                    + (0.5_wp*q_cons_vf(advxb + i - 1)%sf(j, k, l)*vel_L(3)*(1._wp/dz(l)))
-                            end do
-                        end if
-
-                        $:GPU_ATOMIC(atomic='update')
-                        rhs_vf(momxb + 2)%sf(j, k, l + 1) = rhs_vf(momxb + 2)%sf(j, k, l + 1) + &
-                                                            (0.5_wp*(rho_L*(vel_L(3))**2.0 + &
-                                                                     pres_L + F_L)*(1._wp/dz(l + 1)) - &
-                                                             0.5_wp*cfl*(rho_L*vel_L(3))*(1._wp/dz(l + 1)))
-
-                        $:GPU_ATOMIC(atomic='update')
-                        rhs_vf(momxb)%sf(j, k, l + 1) = rhs_vf(momxb)%sf(j, k, l + 1) + &
-                                                        (0.5_wp*rho_L*vel_L(1)*vel_L(3)*(1._wp/dz(l + 1)) - &
-                                                         0.5_wp*cfl*(rho_L*vel_L(1))*(1._wp/dz(l + 1)))
-
-                        $:GPU_ATOMIC(atomic='update')
-                        rhs_vf(momxb + 1)%sf(j, k, l + 1) = rhs_vf(momxb + 1)%sf(j, k, l + 1) + &
-                                                            (0.5_wp*rho_L*vel_L(2)*vel_L(3)*(1._wp/dz(l + 1)) - &
-                                                             0.5_wp*cfl*(rho_L*vel_L(2))*(1._wp/dz(l + 1)))
-
-                        $:GPU_ATOMIC(atomic='update')
-                        rhs_vf(E_idx)%sf(j, k, l + 1) = rhs_vf(E_idx)%sf(j, k, l + 1) + &
-                                                        (0.5_wp*(vel_L(3)*(E_L + &
-                                                                           pres_L + F_L))*(1._wp/dz(l + 1)) - &
-                                                         0.5_wp*cfl*(E_L)*(1._wp/dz(l + 1)))
-
-                        $:GPU_ATOMIC(atomic='update')
-                        rhs_vf(momxb + 2)%sf(j, k, l) = rhs_vf(momxb + 2)%sf(j, k, l) - &
-                                                        (0.5_wp*(rho_L*(vel_L(3))**2.0 + &
-                                                                 pres_L + F_L)*(1._wp/dz(l)) - &
-                                                         0.5_wp*cfl*(rho_L*vel_L(3))*(1._wp/dz(l)))
-
-                        $:GPU_ATOMIC(atomic='update')
-                        rhs_vf(momxb)%sf(j, k, l) = rhs_vf(momxb)%sf(j, k, l) - &
-                                                    (0.5_wp*rho_L*vel_L(1)*vel_L(3)*(1._wp/dz(l)) - &
-                                                     0.5_wp*cfl*(rho_L*vel_L(1))*(1._wp/dz(l)))
-
-                        $:GPU_ATOMIC(atomic='update')
-                        rhs_vf(momxb + 1)%sf(j, k, l) = rhs_vf(momxb + 1)%sf(j, k, l) - &
-                                                        (0.5_wp*rho_L*vel_L(2)*vel_L(3)*(1._wp/dz(l)) - &
-                                                         0.5_wp*cfl*(rho_L*vel_L(2))*(1._wp/dz(l)))
-
-                        $:GPU_ATOMIC(atomic='update')
-                        rhs_vf(E_idx)%sf(j, k, l) = rhs_vf(E_idx)%sf(j, k, l) - &
-                                                    (0.5_wp*(vel_L(3)*(E_L + &
-                                                                       pres_L + F_L))*(1._wp/dz(l)) - &
-                                                     0.5_wp*cfl*(E_L)*(1._wp/dz(l)))
-
-                        $:GPU_LOOP(parallelism='[seq]')
-                        do i = 1, num_fluids
-                            $:GPU_ATOMIC(atomic='update')
-                            rhs_vf(i)%sf(j, k, l + 1) = rhs_vf(i)%sf(j, k, l + 1) + &
-                                                        (0.5_wp*(alpha_rho_R(i)* &
-                                                                 vel_R(3))*(1._wp/dz(l + 1)) + &
-                                                         0.5_wp*cfl*(alpha_rho_R(i))*(1._wp/dz(l + 1)))
-
-                            $:GPU_ATOMIC(atomic='update')
-                            rhs_vf(i)%sf(j, k, l) = rhs_vf(i)%sf(j, k, l) - &
-                                                    (0.5_wp*(alpha_rho_R(i)* &
-                                                             vel_R(3))*(1._wp/dz(l)) + &
-                                                     0.5_wp*cfl*(alpha_rho_R(i))*(1._wp/dz(l)))
-                        end do
-
-                        if (num_fluids > 1) then
-                            $:GPU_LOOP(parallelism='[seq]')
-                            do i = 1, num_fluids - 1
-                                $:GPU_ATOMIC(atomic='update')
-                                rhs_vf(advxb + i - 1)%sf(j, k, l + 1) = rhs_vf(advxb + i - 1)%sf(j, k, l + 1) + &
-                                                                        (0.5_wp*(alpha_R(i)* &
-                                                                                 vel_R(3))*(1._wp/dz(l + 1)) + &
-                                                                         0.5_wp*cfl*(alpha_R(i))*(1._wp/dz(l + 1)))
-
-                                $:GPU_ATOMIC(atomic='update')
-                                rhs_vf(advxb + i - 1)%sf(j, k, l + 1) = rhs_vf(advxb + i - 1)%sf(j, k, l + 1) &
-                                                                        - (0.5_wp*q_cons_vf(advxb + i - 1)%sf(j, k, l + 1)*vel_R(3)*(1._wp/dz(l + 1)))
-
-                                $:GPU_ATOMIC(atomic='update')
-                                rhs_vf(advxb + i - 1)%sf(j, k, l) = rhs_vf(advxb + i - 1)%sf(j, k, l) - &
-                                                                    (0.5_wp*(alpha_R(i)* &
-                                                                             vel_R(3))*(1._wp/dz(l)) + &
-                                                                     0.5_wp*cfl*(alpha_R(i))*(1._wp/dz(l)))
-
-                                $:GPU_ATOMIC(atomic='update')
-                                rhs_vf(advxb + i - 1)%sf(j, k, l) = rhs_vf(advxb + i - 1)%sf(j, k, l) &
-                                                                    + (0.5_wp*q_cons_vf(advxb + i - 1)%sf(j, k, l)*vel_R(3)*(1._wp/dz(l)))
-                            end do
-                        end if
-
-                        $:GPU_ATOMIC(atomic='update')
-                        rhs_vf(momxb + 2)%sf(j, k, l + 1) = rhs_vf(momxb + 2)%sf(j, k, l + 1) + &
-                                                            (0.5_wp*(rho_R*(vel_R(3))**2.0 + &
-                                                                     pres_R + F_R)*(1._wp/dz(l + 1)) + &
-                                                             0.5_wp*cfl*(rho_R*vel_R(3))*(1._wp/dz(l + 1)))
-
-                        $:GPU_ATOMIC(atomic='update')
-                        rhs_vf(momxb)%sf(j, k, l + 1) = rhs_vf(momxb)%sf(j, k, l + 1) + &
-                                                        (0.5_wp*rho_R*vel_R(1)*vel_R(3)*(1._wp/dz(l + 1)) + &
-                                                         0.5_wp*cfl*(rho_R*vel_R(1))*(1._wp/dz(l + 1)))
-
-                        $:GPU_ATOMIC(atomic='update')
-                        rhs_vf(momxb + 1)%sf(j, k, l + 1) = rhs_vf(momxb + 1)%sf(j, k, l + 1) + &
-                                                            (0.5_wp*rho_R*vel_R(2)*vel_R(3)*(1._wp/dz(l + 1)) + &
-                                                             0.5_wp*cfl*(rho_R*vel_R(2))*(1._wp/dz(l + 1)))
-
-                        $:GPU_ATOMIC(atomic='update')
-                        rhs_vf(E_idx)%sf(j, k, l + 1) = rhs_vf(E_idx)%sf(j, k, l + 1) + &
-                                                        (0.5_wp*(vel_R(3)*(E_R + &
-                                                                           pres_R + F_R))*(1._wp/dz(l + 1)) + &
-                                                         0.5_wp*cfl*(E_R)*(1._wp/dz(l + 1)))
-
-                        $:GPU_ATOMIC(atomic='update')
-                        rhs_vf(momxb + 2)%sf(j, k, l) = rhs_vf(momxb + 2)%sf(j, k, l) - &
-                                                        (0.5_wp*(rho_R*(vel_R(3))**2.0 + &
-                                                                 pres_R + F_R)*(1._wp/dz(l)) + &
-                                                         0.5_wp*cfl*(rho_R*vel_R(3))*(1._wp/dz(l)))
-
-                        $:GPU_ATOMIC(atomic='update')
-                        rhs_vf(momxb)%sf(j, k, l) = rhs_vf(momxb)%sf(j, k, l) - &
-                                                    (0.5_wp*rho_R*vel_R(1)*vel_R(3)*(1._wp/dz(l)) + &
-                                                     0.5_wp*cfl*(rho_R*vel_R(1))*(1._wp/dz(l)))
-
-                        $:GPU_ATOMIC(atomic='update')
-                        rhs_vf(momxb + 1)%sf(j, k, l) = rhs_vf(momxb + 1)%sf(j, k, l) - &
-                                                        (0.5_wp*rho_R*vel_R(2)*vel_R(3)*(1._wp/dz(l)) + &
-                                                         0.5_wp*cfl*(rho_R*vel_R(2))*(1._wp/dz(l)))
-
-                        $:GPU_ATOMIC(atomic='update')
-                        rhs_vf(E_idx)%sf(j, k, l) = rhs_vf(E_idx)%sf(j, k, l) - &
-                                                    (0.5_wp*(vel_R(3)*(E_R + &
-                                                                       pres_R + F_R))*(1._wp/dz(l)) + &
-                                                     0.5_wp*cfl*(E_R)*(1._wp/dz(l)))
-
-                    end do
-                end do
-            end do
-            $:END_GPU_PARALLEL_LOOP()
-=======
+
+                                $:GPU_ATOMIC(atomic='update')
                                 rhs_vf(momxb + 2)%sf(j, k, l) = rhs_vf(momxb + 2)%sf(j, k, l) - &
                                                                 real(0.5_wp*dt*(rho_R*(vel_R(3))**2.0 + &
                                                                                 pres_R + F_R)*(1._wp/dz(l)) + &
@@ -4976,9 +2779,8 @@
                             end do
                         end do
                     end do
-                #:endcall GPU_PARALLEL_LOOP
+                $:END_GPU_PARALLEL_LOOP()
             #:endif
->>>>>>> 37560f12
         end if
 
     end subroutine s_igr_riemann_solver
@@ -5041,47 +2843,47 @@
 
         if (idir == 1) then
             $:GPU_PARALLEL_LOOP(private='[i,j,k,l]', collapse=4)
-            do i = 1, sys_size
-                do l = 0, p
-                    do k = 0, n
-                        do j = 0, m
-                            rhs_vf(i)%sf(j, k, l) = 1._wp/dx(j)* &
-                                                    (flux_vf(i)%sf(j - 1, k, l) &
-                                                     - flux_vf(i)%sf(j, k, l))
+                do i = 1, sys_size
+                    do l = 0, p
+                        do k = 0, n
+                            do j = 0, m
+                                rhs_vf(i)%sf(j, k, l) = 1._wp/dx(j)* &
+                                                        (flux_vf(i)%sf(j - 1, k, l) &
+                                                         - flux_vf(i)%sf(j, k, l))
+                            end do
                         end do
                     end do
                 end do
-            end do
             $:END_GPU_PARALLEL_LOOP()
         elseif (idir == 2) then
             $:GPU_PARALLEL_LOOP(private='[i,j,k,l]', collapse=4)
-            do i = 1, sys_size
-                do l = 0, p
-                    do k = 0, n
-                        do j = 0, m
-                            rhs_vf(i)%sf(j, k, l) = &
-                                rhs_vf(i)%sf(j, k, l) + 1._wp/dy(k)* &
-                                (flux_vf(i)%sf(j, k - 1, l) &
-                                 - flux_vf(i)%sf(j, k, l))
+                do i = 1, sys_size
+                    do l = 0, p
+                        do k = 0, n
+                            do j = 0, m
+                                rhs_vf(i)%sf(j, k, l) = &
+                                    rhs_vf(i)%sf(j, k, l) + 1._wp/dy(k)* &
+                                    (flux_vf(i)%sf(j, k - 1, l) &
+                                     - flux_vf(i)%sf(j, k, l))
+                            end do
                         end do
                     end do
                 end do
-            end do
             $:END_GPU_PARALLEL_LOOP()
         elseif (idir == 3) then
             $:GPU_PARALLEL_LOOP(private='[i,j,k,l]', collapse=4)
-            do i = 1, sys_size
-                do l = 0, p
-                    do k = 0, n
-                        do j = 0, m
-                            rhs_vf(i)%sf(j, k, l) = &
-                                rhs_vf(i)%sf(j, k, l) + 1._wp/dz(l)* &
-                                (flux_vf(i)%sf(j, k, l - 1) &
-                                 - flux_vf(i)%sf(j, k, l))
+                do i = 1, sys_size
+                    do l = 0, p
+                        do k = 0, n
+                            do j = 0, m
+                                rhs_vf(i)%sf(j, k, l) = &
+                                    rhs_vf(i)%sf(j, k, l) + 1._wp/dz(l)* &
+                                    (flux_vf(i)%sf(j, k, l - 1) &
+                                     - flux_vf(i)%sf(j, k, l))
+                            end do
                         end do
                     end do
                 end do
-            end do
             $:END_GPU_PARALLEL_LOOP()
         end if
 
