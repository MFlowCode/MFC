--- conflicted
+++ resolved
@@ -43,11 +43,8 @@
     !Initialize MPI
     call nvtxStartRange("INIT-MPI")
     call s_initialize_mpi_domain()
-<<<<<<< HEAD
-=======
     call nvtxEndRange
 
->>>>>>> 6339c433
     !Initialize Modules
     call nvtxStartRange("INIT-MODULES")
     call s_initialize_modules()
