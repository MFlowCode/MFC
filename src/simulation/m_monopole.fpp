--- conflicted
+++ resolved
@@ -354,15 +354,13 @@
             if (the_time > t0 .and. the_time < sigt) then
                 f_g = mag(nm)
             end if
-<<<<<<< HEAD
         else if (pulse(nm) == 4) then
             ! DUS_like wave
             sigt = dsqrt(10.d0)
             period = length(nm)/sos
             f_g = mag(nm)*cos(2.d0*pi*the_time/period)*dexp(-((the_time)**2.d0)/(sigt**2.d0))
         else
-=======
->>>>>>> 7efc99fa
+
         end if
 
     end function f_g
