!>
!! @file m_cbc.f90
!! @brief Contains module m_cbc

!> @brief The module features a large database of characteristic boundary
!!              conditions (CBC) for the Euler system of equations. This system
!!              is augmented by the appropriate advection equations utilized to
!!              capture the material interfaces. The closure is achieved by the
!!              stiffened equation of state and mixture relations. At this time,
!!              the following CBC are available:
!!                           1) Slip Wall
!!                           2) Nonreflecting Subsonic Buffer
!!                           3) Nonreflecting Subsonic Inflow
!!                           4) Nonreflecting Subsonic Outflow
!!                           5) Force-Free Subsonic Outflow
!!                           6) Constant Pressure Subsonic Outflow
!!                           7) Supersonic Inflow
!!                           8) Supersonic Outflow
!!              Please refer to Thompson (1987, 1990) for detailed descriptions.

#:include 'macros.fpp'

module m_cbc

    ! Dependencies =============================================================
    use m_derived_types        !< Definitions of the derived types

    use m_global_parameters    !< Definitions of the global parameters

    use m_variables_conversion !< State variables type conversion procedures

    use m_compute_cbc
    ! ==========================================================================

    implicit none

    private; public :: s_initialize_cbc_module, s_cbc, s_finalize_cbc_module

    !! The cell-average primitive variables. They are obtained by reshaping (RS)
    !! q_prim_vf in the coordinate direction normal to the domain boundary along
    !! which the CBC is applied.
#ifdef CRAY_ACC_WAR
    @:CRAY_DECLARE_GLOBAL(real(wp), dimension(:, :, :, :), q_prim_rsx_vf)
    @:CRAY_DECLARE_GLOBAL(real(wp), dimension(:, :, :, :), q_prim_rsy_vf)
    @:CRAY_DECLARE_GLOBAL(real(wp), dimension(:, :, :, :), q_prim_rsz_vf)
    !$acc declare link(q_prim_rsx_vf, q_prim_rsy_vf, q_prim_rsz_vf)
#else
    real(wp), allocatable, dimension(:, :, :, :) :: q_prim_rsx_vf
    real(wp), allocatable, dimension(:, :, :, :) :: q_prim_rsy_vf
    real(wp), allocatable, dimension(:, :, :, :) :: q_prim_rsz_vf
#endif

#ifdef CRAY_ACC_WAR
    @:CRAY_DECLARE_GLOBAL(type(scalar_field), dimension(:), F_rs_vf, F_src_rs_vf)
    !$acc declare link(F_rs_vf, F_src_rs_vf)
#else
    type(scalar_field), allocatable, dimension(:) :: F_rs_vf, F_src_rs_vf !<
#endif
    !! Cell-average fluxes (src - source). These are directly determined from the
    !! cell-average primitive variables, q_prims_rs_vf, and not a Riemann solver.

#ifdef CRAY_ACC_WAR
    @:CRAY_DECLARE_GLOBAL(real(wp), dimension(:, :, :, :), F_rsx_vf, F_src_rsx_vf)
    @:CRAY_DECLARE_GLOBAL(real(wp), dimension(:, :, :, :), F_rsy_vf, F_src_rsy_vf)
    @:CRAY_DECLARE_GLOBAL(real(wp), dimension(:, :, :, :), F_rsz_vf, F_src_rsz_vf)
    !$acc declare link(F_rsx_vf, F_src_rsx_vf, F_rsy_vf, F_src_rsy_vf, F_rsz_vf, F_src_rsz_vf)
#else
    real(wp), allocatable, dimension(:, :, :, :) :: F_rsx_vf, F_src_rsx_vf !<
    real(wp), allocatable, dimension(:, :, :, :) :: F_rsy_vf, F_src_rsy_vf !<
    real(wp), allocatable, dimension(:, :, :, :) :: F_rsz_vf, F_src_rsz_vf !<
#endif

#ifdef CRAY_ACC_WAR
    @:CRAY_DECLARE_GLOBAL(real(wp), dimension(:, :, :, :), flux_rsx_vf, flux_src_rsx_vf)
    @:CRAY_DECLARE_GLOBAL(real(wp), dimension(:, :, :, :), flux_rsy_vf, flux_src_rsy_vf)
    @:CRAY_DECLARE_GLOBAL(real(wp), dimension(:, :, :, :), flux_rsz_vf, flux_src_rsz_vf)
    !$acc declare link(flux_rsx_vf, flux_src_rsx_vf, flux_rsy_vf, flux_src_rsy_vf, flux_rsz_vf, flux_src_rsz_vf)
#else
    real(wp), allocatable, dimension(:, :, :, :) :: flux_rsx_vf, flux_src_rsx_vf !<
    real(wp), allocatable, dimension(:, :, :, :) :: flux_rsy_vf, flux_src_rsy_vf
    real(wp), allocatable, dimension(:, :, :, :) :: flux_rsz_vf, flux_src_rsz_vf
#endif

    real(wp) :: c           !< Cell averaged speed of sound
    real(wp), dimension(2) :: Re          !< Cell averaged Reynolds numbers
    !$acc declare create(c, Re)

    real(wp) :: dpres_ds !< Spatial derivatives in s-dir of pressure
!$acc declare create(dpres_ds)
#ifdef CRAY_ACC_WAR
    @:CRAY_DECLARE_GLOBAL(real(wp), dimension(:), ds)
    !$acc declare link(ds)
#else
    real(wp), allocatable, dimension(:) :: ds !< Cell-width distribution in the s-direction
#endif

    ! CBC Coefficients =========================================================
#ifdef CRAY_ACC_WAR
    @:CRAY_DECLARE_GLOBAL(real(wp), dimension(:, :), fd_coef_x)
    @:CRAY_DECLARE_GLOBAL(real(wp), dimension(:, :), fd_coef_y)
    @:CRAY_DECLARE_GLOBAL(real(wp), dimension(:, :), fd_coef_z)
    !$acc declare link(fd_coef_x, fd_coef_y, fd_coef_z)
#else
    real(wp), allocatable, dimension(:, :) :: fd_coef_x !< Finite diff. coefficients x-dir
    real(wp), allocatable, dimension(:, :) :: fd_coef_y !< Finite diff. coefficients y-dir
    real(wp), allocatable, dimension(:, :) :: fd_coef_z !< Finite diff. coefficients z-dir
#endif
    !! The first dimension identifies the location of a coefficient in the FD
    !! formula, while the last dimension denotes the location of the CBC.

    ! Bug with NVHPC when using nullified pointers in a declare create
    !    real(wp), pointer, dimension(:, :) :: fd_coef => null()
#ifdef CRAY_ACC_WAR
    @:CRAY_DECLARE_GLOBAL(real(wp), dimension(:, :, :), pi_coef_x)
    @:CRAY_DECLARE_GLOBAL(real(wp), dimension(:, :, :), pi_coef_y)
    @:CRAY_DECLARE_GLOBAL(real(wp), dimension(:, :, :), pi_coef_z)
    !$acc declare link(pi_coef_x, pi_coef_y, pi_coef_z)
#else
    real(wp), allocatable, dimension(:, :, :) :: pi_coef_x !< Polynomial interpolant coefficients in x-dir
    real(wp), allocatable, dimension(:, :, :) :: pi_coef_y !< Polynomial interpolant coefficients in y-dir
    real(wp), allocatable, dimension(:, :, :) :: pi_coef_z !< Polynomial interpolant coefficients in z-dir
#endif
    !! The first dimension of the array identifies the polynomial, the
    !! second dimension identifies the position of its coefficients and the last
    !! dimension denotes the location of the CBC.

    ! ==========================================================================

    type(int_bounds_info) :: is1, is2, is3 !< Indical bounds in the s1-, s2- and s3-directions
    !$acc declare create(is1, is2, is3)

    integer :: dj
    integer :: bcxb, bcxe, bcyb, bcye, bczb, bcze
    integer :: cbc_dir, cbc_loc
!$acc declare create(dj, bcxb, bcxe, bcyb, bcye, bczb, bcze, cbc_dir, cbc_loc)

#ifndef CRAY_ACC_WAR
!$acc declare create(q_prim_rsx_vf, q_prim_rsy_vf, q_prim_rsz_vf,  F_rsx_vf, F_src_rsx_vf,flux_rsx_vf, flux_src_rsx_vf, &
!$acc                 F_rsy_vf, F_src_rsy_vf,flux_rsy_vf, flux_src_rsy_vf, F_rsz_vf, F_src_rsz_vf,flux_rsz_vf, flux_src_rsz_vf,Re, &
!$acc                 ds,fd_coef_x,fd_coef_y,fd_coef_z,      &
!$acc                 pi_coef_x,pi_coef_y,pi_coef_z)
#endif

contains

    !>  The computation of parameters, the allocation of memory,
        !!      the association of pointers and/or the execution of any
        !!      other procedures that are necessary to setup the module.
    subroutine s_initialize_cbc_module

        integer :: i
        logical :: is_cbc

        call s_any_cbc_boundaries(is_cbc)

        if (is_cbc .eqv. .false.) return

        if (n == 0) then
            is2%beg = 0

        else
            is2%beg = -buff_size
        end if

        is2%end = n - is2%beg

        if (p == 0) then
            is3%beg = 0

        else
            is3%beg = -buff_size
        end if
        is3%end = p - is3%beg

        @:ALLOCATE_GLOBAL(q_prim_rsx_vf(0:buff_size, &
            is2%beg:is2%end, &
            is3%beg:is3%end, 1:sys_size))

        if (weno_order > 1) then

            @:ALLOCATE_GLOBAL(F_rsx_vf(0:buff_size, &
                is2%beg:is2%end, &
                is3%beg:is3%end, 1:adv_idx%end))

            @:ALLOCATE_GLOBAL(F_src_rsx_vf(0:buff_size, &
                is2%beg:is2%end, &
                is3%beg:is3%end, adv_idx%beg:adv_idx%end))

        end if

        @:ALLOCATE_GLOBAL(flux_rsx_vf(-1:buff_size, &
            is2%beg:is2%end, &
            is3%beg:is3%end, 1:adv_idx%end))

        @:ALLOCATE_GLOBAL(flux_src_rsx_vf(-1:buff_size, &
            is2%beg:is2%end, &
            is3%beg:is3%end, adv_idx%beg:adv_idx%end))

        if (n > 0) then

            if (m == 0) then
                is2%beg = 0

            else
                is2%beg = -buff_size
            end if

            is2%end = m - is2%beg

            if (p == 0) then
                is3%beg = 0

            else
                is3%beg = -buff_size
            end if
            is3%end = p - is3%beg

            @:ALLOCATE_GLOBAL(q_prim_rsy_vf(0:buff_size, &
                is2%beg:is2%end, &
                is3%beg:is3%end, 1:sys_size))

            if (weno_order > 1) then

                @:ALLOCATE_GLOBAL(F_rsy_vf(0:buff_size, &
                    is2%beg:is2%end, &
                    is3%beg:is3%end, 1:adv_idx%end))

                @:ALLOCATE_GLOBAL(F_src_rsy_vf(0:buff_size, &
                    is2%beg:is2%end, &
                    is3%beg:is3%end, adv_idx%beg:adv_idx%end))

            end if

            @:ALLOCATE_GLOBAL(flux_rsy_vf(-1:buff_size, &
                is2%beg:is2%end, &
                is3%beg:is3%end, 1:adv_idx%end))

            @:ALLOCATE_GLOBAL(flux_src_rsy_vf(-1:buff_size, &
                is2%beg:is2%end, &
                is3%beg:is3%end, adv_idx%beg:adv_idx%end))

        end if

        if (p > 0) then

            if (n == 0) then
                is2%beg = 0

            else
                is2%beg = -buff_size
            end if

            is2%end = n - is2%beg

            if (m == 0) then
                is3%beg = 0

            else
                is3%beg = -buff_size
            end if
            is3%end = m - is3%beg

            @:ALLOCATE_GLOBAL(q_prim_rsz_vf(0:buff_size, &
                is2%beg:is2%end, &
                is3%beg:is3%end, 1:sys_size))

            if (weno_order > 1) then

                @:ALLOCATE_GLOBAL(F_rsz_vf(0:buff_size, &
                    is2%beg:is2%end, &
                    is3%beg:is3%end, 1:adv_idx%end))

                @:ALLOCATE_GLOBAL(F_src_rsz_vf(0:buff_size, &
                    is2%beg:is2%end, &
                    is3%beg:is3%end, adv_idx%beg:adv_idx%end))

            end if

            @:ALLOCATE_GLOBAL(flux_rsz_vf(-1:buff_size, &
                is2%beg:is2%end, &
                is3%beg:is3%end, 1:adv_idx%end))

            @:ALLOCATE_GLOBAL(flux_src_rsz_vf(-1:buff_size, &
                is2%beg:is2%end, &
                is3%beg:is3%end, adv_idx%beg:adv_idx%end))

        end if

        ! Allocating the cell-width distribution in the s-direction
        @:ALLOCATE_GLOBAL(ds(0:buff_size))

        ! Allocating/Computing CBC Coefficients in x-direction =============
        if (all((/bc_x%beg, bc_x%end/) <= -5) .and. all((/bc_x%beg, bc_x%end/) >= -13)) then

            @:ALLOCATE_GLOBAL(fd_coef_x(0:buff_size, -1:1))

            if (weno_order > 1) then
                @:ALLOCATE_GLOBAL(pi_coef_x(0:weno_polyn - 1, 0:weno_order - 3, -1:1))
            end if

            call s_compute_cbc_coefficients(1, -1)
            call s_compute_cbc_coefficients(1, 1)

        elseif (bc_x%beg <= -5 .and. bc_x%beg >= -13) then

            @:ALLOCATE_GLOBAL(fd_coef_x(0:buff_size, -1:-1))

            if (weno_order > 1) then
                @:ALLOCATE_GLOBAL(pi_coef_x(0:weno_polyn - 1, 0:weno_order - 3, -1:-1))
            end if

            call s_compute_cbc_coefficients(1, -1)

        elseif (bc_x%end <= -5 .and. bc_x%end >= -13) then

            @:ALLOCATE_GLOBAL(fd_coef_x(0:buff_size, 1:1))

            if (weno_order > 1) then
                @:ALLOCATE_GLOBAL(pi_coef_x(0:weno_polyn - 1, 0:weno_order - 3, 1:1))
            end if

            call s_compute_cbc_coefficients(1, 1)

        end if
        ! ==================================================================

        ! Allocating/Computing CBC Coefficients in y-direction =============
        if (n > 0) then

            if (all((/bc_y%beg, bc_y%end/) <= -5) .and. all((/bc_y%beg, bc_y%end/) >= -13)) then

                @:ALLOCATE_GLOBAL(fd_coef_y(0:buff_size, -1:1))

                if (weno_order > 1) then
                    @:ALLOCATE_GLOBAL(pi_coef_y(0:weno_polyn - 1, 0:weno_order - 3, -1:1))
                end if

                call s_compute_cbc_coefficients(2, -1)
                call s_compute_cbc_coefficients(2, 1)

            elseif (bc_y%beg <= -5 .and. bc_y%beg >= -13) then

                @:ALLOCATE_GLOBAL(fd_coef_y(0:buff_size, -1:-1))

                if (weno_order > 1) then
                    @:ALLOCATE_GLOBAL(pi_coef_y(0:weno_polyn - 1, 0:weno_order - 3, -1:-1))
                end if

                call s_compute_cbc_coefficients(2, -1)

            elseif (bc_y%end <= -5 .and. bc_y%end >= -13) then

                @:ALLOCATE_GLOBAL(fd_coef_y(0:buff_size, 1:1))

                if (weno_order > 1) then
                    @:ALLOCATE_GLOBAL(pi_coef_y(0:weno_polyn - 1, 0:weno_order - 3, 1:1))
                end if

                call s_compute_cbc_coefficients(2, 1)

            end if

        end if
        ! ==================================================================

        ! Allocating/Computing CBC Coefficients in z-direction =============
        if (p > 0) then

            if (all((/bc_z%beg, bc_z%end/) <= -5) .and. all((/bc_z%beg, bc_z%end/) >= -13)) then

                @:ALLOCATE_GLOBAL(fd_coef_z(0:buff_size, -1:1))

                if (weno_order > 1) then
                    @:ALLOCATE_GLOBAL(pi_coef_z(0:weno_polyn - 1, 0:weno_order - 3, -1:1))
                end if

                call s_compute_cbc_coefficients(3, -1)
                call s_compute_cbc_coefficients(3, 1)

            elseif (bc_z%beg <= -5 .and. bc_z%beg >= -13) then

                @:ALLOCATE_GLOBAL(fd_coef_z(0:buff_size, -1:-1))

                if (weno_order > 1) then
                    @:ALLOCATE_GLOBAL(pi_coef_z(0:weno_polyn - 1, 0:weno_order - 3, -1:-1))
                end if

                call s_compute_cbc_coefficients(3, -1)

            elseif (bc_z%end <= -5 .and. bc_z%end >= -13) then

                @:ALLOCATE_GLOBAL(fd_coef_z(0:buff_size, 1:1))

                if (weno_order > 1) then
                    @:ALLOCATE_GLOBAL(pi_coef_z(0:weno_polyn - 1, 0:weno_order - 3, 1:1))
                end if

                call s_compute_cbc_coefficients(3, 1)

            end if

        end if
        ! ==================================================================

        !$acc update device(fd_coef_x, fd_coef_y, fd_coef_z, pi_coef_x, pi_coef_y, pi_coef_z)

        ! Associating the procedural pointer to the appropriate subroutine
        ! that will be utilized in the conversion to the mixture variables

        bcxb = bc_x%beg
        bcxe = bc_x%end

        !$acc update device(bcxb, bcxe)

        if (n > 0) then
            bcyb = bc_y%beg
            bcye = bc_y%end

            !$acc update device(bcyb, bcye)
        end if

        if (p > 0) then
            bczb = bc_z%beg
            bcze = bc_z%end

            !$acc update device(bczb, bcze)
        end if

    end subroutine s_initialize_cbc_module

    !>  Compute CBC coefficients
        !!  @param cbc_dir_in CBC coordinate direction
        !!  @param cbc_loc_in CBC coordinate location
    subroutine s_compute_cbc_coefficients(cbc_dir_in, cbc_loc_in)
        ! Description: The purpose of this subroutine is to compute the grid
        !              dependent FD and PI coefficients, or CBC coefficients,
        !              provided the CBC coordinate direction and location.

        ! CBC coordinate direction and location
        integer, intent(in) :: cbc_dir_in, cbc_loc_in

        ! Cell-boundary locations in the s-direction
        real(wp), dimension(0:buff_size + 1) :: s_cb

        ! Generic loop iterator
        integer :: i

        ! Associating CBC coefficients pointers
        call s_associate_cbc_coefficients_pointers(cbc_dir_in, cbc_loc_in)

        ! Determining the cell-boundary locations in the s-direction
        s_cb(0) = 0._wp

        do i = 0, buff_size
            s_cb(i + 1) = s_cb(i) + ds(i)
        end do

        ! Computing CBC1 Coefficients ======================================
        #:for CBC_DIR, XYZ in [(1, 'x'), (2, 'y'), (3, 'z')]
            if (cbc_dir_in == ${CBC_DIR}$) then
                if (weno_order == 1) then

                    fd_coef_${XYZ}$ (:, cbc_loc_in) = 0._wp
                    fd_coef_${XYZ}$ (0, cbc_loc_in) = -2._wp/(ds(0) + ds(1))
                    fd_coef_${XYZ}$ (1, cbc_loc_in) = -fd_coef_${XYZ}$ (0, cbc_loc_in)

                    ! ==================================================================

                    ! Computing CBC2 Coefficients ======================================
                elseif (weno_order == 3) then

                    fd_coef_${XYZ}$ (:, cbc_loc_in) = 0._wp
                    fd_coef_${XYZ}$ (0, cbc_loc_in) = -6._wp/(3._wp*ds(0) + 2._wp*ds(1) - ds(2))
                    fd_coef_${XYZ}$ (1, cbc_loc_in) = -4._wp*fd_coef_${XYZ}$ (0, cbc_loc_in)/3._wp
                    fd_coef_${XYZ}$ (2, cbc_loc_in) = fd_coef_${XYZ}$ (0, cbc_loc_in)/3._wp

                    pi_coef_${XYZ}$ (0, 0, cbc_loc_in) = (s_cb(0) - s_cb(1))/(s_cb(0) - s_cb(2))

                    ! ==================================================================

                    ! Computing CBC4 Coefficients ======================================
                else

                    fd_coef_${XYZ}$ (:, cbc_loc_in) = 0._wp
                    fd_coef_${XYZ}$ (0, cbc_loc_in) = -50._wp/(25._wp*ds(0) + 2._wp*ds(1) &
                                                               - 1e1_wp*ds(2) + 1e1_wp*ds(3) &
                                                               - 3._wp*ds(4))
                    fd_coef_${XYZ}$ (1, cbc_loc_in) = -48._wp*fd_coef_${XYZ}$ (0, cbc_loc_in)/25._wp
                    fd_coef_${XYZ}$ (2, cbc_loc_in) = 36._wp*fd_coef_${XYZ}$ (0, cbc_loc_in)/25._wp
                    fd_coef_${XYZ}$ (3, cbc_loc_in) = -16._wp*fd_coef_${XYZ}$ (0, cbc_loc_in)/25._wp
                    fd_coef_${XYZ}$ (4, cbc_loc_in) = 3._wp*fd_coef_${XYZ}$ (0, cbc_loc_in)/25._wp

                    pi_coef_${XYZ}$ (0, 0, cbc_loc_in) = &
                        ((s_cb(0) - s_cb(1))*(s_cb(1) - s_cb(2))* &
                         (s_cb(1) - s_cb(3)))/((s_cb(1) - s_cb(4))* &
                                               (s_cb(4) - s_cb(0))*(s_cb(4) - s_cb(2)))
                    pi_coef_${XYZ}$ (0, 1, cbc_loc_in) = &
                        ((s_cb(1) - s_cb(0))*(s_cb(1) - s_cb(2))* &
                         ((s_cb(1) - s_cb(3))*(s_cb(1) - s_cb(3)) - &
                          (s_cb(0) - s_cb(4))*((s_cb(3) - s_cb(1)) + &
                                               (s_cb(4) - s_cb(1)))))/ &
                        ((s_cb(0) - s_cb(3))*(s_cb(1) - s_cb(3))* &
                         (s_cb(0) - s_cb(4))*(s_cb(1) - s_cb(4)))
                    pi_coef_${XYZ}$ (0, 2, cbc_loc_in) = &
                        (s_cb(1) - s_cb(0))*((s_cb(1) - s_cb(2))* &
                                             (s_cb(1) - s_cb(3)) + ((s_cb(0) - s_cb(2)) + &
                                                                    (s_cb(1) - s_cb(3)))*(s_cb(0) - s_cb(4)))/ &
                        ((s_cb(2) - s_cb(0))*(s_cb(0) - s_cb(3))* &
                         (s_cb(0) - s_cb(4)))
                    pi_coef_${XYZ}$ (1, 0, cbc_loc_in) = &
                        ((s_cb(0) - s_cb(2))*(s_cb(2) - s_cb(1))* &
                         (s_cb(2) - s_cb(3)))/((s_cb(2) - s_cb(4))* &
                                               (s_cb(4) - s_cb(0))*(s_cb(4) - s_cb(1)))
                    pi_coef_${XYZ}$ (1, 1, cbc_loc_in) = &
                        ((s_cb(0) - s_cb(2))*(s_cb(1) - s_cb(2))* &
                         ((s_cb(1) - s_cb(3))*(s_cb(2) - s_cb(3)) + &
                          (s_cb(0) - s_cb(4))*((s_cb(1) - s_cb(3)) + &
                                               (s_cb(2) - s_cb(4)))))/ &
                        ((s_cb(0) - s_cb(3))*(s_cb(1) - s_cb(3))* &
                         (s_cb(0) - s_cb(4))*(s_cb(1) - s_cb(4)))
                    pi_coef_${XYZ}$ (1, 2, cbc_loc_in) = &
                        ((s_cb(1) - s_cb(2))*(s_cb(2) - s_cb(3))* &
                         (s_cb(2) - s_cb(4)))/((s_cb(0) - s_cb(2))* &
                                               (s_cb(0) - s_cb(3))*(s_cb(0) - s_cb(4)))

                end if
            end if
        #:endfor

        ! END: Computing CBC4 Coefficients =================================

        ! Nullifying CBC coefficients

    end subroutine s_compute_cbc_coefficients

    !!  The goal of the procedure is to associate the FD and PI
    !!      coefficients, or CBC coefficients, with the appropriate
    !!      targets, based on the coordinate direction and location
    !!      of the CBC.
    !!  @param cbc_dir_in CBC coordinate direction
    !!  @param cbc_loc_in CBC coordinate location
    subroutine s_associate_cbc_coefficients_pointers(cbc_dir_in, cbc_loc_in)

        integer, intent(in) :: cbc_dir_in, cbc_loc_in

        integer :: i !< Generic loop iterator

        ! Associating CBC Coefficients in x-direction ======================
        if (cbc_dir_in == 1) then

            !fd_coef => fd_coef_x; if (weno_order > 1) pi_coef => pi_coef_x

            if (cbc_loc_in == -1) then
                do i = 0, buff_size
                    ds(i) = dx(i)
                end do
            else
                do i = 0, buff_size
                    ds(i) = dx(m - i)
                end do
            end if
            ! ==================================================================

            ! Associating CBC Coefficients in y-direction ======================
        elseif (cbc_dir_in == 2) then

            !fd_coef => fd_coef_y; if (weno_order > 1) pi_coef => pi_coef_y

            if (cbc_loc_in == -1) then
                do i = 0, buff_size
                    ds(i) = dy(i)
                end do
            else
                do i = 0, buff_size
                    ds(i) = dy(n - i)
                end do
            end if
            ! ==================================================================

            ! Associating CBC Coefficients in z-direction ======================
        else

            !fd_coef => fd_coef_z; if (weno_order > 1) pi_coef => pi_coef_z

            if (cbc_loc_in == -1) then
                do i = 0, buff_size
                    ds(i) = dz(i)
                end do
            else
                do i = 0, buff_size
                    ds(i) = dz(p - i)
                end do
            end if

        end if

        !$acc update device(ds)

        ! ==================================================================

    end subroutine s_associate_cbc_coefficients_pointers

    !>  The following is the implementation of the CBC based on
        !!      the work of Thompson (1987, 1990) on hyperbolic systems.
        !!      The CBC is indirectly applied in the computation of the
        !!      right-hane-side (RHS) near the relevant domain boundary
        !!      through the modification of the fluxes.
        !!  @param q_prim_vf Cell-average primitive variables
        !!  @param flux_vf Cell-boundary-average fluxes
        !!  @param flux_src_vf Cell-boundary-average flux sources
        !!  @param cbc_dir_norm CBC coordinate direction
        !!  @param cbc_loc_norm CBC coordinate location
        !!  @param ix Index bound in the first coordinate direction
        !!  @param iy Index bound in the second coordinate direction
        !!  @param iz Index bound in the third coordinate direction
    subroutine s_cbc(q_prim_vf, flux_vf, flux_src_vf, &
                     cbc_dir_norm, cbc_loc_norm, &
                     ix, iy, iz)

        type(scalar_field), &
            dimension(sys_size), &
            intent(in) :: q_prim_vf

        type(scalar_field), &
            dimension(sys_size), &
            intent(inout) :: flux_vf, flux_src_vf

        integer, intent(in) :: cbc_dir_norm, cbc_loc_norm

        type(int_bounds_info), intent(in) :: ix, iy, iz

        ! First-order time derivatives of the partial densities, density,
        ! velocity, pressure, advection variables, and the specific heat
        ! ratio and liquid stiffness functions
<<<<<<< HEAD
        real(wp), dimension(num_fluids) :: dalpha_rho_dt
        real(wp) :: drho_dt
        real(wp), dimension(num_dims) :: dvel_dt
        real(wp) :: dpres_dt
        real(wp), dimension(num_fluids) :: dadv_dt
        real(wp) :: dgamma_dt
        real(wp) :: dpi_inf_dt
        real(wp) :: dqv_dt
        real(wp), dimension(contxe) :: alpha_rho, dalpha_rho_ds, mf
        real(wp), dimension(2) :: Re_cbc
        real(wp), dimension(num_dims) :: vel, dvel_ds
        real(wp), dimension(num_fluids) :: adv, dadv_ds
        real(wp), dimension(sys_size) :: L
        real(wp), dimension(3) :: lambda

        real(wp) :: rho         !< Cell averaged density
        real(wp) :: pres        !< Cell averaged pressure
        real(wp) :: E           !< Cell averaged energy
        real(wp) :: H           !< Cell averaged enthalpy
        real(wp) :: gamma       !< Cell averaged specific heat ratio
        real(wp) :: pi_inf      !< Cell averaged liquid stiffness
        real(wp) :: qv          !< Cell averaged fluid reference energy
        real(wp) :: c

        real(wp) :: vel_K_sum, vel_dv_dt_sum
=======
        real(kind(0d0)), dimension(num_fluids) :: dalpha_rho_dt
        real(kind(0d0)) :: drho_dt
        real(kind(0d0)), dimension(num_dims) :: dvel_dt
        real(kind(0d0)) :: dpres_dt
        real(kind(0d0)), dimension(num_fluids) :: dadv_dt
        real(kind(0d0)) :: dgamma_dt
        real(kind(0d0)) :: dpi_inf_dt
        real(kind(0d0)) :: dqv_dt
        real(kind(0d0)), dimension(contxe) :: alpha_rho, dalpha_rho_ds, mf
        real(kind(0d0)), dimension(2) :: Re_cbc
        real(kind(0d0)), dimension(num_dims) :: vel, dvel_ds
        real(kind(0d0)), dimension(num_fluids) :: adv, dadv_ds
        real(kind(0d0)), dimension(sys_size) :: L
        real(kind(0d0)), dimension(3) :: lambda
        real(kind(0d0)), dimension(num_species) :: Y_s

        real(kind(0d0)) :: rho         !< Cell averaged density
        real(kind(0d0)) :: pres        !< Cell averaged pressure
        real(kind(0d0)) :: E           !< Cell averaged energy
        real(kind(0d0)) :: H           !< Cell averaged enthalpy
        real(kind(0d0)) :: gamma       !< Cell averaged specific heat ratio
        real(kind(0d0)) :: pi_inf      !< Cell averaged liquid stiffness
        real(kind(0d0)) :: qv          !< Cell averaged fluid reference energy
        real(kind(0d0)) :: c

        real(kind(0d0)) :: vel_K_sum, vel_dv_dt_sum
>>>>>>> 6bad3796

        integer :: i, j, k, r, q !< Generic loop iterators

        real(wp) :: blkmod1, blkmod2 !< Fluid bulk modulus for Wood mixture sound speed

        ! Reshaping of inputted data and association of the FD and PI
        ! coefficients, or CBC coefficients, respectively, hinging on
        ! selected CBC coordinate direction

        cbc_dir = cbc_dir_norm
        cbc_loc = cbc_loc_norm

        !$acc update device(cbc_dir, cbc_loc)

        call s_initialize_cbc(q_prim_vf, flux_vf, flux_src_vf, &
                              ix, iy, iz)

        call s_associate_cbc_coefficients_pointers(cbc_dir, cbc_loc)

        #:for CBC_DIR, XYZ in [(1, 'x'), (2, 'y'), (3, 'z')]
            if (cbc_dir == ${CBC_DIR}$) then

                ! PI2 of flux_rs_vf and flux_src_rs_vf at j = 1/2 ==================
                if (weno_order == 3) then

                    call s_convert_primitive_to_flux_variables(q_prim_rs${XYZ}$_vf, &
                                                               F_rs${XYZ}$_vf, &
                                                               F_src_rs${XYZ}$_vf, &
                                                               is1, is2, is3, starty, startz)

                    !$acc parallel loop collapse(3) gang vector default(present)
                    do i = 1, advxe
                        do r = is3%beg, is3%end
                            do k = is2%beg, is2%end
                                flux_rs${XYZ}$_vf(0, k, r, i) = F_rs${XYZ}$_vf(0, k, r, i) &
                                                                + pi_coef_${XYZ}$ (0, 0, cbc_loc)* &
                                                                (F_rs${XYZ}$_vf(1, k, r, i) - &
                                                                 F_rs${XYZ}$_vf(0, k, r, i))
                            end do
                        end do
                    end do

                    !$acc parallel loop collapse(3) gang vector default(present)
                    do i = advxb, advxe
                        do r = is3%beg, is3%end
                            do k = is2%beg, is2%end
                                flux_src_rs${XYZ}$_vf(0, k, r, i) = F_src_rs${XYZ}$_vf(0, k, r, i) + &
                                                                    (F_src_rs${XYZ}$_vf(1, k, r, i) - &
                                                                     F_src_rs${XYZ}$_vf(0, k, r, i)) &
                                                                    *pi_coef_${XYZ}$ (0, 0, cbc_loc)
                            end do
                        end do
                    end do
                    ! ==================================================================

                    ! PI4 of flux_rs_vf and flux_src_rs_vf at j = 1/2, 3/2 =============
                else
                    call s_convert_primitive_to_flux_variables(q_prim_rs${XYZ}$_vf, &
                                                               F_rs${XYZ}$_vf, &
                                                               F_src_rs${XYZ}$_vf, &
                                                               is1, is2, is3, starty, startz)

                    !$acc parallel loop collapse(4) gang vector default(present)
                    do i = 1, advxe
                        do j = 0, 1
                            do r = is3%beg, is3%end
                                do k = is2%beg, is2%end
                                    flux_rs${XYZ}$_vf(j, k, r, i) = F_rs${XYZ}$_vf(j, k, r, i) &
                                                                    + pi_coef_${XYZ}$ (j, 0, cbc_loc)* &
                                                                    (F_rs${XYZ}$_vf(3, k, r, i) - &
                                                                     F_rs${XYZ}$_vf(2, k, r, i)) &
                                                                    + pi_coef_${XYZ}$ (j, 1, cbc_loc)* &
                                                                    (F_rs${XYZ}$_vf(2, k, r, i) - &
                                                                     F_rs${XYZ}$_vf(1, k, r, i)) &
                                                                    + pi_coef_${XYZ}$ (j, 2, cbc_loc)* &
                                                                    (F_rs${XYZ}$_vf(1, k, r, i) - &
                                                                     F_rs${XYZ}$_vf(0, k, r, i))
                                end do
                            end do
                        end do
                    end do

                    !$acc parallel loop collapse(4) gang vector default(present)
                    do i = advxb, advxe
                        do j = 0, 1
                            do r = is3%beg, is3%end
                                do k = is2%beg, is2%end
                                    flux_src_rs${XYZ}$_vf(j, k, r, i) = F_src_rs${XYZ}$_vf(j, k, r, i) + &
                                                                        (F_src_rs${XYZ}$_vf(3, k, r, i) - &
                                                                         F_src_rs${XYZ}$_vf(2, k, r, i)) &
                                                                        *pi_coef_${XYZ}$ (j, 0, cbc_loc) + &
                                                                        (F_src_rs${XYZ}$_vf(2, k, r, i) - &
                                                                         F_src_rs${XYZ}$_vf(1, k, r, i)) &
                                                                        *pi_coef_${XYZ}$ (j, 1, cbc_loc) + &
                                                                        (F_src_rs${XYZ}$_vf(1, k, r, i) - &
                                                                         F_src_rs${XYZ}$_vf(0, k, r, i)) &
                                                                        *pi_coef_${XYZ}$ (j, 2, cbc_loc)
                                end do
                            end do
                        end do
                    end do

                end if
                ! ==================================================================

                ! FD2 or FD4 of RHS at j = 0 =======================================
                !$acc parallel loop collapse(2) gang vector default(present) private(alpha_rho, vel, adv, mf, dvel_ds, dadv_ds, Re_cbc, dalpha_rho_ds,dvel_dt, dadv_dt, dalpha_rho_dt,L, lambda)
                do r = is3%beg, is3%end
                    do k = is2%beg, is2%end

                        ! Transferring the Primitive Variables =======================
                        !$acc loop seq
                        do i = 1, contxe
                            alpha_rho(i) = q_prim_rs${XYZ}$_vf(0, k, r, i)
                        end do

                        !$acc loop seq
                        do i = 1, num_dims
                            vel(i) = q_prim_rs${XYZ}$_vf(0, k, r, contxe + i)
                        end do

                        vel_K_sum = 0._wp
                        !$acc loop seq
                        do i = 1, num_dims
                            vel_K_sum = vel_K_sum + vel(i)**2._wp
                        end do

                        pres = q_prim_rs${XYZ}$_vf(0, k, r, E_idx)

                        !$acc loop seq
                        do i = 1, advxe - E_idx
                            adv(i) = q_prim_rs${XYZ}$_vf(0, k, r, E_idx + i)
                        end do

                        if (bubbles) then
                            call s_convert_species_to_mixture_variables_bubbles_acc(rho, gamma, pi_inf, qv, adv, alpha_rho, Re_cbc, 0, k, r)
                        else
                            call s_convert_species_to_mixture_variables_acc(rho, gamma, pi_inf, qv, adv, alpha_rho, Re_cbc, 0, k, r)
                        end if

                        !$acc loop seq
                        do i = 1, contxe
                            mf(i) = alpha_rho(i)/rho
                        end do

<<<<<<< HEAD
                        E = gamma*pres + pi_inf + 5e-1_wp*rho*vel_K_sum

=======
                        E = gamma*pres + pi_inf + 5d-1*rho*vel_K_sum
>>>>>>> 6bad3796
                        H = (E + pres)/rho

                        ! Compute mixture sound speed
                        call s_compute_speed_of_sound(pres, rho, gamma, pi_inf, H, adv, vel_K_sum, 0d0, c)
                        ! ============================================================

                        ! First-Order Spatial Derivatives of Primitive Variables =====

                        !$acc loop seq
                        do i = 1, contxe
                            dalpha_rho_ds(i) = 0._wp
                        end do

                        !$acc loop seq
                        do i = 1, num_dims
                            dvel_ds(i) = 0._wp
                        end do

                        dpres_ds = 0._wp
                        !$acc loop seq
                        do i = 1, advxe - E_idx
                            dadv_ds(i) = 0._wp
                        end do

                        !$acc loop seq
                        do j = 0, buff_size

                            !$acc loop seq
                            do i = 1, contxe
                                dalpha_rho_ds(i) = q_prim_rs${XYZ}$_vf(j, k, r, i)* &
                                                   fd_coef_${XYZ}$ (j, cbc_loc) + &
                                                   dalpha_rho_ds(i)
                            end do
                            !$acc loop seq
                            do i = 1, num_dims
                                dvel_ds(i) = q_prim_rs${XYZ}$_vf(j, k, r, contxe + i)* &
                                             fd_coef_${XYZ}$ (j, cbc_loc) + &
                                             dvel_ds(i)
                            end do

                            dpres_ds = q_prim_rs${XYZ}$_vf(j, k, r, E_idx)* &
                                       fd_coef_${XYZ}$ (j, cbc_loc) + &
                                       dpres_ds
                            !$acc loop seq
                            do i = 1, advxe - E_idx
                                dadv_ds(i) = q_prim_rs${XYZ}$_vf(j, k, r, E_idx + i)* &
                                             fd_coef_${XYZ}$ (j, cbc_loc) + &
                                             dadv_ds(i)
                            end do
                        end do
                        ! ============================================================

                        ! First-Order Temporal Derivatives of Primitive Variables ====
                        lambda(1) = vel(dir_idx(1)) - c
                        lambda(2) = vel(dir_idx(1))
                        lambda(3) = vel(dir_idx(1)) + c

                        if ((cbc_loc == -1 .and. bc${XYZ}$b == -5) .or. (cbc_loc == 1 .and. bc${XYZ}$e == -5)) then
                            call s_compute_slip_wall_L(lambda, L, rho, c, mf, dalpha_rho_ds, dpres_ds, dvel_ds, dadv_ds)
                        else if ((cbc_loc == -1 .and. bc${XYZ}$b == -6) .or. (cbc_loc == 1 .and. bc${XYZ}$e == -6)) then
                            call s_compute_nonreflecting_subsonic_buffer_L(lambda, L, rho, c, mf, dalpha_rho_ds, dpres_ds, dvel_ds, dadv_ds)
                        else if ((cbc_loc == -1 .and. bc${XYZ}$b == -7) .or. (cbc_loc == 1 .and. bc${XYZ}$e == -7)) then
                            call s_compute_nonreflecting_subsonic_inflow_L(lambda, L, rho, c, mf, dalpha_rho_ds, dpres_ds, dvel_ds, dadv_ds)
                        else if ((cbc_loc == -1 .and. bc${XYZ}$b == -8) .or. (cbc_loc == 1 .and. bc${XYZ}$e == -8)) then
                            call s_compute_nonreflecting_subsonic_outflow_L(lambda, L, rho, c, mf, dalpha_rho_ds, dpres_ds, dvel_ds, dadv_ds)
                        else if ((cbc_loc == -1 .and. bc${XYZ}$b == -9) .or. (cbc_loc == 1 .and. bc${XYZ}$e == -9)) then
                            call s_compute_force_free_subsonic_outflow_L(lambda, L, rho, c, mf, dalpha_rho_ds, dpres_ds, dvel_ds, dadv_ds)
                        else if ((cbc_loc == -1 .and. bc${XYZ}$b == -10) .or. (cbc_loc == 1 .and. bc${XYZ}$e == -10)) then
                            call s_compute_constant_pressure_subsonic_outflow_L(lambda, L, rho, c, mf, dalpha_rho_ds, dpres_ds, dvel_ds, dadv_ds)
                        else if ((cbc_loc == -1 .and. bc${XYZ}$b == -11) .or. (cbc_loc == 1 .and. bc${XYZ}$e == -11)) then
                            call s_compute_supersonic_inflow_L(lambda, L, rho, c, mf, dalpha_rho_ds, dpres_ds, dvel_ds, dadv_ds)
                        else
                            call s_compute_supersonic_outflow_L(lambda, L, rho, c, mf, dalpha_rho_ds, dpres_ds, dvel_ds, dadv_ds)
                        end if

                        ! Be careful about the cylindrical coordinate!
                        if (cyl_coord .and. cbc_dir == 2 .and. cbc_loc == 1) then
                            dpres_dt = -5e-1_wp*(L(advxe) + L(1)) + rho*c*c*vel(dir_idx(1)) &
                                       /y_cc(n)
                        else
                            dpres_dt = -5e-1_wp*(L(advxe) + L(1))
                        end if

                        !$acc loop seq
                        do i = 1, contxe
                            dalpha_rho_dt(i) = &
                                -(L(i + 1) - mf(i)*dpres_dt)/(c*c)
                        end do

                        !$acc loop seq
                        do i = 1, num_dims
                            dvel_dt(dir_idx(i)) = dir_flg(dir_idx(i))* &
                                                  (L(1) - L(advxe))/(2._wp*rho*c) + &
                                                  (dir_flg(dir_idx(i)) - 1._wp)* &
                                                  L(momxb + i - 1)
                        end do

                        vel_dv_dt_sum = 0._wp
                        !$acc loop seq
                        do i = 1, num_dims
                            vel_dv_dt_sum = vel_dv_dt_sum + vel(i)*dvel_dt(i)
                        end do

                        ! The treatment of void fraction source is unclear
                        if (cyl_coord .and. cbc_dir == 2 .and. cbc_loc == 1) then
                            !$acc loop seq
                            do i = 1, advxe - E_idx
                                dadv_dt(i) = -L(momxe + i) !+ adv(i) * vel(dir_idx(1))/y_cc(n)
                            end do
                        else
                            !$acc loop seq
                            do i = 1, advxe - E_idx
                                dadv_dt(i) = -L(momxe + i)
                            end do
                        end if

                        drho_dt = 0._wp; dgamma_dt = 0._wp; dpi_inf_dt = 0._wp; dqv_dt = 0._wp

                        if (model_eqns == 1) then
                            drho_dt = dalpha_rho_dt(1)
                            dgamma_dt = dadv_dt(1)
                            dpi_inf_dt = dadv_dt(2)
                        else
                            !$acc loop seq
                            do i = 1, num_fluids
                                drho_dt = drho_dt + dalpha_rho_dt(i)
                                dgamma_dt = dgamma_dt + dadv_dt(i)*gammas(i)
                                dpi_inf_dt = dpi_inf_dt + dadv_dt(i)*pi_infs(i)
                                dqv_dt = dqv_dt + dalpha_rho_dt(i)*qvs(i)
                            end do
                        end if
                        ! ============================================================

                        ! flux_rs_vf and flux_src_rs_vf at j = -1/2 ==================
                        !$acc loop seq
                        do i = 1, contxe
                            flux_rs${XYZ}$_vf(-1, k, r, i) = flux_rs${XYZ}$_vf(0, k, r, i) &
                                                             + ds(0)*dalpha_rho_dt(i)
                        end do

                        !$acc loop seq
                        do i = momxb, momxe
                            flux_rs${XYZ}$_vf(-1, k, r, i) = flux_rs${XYZ}$_vf(0, k, r, i) &
                                                             + ds(0)*(vel(i - contxe)*drho_dt &
                                                                      + rho*dvel_dt(i - contxe))
                        end do

                        flux_rs${XYZ}$_vf(-1, k, r, E_idx) = flux_rs${XYZ}$_vf(0, k, r, E_idx) &
                                                             + ds(0)*(pres*dgamma_dt &
                                                                      + gamma*dpres_dt &
                                                                      + dpi_inf_dt &
                                                                      + dqv_dt &
                                                                      + rho*vel_dv_dt_sum &
                                                                      + 5e-1_wp*drho_dt*vel_K_sum)

                        if (riemann_solver == 1) then
                            !$acc loop seq
                            do i = advxb, advxe
                                flux_rs${XYZ}$_vf(-1, k, r, i) = 0._wp
                            end do

                            !$acc loop seq
                            do i = advxb, advxe
                                flux_src_rs${XYZ}$_vf(-1, k, r, i) = &
                                    1._wp/max(abs(vel(dir_idx(1))), sgm_eps) &
                                    *sign(1._wp, vel(dir_idx(1))) &
                                    *(flux_rs${XYZ}$_vf(0, k, r, i) &
                                      + vel(dir_idx(1)) &
                                      *flux_src_rs${XYZ}$_vf(0, k, r, i) &
                                      + ds(0)*dadv_dt(i - E_idx))
                            end do

                        else

                            !$acc loop seq
                            do i = advxb, advxe
                                flux_rs${XYZ}$_vf(-1, k, r, i) = flux_rs${XYZ}$_vf(0, k, r, i) + &
                                                                 ds(0)*dadv_dt(i - E_idx)
                            end do

                            !$acc loop seq
                            do i = advxb, advxe
                                flux_src_rs${XYZ}$_vf(-1, k, r, i) = flux_src_rs${XYZ}$_vf(0, k, r, i)
                            end do

                        end if
                        ! END: flux_rs_vf and flux_src_rs_vf at j = -1/2 =============

                    end do
                end do
            end if
        #:endfor

        ! END: FD2 or FD4 of RHS at j = 0 ==================================

        ! The reshaping of outputted data and disssociation of the FD and PI
        ! coefficients, or CBC coefficients, respectively, based on selected
        ! CBC coordinate direction.
        call s_finalize_cbc(flux_vf, flux_src_vf, &
                            ix, iy, iz)
    end subroutine s_cbc

    !>  The computation of parameters, the allocation of memory,
        !!      the association of pointers and/or the execution of any
        !!      other procedures that are required for the setup of the
        !!      selected CBC.
        !!  @param q_prim_vf Cell-average primitive variables
        !!  @param flux_vf Cell-boundary-average fluxes
        !!  @param flux_src_vf Cell-boundary-average flux sources
        !!  @param ix Index bound in the first coordinate direction
        !!  @param iy Index bound in the second coordinate direction
        !!  @param iz Index bound in the third coordinate direction
    subroutine s_initialize_cbc(q_prim_vf, flux_vf, flux_src_vf, &
                                ix, iy, iz)

        type(scalar_field), &
            dimension(sys_size), &
            intent(in) :: q_prim_vf

        type(scalar_field), &
            dimension(sys_size), &
            intent(in) :: flux_vf, flux_src_vf

        type(int_bounds_info), intent(in) :: ix, iy, iz

        integer :: i, j, k, r !< Generic loop iterators

        ! Configuring the coordinate direction indexes and flags

        ! Determining the indicial shift based on CBC location

        ! END: Allocation/Association of Primitive and Flux Variables ======

        if (cbc_dir == 1) then
            is1%beg = 0; is1%end = buff_size; is2 = iy; is3 = iz
            dir_idx = (/1, 2, 3/); dir_flg = (/1._wp, 0._wp, 0._wp/)
        elseif (cbc_dir == 2) then
            is1%beg = 0; is1%end = buff_size; is2 = ix; is3 = iz
            dir_idx = (/2, 1, 3/); dir_flg = (/0._wp, 1._wp, 0._wp/)
        else
            is1%beg = 0; is1%end = buff_size; is2 = iy; is3 = ix
            dir_idx = (/3, 1, 2/); dir_flg = (/0._wp, 0._wp, 1._wp/)
        end if

        dj = max(0, cbc_loc)
        !$acc update device(is1, is2, is3, dj)
        !$acc update device( dir_idx, dir_flg)

        ! Reshaping Inputted Data in x-direction ===========================
        if (cbc_dir == 1) then

            !$acc parallel loop collapse(4) gang vector default(present)
            do i = 1, sys_size
                do r = is3%beg, is3%end
                    do k = is2%beg, is2%end
                        do j = 0, buff_size
                            q_prim_rsx_vf(j, k, r, i) = &
                                q_prim_vf(i)%sf(dj*(m - 2*j) + j, k, r)
                        end do
                    end do
                end do
            end do

            !$acc parallel loop collapse(3) gang vector default(present)
            do r = is3%beg, is3%end
                do k = is2%beg, is2%end
                    do j = 0, buff_size
                        q_prim_rsx_vf(j, k, r, momxb) = &
                            q_prim_vf(momxb)%sf(dj*(m - 2*j) + j, k, r)* &
                            sign(1._wp, -real(cbc_loc, wp))
                    end do
                end do
            end do

            !$acc parallel loop collapse(4) gang vector default(present)
            do i = 1, advxe
                do r = is3%beg, is3%end
                    do k = is2%beg, is2%end
                        do j = -1, buff_size
                            flux_rsx_vf(j, k, r, i) = &
                                flux_vf(i)%sf(dj*((m - 1) - 2*j) + j, k, r)* &
                                sign(1._wp, -real(cbc_loc, wp))
                        end do
                    end do
                end do
            end do

            !$acc parallel loop collapse(3) gang vector default(present)
            do r = is3%beg, is3%end
                do k = is2%beg, is2%end
                    do j = -1, buff_size
                        flux_rsx_vf(j, k, r, momxb) = &
                            flux_vf(momxb)%sf(dj*((m - 1) - 2*j) + j, k, r)
                    end do
                end do
            end do

            if (riemann_solver == 1) then
                !$acc parallel loop collapse(4) gang vector default(present)
                do i = advxb, advxe
                    do r = is3%beg, is3%end
                        do k = is2%beg, is2%end
                            do j = -1, buff_size
                                flux_src_rsx_vf(j, k, r, i) = &
                                    flux_src_vf(i)%sf(dj*((m - 1) - 2*j) + j, k, r)
                            end do
                        end do
                    end do
                end do
            else
                !$acc parallel loop collapse(3) gang vector default(present)
                do r = is3%beg, is3%end
                    do k = is2%beg, is2%end
                        do j = -1, buff_size
                            flux_src_rsx_vf(j, k, r, advxb) = &
                                flux_src_vf(advxb)%sf(dj*((m - 1) - 2*j) + j, k, r)* &
                                sign(1._wp, -real(cbc_loc, wp))
                        end do
                    end do
                end do
            end if

            ! END: Reshaping Inputted Data in x-direction ======================

            ! Reshaping Inputted Data in y-direction ===========================
        elseif (cbc_dir == 2) then

            !$acc parallel loop collapse(4) gang vector default(present)
            do i = 1, sys_size
                do r = is3%beg, is3%end
                    do k = is2%beg, is2%end
                        do j = 0, buff_size
                            q_prim_rsy_vf(j, k, r, i) = &
                                q_prim_vf(i)%sf(k, dj*(n - 2*j) + j, r)
                        end do
                    end do
                end do
            end do

            !$acc parallel loop collapse(3) gang vector default(present)
            do r = is3%beg, is3%end
                do k = is2%beg, is2%end
                    do j = 0, buff_size
                        q_prim_rsy_vf(j, k, r, momxb + 1) = &
                            q_prim_vf(momxb + 1)%sf(k, dj*(n - 2*j) + j, r)* &
                            sign(1._wp, -real(cbc_loc, wp))
                    end do
                end do
            end do

            !$acc parallel loop collapse(4) gang vector default(present)
            do i = 1, advxe
                do r = is3%beg, is3%end
                    do k = is2%beg, is2%end
                        do j = -1, buff_size
                            flux_rsy_vf(j, k, r, i) = &
                                flux_vf(i)%sf(k, dj*((n - 1) - 2*j) + j, r)* &
                                sign(1._wp, -real(cbc_loc, wp))
                        end do
                    end do
                end do
            end do

            !$acc parallel loop collapse(3) gang vector default(present)
            do r = is3%beg, is3%end
                do k = is2%beg, is2%end
                    do j = -1, buff_size
                        flux_rsy_vf(j, k, r, momxb + 1) = &
                            flux_vf(momxb + 1)%sf(k, dj*((n - 1) - 2*j) + j, r)
                    end do
                end do
            end do

            if (riemann_solver == 1) then
                !$acc parallel loop collapse(4) gang vector default(present)
                do i = advxb, advxe
                    do r = is3%beg, is3%end
                        do k = is2%beg, is2%end
                            do j = -1, buff_size
                                flux_src_rsy_vf(j, k, r, i) = &
                                    flux_src_vf(i)%sf(k, dj*((n - 1) - 2*j) + j, r)
                            end do
                        end do
                    end do
                end do
            else
                !$acc parallel loop collapse(3) gang vector default(present)
                do r = is3%beg, is3%end
                    do k = is2%beg, is2%end
                        do j = -1, buff_size
                            flux_src_rsy_vf(j, k, r, advxb) = &
                                flux_src_vf(advxb)%sf(k, dj*((n - 1) - 2*j) + j, r)* &
                                sign(1._wp, -real(cbc_loc, wp))
                        end do
                    end do
                end do
            end if

            ! END: Reshaping Inputted Data in y-direction ======================

            ! Reshaping Inputted Data in z-direction ===========================
        else

            !$acc parallel loop collapse(4) gang vector default(present)
            do i = 1, sys_size
                do r = is3%beg, is3%end
                    do k = is2%beg, is2%end
                        do j = 0, buff_size
                            q_prim_rsz_vf(j, k, r, i) = &
                                q_prim_vf(i)%sf(r, k, dj*(p - 2*j) + j)
                        end do
                    end do
                end do
            end do

            !$acc parallel loop collapse(3) gang vector default(present)
            do r = is3%beg, is3%end
                do k = is2%beg, is2%end
                    do j = 0, buff_size
                        q_prim_rsz_vf(j, k, r, momxe) = &
                            q_prim_vf(momxe)%sf(r, k, dj*(p - 2*j) + j)* &
                            sign(1._wp, -real(cbc_loc, wp))
                    end do
                end do
            end do

            !$acc parallel loop collapse(4) gang vector default(present)
            do i = 1, advxe
                do r = is3%beg, is3%end
                    do k = is2%beg, is2%end
                        do j = -1, buff_size
                            flux_rsz_vf(j, k, r, i) = &
                                flux_vf(i)%sf(r, k, dj*((p - 1) - 2*j) + j)* &
                                sign(1._wp, -real(cbc_loc, wp))
                        end do
                    end do
                end do
            end do

            !$acc parallel loop collapse(3) gang vector default(present)
            do r = is3%beg, is3%end
                do k = is2%beg, is2%end
                    do j = -1, buff_size
                        flux_rsz_vf(j, k, r, momxe) = &
                            flux_vf(momxe)%sf(r, k, dj*((p - 1) - 2*j) + j)
                    end do
                end do
            end do

            if (riemann_solver == 1) then
                !$acc parallel loop collapse(4) gang vector default(present)
                do i = advxb, advxe
                    do r = is3%beg, is3%end
                        do k = is2%beg, is2%end
                            do j = -1, buff_size
                                flux_src_rsz_vf(j, k, r, i) = &
                                    flux_src_vf(i)%sf(r, k, dj*((p - 1) - 2*j) + j)
                            end do
                        end do
                    end do
                end do
            else
                !$acc parallel loop collapse(3) gang vector default(present)
                do r = is3%beg, is3%end
                    do k = is2%beg, is2%end
                        do j = -1, buff_size
                            flux_src_rsz_vf(j, k, r, advxb) = &
                                flux_src_vf(advxb)%sf(r, k, dj*((p - 1) - 2*j) + j)* &
                                sign(1._wp, -real(cbc_loc, wp))
                        end do
                    end do
                end do
            end if

        end if
        ! END: Reshaping Inputted Data in z-direction ======================

        ! Association of the procedural pointer to the appropriate procedure
        ! that will be utilized in the evaluation of L variables for the CBC

        ! ==================================================================

        ! ==================================================================

    end subroutine s_initialize_cbc

    !>  Deallocation and/or the disassociation procedures that
        !!      are necessary in order to finalize the CBC application
        !!  @param flux_vf Cell-boundary-average fluxes
        !!  @param flux_src_vf Cell-boundary-average flux sources
        !!  @param ix Index bound in the first coordinate direction
        !!  @param iy Index bound in the second coordinate direction
        !!  @param iz Index bound in the third coordinate direction
    subroutine s_finalize_cbc(flux_vf, flux_src_vf, &
                              ix, iy, iz)

        type(scalar_field), &
            dimension(sys_size), &
            intent(inout) :: flux_vf, flux_src_vf

        type(int_bounds_info), intent(in) :: ix, iy, iz

        integer :: i, j, k, r !< Generic loop iterators

        ! Determining the indicial shift based on CBC location
        dj = max(0, cbc_loc)
        !$acc update device(dj)

        ! Reshaping Outputted Data in x-direction ==========================
        if (cbc_dir == 1) then

            !$acc parallel loop collapse(4) gang vector default(present)
            do i = 1, advxe
                do r = is3%beg, is3%end
                    do k = is2%beg, is2%end
                        do j = -1, buff_size
                            flux_vf(i)%sf(dj*((m - 1) - 2*j) + j, k, r) = &
                                flux_rsx_vf(j, k, r, i)* &
                                sign(1._wp, -real(cbc_loc, wp))
                        end do
                    end do
                end do
            end do
            !$acc parallel loop collapse(3) gang vector default(present)
            do r = is3%beg, is3%end
                do k = is2%beg, is2%end
                    do j = -1, buff_size
                        flux_vf(momxb)%sf(dj*((m - 1) - 2*j) + j, k, r) = &
                            flux_rsx_vf(j, k, r, momxb)
                    end do
                end do
            end do

            if (riemann_solver == 1) then
                !$acc parallel loop collapse(4) gang vector default(present)
                do i = advxb, advxe
                    do r = is3%beg, is3%end
                        do k = is2%beg, is2%end
                            do j = -1, buff_size
                                flux_src_vf(i)%sf(dj*((m - 1) - 2*j) + j, k, r) = &
                                    flux_src_rsx_vf(j, k, r, i)
                            end do
                        end do
                    end do
                end do
            else
                !$acc parallel loop collapse(3) gang vector default(present)
                do r = is3%beg, is3%end
                    do k = is2%beg, is2%end
                        do j = -1, buff_size
                            flux_src_vf(advxb)%sf(dj*((m - 1) - 2*j) + j, k, r) = &
                                flux_src_rsx_vf(j, k, r, advxb)* &
                                sign(1._wp, -real(cbc_loc, wp))
                        end do
                    end do
                end do
            end if
            ! END: Reshaping Outputted Data in x-direction =====================

            ! Reshaping Outputted Data in y-direction ==========================
        elseif (cbc_dir == 2) then

            !$acc parallel loop collapse(4) gang vector default(present)
            do i = 1, advxe
                do r = is3%beg, is3%end
                    do k = is2%beg, is2%end
                        do j = -1, buff_size
                            flux_vf(i)%sf(k, dj*((n - 1) - 2*j) + j, r) = &
                                flux_rsy_vf(j, k, r, i)* &
                                sign(1._wp, -real(cbc_loc, wp))
                        end do
                    end do
                end do
            end do

            !$acc parallel loop collapse(3) gang vector default(present)
            do r = is3%beg, is3%end
                do k = is2%beg, is2%end
                    do j = -1, buff_size
                        flux_vf(momxb + 1)%sf(k, dj*((n - 1) - 2*j) + j, r) = &
                            flux_rsy_vf(j, k, r, momxb + 1)
                    end do
                end do
            end do

            if (riemann_solver == 1) then
                !$acc parallel loop collapse(4) gang vector default(present)
                do i = advxb, advxe
                    do r = is3%beg, is3%end
                        do k = is2%beg, is2%end
                            do j = -1, buff_size
                                flux_src_vf(i)%sf(k, dj*((n - 1) - 2*j) + j, r) = &
                                    flux_src_rsy_vf(j, k, r, i)
                            end do
                        end do
                    end do
                end do
            else
                !$acc parallel loop collapse(3) gang vector default(present)
                do r = is3%beg, is3%end
                    do k = is2%beg, is2%end
                        do j = -1, buff_size
                            flux_src_vf(advxb)%sf(k, dj*((n - 1) - 2*j) + j, r) = &
                                flux_src_rsy_vf(j, k, r, advxb)* &
                                sign(1._wp, -real(cbc_loc, wp))
                        end do
                    end do
                end do
            end if

            ! END: Reshaping Outputted Data in y-direction =====================

            ! Reshaping Outputted Data in z-direction ==========================
        else

            !$acc parallel loop collapse(4) gang vector default(present)
            do i = 1, advxe
                do r = is3%beg, is3%end
                    do k = is2%beg, is2%end
                        do j = -1, buff_size
                            flux_vf(i)%sf(r, k, dj*((p - 1) - 2*j) + j) = &
                                flux_rsz_vf(j, k, r, i)* &
                                sign(1._wp, -real(cbc_loc, wp))
                        end do
                    end do
                end do
            end do

            !$acc parallel loop collapse(3) gang vector default(present)
            do r = is3%beg, is3%end
                do k = is2%beg, is2%end
                    do j = -1, buff_size
                        flux_vf(momxe)%sf(r, k, dj*((p - 1) - 2*j) + j) = &
                            flux_rsz_vf(j, k, r, momxe)
                    end do
                end do
            end do

            if (riemann_solver == 1) then
                !$acc parallel loop collapse(4) gang vector default(present)
                do i = advxb, advxe
                    do r = is3%beg, is3%end
                        do k = is2%beg, is2%end
                            do j = -1, buff_size
                                flux_src_vf(i)%sf(r, k, dj*((p - 1) - 2*j) + j) = &
                                    flux_src_rsz_vf(j, k, r, i)
                            end do
                        end do
                    end do
                end do
            else
                !$acc parallel loop collapse(3) gang vector default(present)
                do r = is3%beg, is3%end
                    do k = is2%beg, is2%end
                        do j = -1, buff_size
                            flux_src_vf(advxb)%sf(r, k, dj*((p - 1) - 2*j) + j) = &
                                flux_src_rsz_vf(j, k, r, advxb)* &
                                sign(1._wp, -real(cbc_loc, wp))
                        end do
                    end do
                end do
            end if

        end if
        ! END: Reshaping Outputted Data in z-direction =====================

        ! Deallocation/Disassociation of Primitive and Flux Variables ======

        ! ==================================================================

        ! Nullifying procedural pointer used in evaluation of L for the CBC

    end subroutine s_finalize_cbc

    ! Detext if the problem has any characteristic boundary conditions
    subroutine s_any_cbc_boundaries(toggle)

        logical, intent(inout) :: toggle

        toggle = .false.

        #:for BC in {-5, -6, -7, -8, -9, -10, -11, -12, -13}
            if (any((/bc_x%beg, bc_x%end, bc_y%beg, bc_y%end, bc_z%beg, bc_z%end/) == ${BC}$)) then
                toggle = .true.
            end if
        #:endfor

    end subroutine

    !> Module deallocation and/or disassociation procedures
    subroutine s_finalize_cbc_module

        logical :: is_cbc

        call s_any_cbc_boundaries(is_cbc)

        if (is_cbc .eqv. .false.) return

        ! Deallocating the cell-average primitive variables
        @:DEALLOCATE_GLOBAL(q_prim_rsx_vf)
        if (weno_order > 1) then
            @:DEALLOCATE_GLOBAL(F_rsx_vf, F_src_rsx_vf)
        end if
        @:DEALLOCATE_GLOBAL(flux_rsx_vf, flux_src_rsx_vf)

        if (n > 0) then
            @:DEALLOCATE_GLOBAL(q_prim_rsy_vf)
            if (weno_order > 1) then
                @:DEALLOCATE_GLOBAL(F_rsy_vf, F_src_rsy_vf)
            end if
            @:DEALLOCATE_GLOBAL(flux_rsy_vf, flux_src_rsy_vf)
        end if
        if (p > 0) then
            @:DEALLOCATE_GLOBAL(q_prim_rsz_vf)
            if (weno_order > 1) then
                @:DEALLOCATE_GLOBAL(F_rsz_vf, F_src_rsz_vf)
            end if
            @:DEALLOCATE_GLOBAL(flux_rsz_vf, flux_src_rsz_vf)
        end if

        ! Deallocating the cell-width distribution in the s-direction
        @:DEALLOCATE_GLOBAL(ds)

        ! Deallocating CBC Coefficients in x-direction =====================
        if (any((/bc_x%beg, bc_x%end/) <= -5) .and. any((/bc_x%beg, bc_x%end/) >= -13)) then
            @:DEALLOCATE_GLOBAL(fd_coef_x)
            if (weno_order > 1) then
                @:DEALLOCATE_GLOBAL(pi_coef_x)
            end if
        end if
        ! ==================================================================

        ! Deallocating CBC Coefficients in y-direction =====================
        if (n > 0 .and. any((/bc_y%beg, bc_y%end/) <= -5) .and. &
            any((/bc_y%beg, bc_y%end/) >= -13 .and. bc_y%beg /= -14)) then
            @:DEALLOCATE_GLOBAL(fd_coef_y)
            if (weno_order > 1) then
                @:DEALLOCATE_GLOBAL(pi_coef_y)
            end if
        end if
        ! ==================================================================

        ! Deallocating CBC Coefficients in z-direction =====================
        if (p > 0 .and. any((/bc_z%beg, bc_z%end/) <= -5) .and. any((/bc_z%beg, bc_z%end/) >= -13)) then
            @:DEALLOCATE_GLOBAL(fd_coef_z)
            if (weno_order > 1) then
                @:DEALLOCATE_GLOBAL(pi_coef_z)
            end if
        end if
        ! ==================================================================

        ! Disassociating the pointer to the procedure that was utilized to
        ! to convert mixture or species variables to the mixture variables

    end subroutine s_finalize_cbc_module

end module m_cbc<|MERGE_RESOLUTION|>--- conflicted
+++ resolved
@@ -632,7 +632,7 @@
         ! First-order time derivatives of the partial densities, density,
         ! velocity, pressure, advection variables, and the specific heat
         ! ratio and liquid stiffness functions
-<<<<<<< HEAD
+
         real(wp), dimension(num_fluids) :: dalpha_rho_dt
         real(wp) :: drho_dt
         real(wp), dimension(num_dims) :: dvel_dt
@@ -647,6 +647,7 @@
         real(wp), dimension(num_fluids) :: adv, dadv_ds
         real(wp), dimension(sys_size) :: L
         real(wp), dimension(3) :: lambda
+        real(wp), dimension(num_species) :: Y_s
 
         real(wp) :: rho         !< Cell averaged density
         real(wp) :: pres        !< Cell averaged pressure
@@ -658,34 +659,6 @@
         real(wp) :: c
 
         real(wp) :: vel_K_sum, vel_dv_dt_sum
-=======
-        real(kind(0d0)), dimension(num_fluids) :: dalpha_rho_dt
-        real(kind(0d0)) :: drho_dt
-        real(kind(0d0)), dimension(num_dims) :: dvel_dt
-        real(kind(0d0)) :: dpres_dt
-        real(kind(0d0)), dimension(num_fluids) :: dadv_dt
-        real(kind(0d0)) :: dgamma_dt
-        real(kind(0d0)) :: dpi_inf_dt
-        real(kind(0d0)) :: dqv_dt
-        real(kind(0d0)), dimension(contxe) :: alpha_rho, dalpha_rho_ds, mf
-        real(kind(0d0)), dimension(2) :: Re_cbc
-        real(kind(0d0)), dimension(num_dims) :: vel, dvel_ds
-        real(kind(0d0)), dimension(num_fluids) :: adv, dadv_ds
-        real(kind(0d0)), dimension(sys_size) :: L
-        real(kind(0d0)), dimension(3) :: lambda
-        real(kind(0d0)), dimension(num_species) :: Y_s
-
-        real(kind(0d0)) :: rho         !< Cell averaged density
-        real(kind(0d0)) :: pres        !< Cell averaged pressure
-        real(kind(0d0)) :: E           !< Cell averaged energy
-        real(kind(0d0)) :: H           !< Cell averaged enthalpy
-        real(kind(0d0)) :: gamma       !< Cell averaged specific heat ratio
-        real(kind(0d0)) :: pi_inf      !< Cell averaged liquid stiffness
-        real(kind(0d0)) :: qv          !< Cell averaged fluid reference energy
-        real(kind(0d0)) :: c
-
-        real(kind(0d0)) :: vel_K_sum, vel_dv_dt_sum
->>>>>>> 6bad3796
 
         integer :: i, j, k, r, q !< Generic loop iterators
 
@@ -831,16 +804,12 @@
                             mf(i) = alpha_rho(i)/rho
                         end do
 
-<<<<<<< HEAD
-                        E = gamma*pres + pi_inf + 5e-1_wp*rho*vel_K_sum
-
-=======
-                        E = gamma*pres + pi_inf + 5d-1*rho*vel_K_sum
->>>>>>> 6bad3796
+
+                        E = gamma*pres + pi_inf + 5e-1*rho*vel_K_sum
                         H = (E + pres)/rho
 
                         ! Compute mixture sound speed
-                        call s_compute_speed_of_sound(pres, rho, gamma, pi_inf, H, adv, vel_K_sum, 0d0, c)
+                        call s_compute_speed_of_sound(pres, rho, gamma, pi_inf, H, adv, vel_K_sum, 0._wp, c)
                         ! ============================================================
 
                         ! First-Order Spatial Derivatives of Primitive Variables =====
