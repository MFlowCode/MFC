--- conflicted
+++ resolved
@@ -1645,7 +1645,6 @@
         end if
 
         ! Deallocating CBC Coefficients in y-direction
-<<<<<<< HEAD
         if (n > 0) then
             if (all((/bc_y%beg, bc_y%end/) <= -5) .and. all((/bc_y%beg, bc_y%end/) >= -13) .or. &
                 bc_y%beg <= -5 .and. bc_y%beg >= -13 .or. &
@@ -1654,18 +1653,10 @@
                 if (weno_order > 1) then
                     @:DEALLOCATE(pi_coef_y)
                 end if
-=======
-        if (n > 0 .and. any((/bc_y%beg, bc_y%end/) <= -5) .and. &
-            any((/bc_y%beg, bc_y%end/) >= -13 .and. bc_y%beg /= -14)) then
-            @:DEALLOCATE(fd_coef_y)
-            if (weno_order > 1 .or. muscl_order > 1) then
-                @:DEALLOCATE(pi_coef_y)
->>>>>>> 8937245c
             end if
         end if
 
         ! Deallocating CBC Coefficients in z-direction
-<<<<<<< HEAD
         if (p > 0) then
             if (all((/bc_z%beg, bc_z%end/) <= -5) .and. all((/bc_z%beg, bc_z%end/) >= -13) .or. &
                 bc_z%beg <= -5 .and. bc_z%beg >= -13 .or. &
@@ -1674,12 +1665,6 @@
                 if (weno_order > 1) then
                     @:DEALLOCATE(pi_coef_z)
                 end if
-=======
-        if (p > 0 .and. any((/bc_z%beg, bc_z%end/) <= -5) .and. any((/bc_z%beg, bc_z%end/) >= -13)) then
-            @:DEALLOCATE(fd_coef_z)
-            if (weno_order > 1 .or. muscl_order > 1) then
-                @:DEALLOCATE(pi_coef_z)
->>>>>>> 8937245c
             end if
         end if
 
