!>
!! @file m_cbc.f90
!! @brief Contains module m_cbc

!> @brief The module features a large database of characteristic boundary
!!              conditions (CBC) for the Euler system of equations. This system
!!              is augmented by the appropriate advection equations utilized to
!!              capture the material interfaces. The closure is achieved by the
!!              stiffened equation of state and mixture relations. At this time,
!!              the following CBC are available:
!!                           1) Slip Wall
!!                           2) Nonreflecting Subsonic Buffer
!!                           3) Nonreflecting Subsonic Inflow
!!                           4) Nonreflecting Subsonic Outflow
!!                           5) Force-Free Subsonic Outflow
!!                           6) Constant Pressure Subsonic Outflow
!!                           7) Supersonic Inflow
!!                           8) Supersonic Outflow
!!              Please refer to Thompson (1987, 1990) for detailed descriptions.

#:include 'macros.fpp'

module m_cbc

    ! Dependencies =============================================================
    use m_derived_types        !< Definitions of the derived types

    use m_global_parameters    !< Definitions of the global parameters

    use m_variables_conversion !< State variables type conversion procedures

    use m_compute_cbc
    ! ==========================================================================

    implicit none

    private; public :: s_initialize_cbc_module, s_cbc, s_finalize_cbc_module

    !! The cell-average primitive variables. They are obtained by reshaping (RS)
    !! q_prim_vf in the coordinate direction normal to the domain boundary along
    !! which the CBC is applied.

    real(kind(0d0)), allocatable, dimension(:, :, :, :) :: q_prim_rsx_vf
    real(kind(0d0)), allocatable, dimension(:, :, :, :) :: q_prim_rsy_vf
    real(kind(0d0)), allocatable, dimension(:, :, :, :) :: q_prim_rsz_vf

    type(scalar_field), allocatable, dimension(:) :: F_rs_vf, F_src_rs_vf !<

    !! Cell-average fluxes (src - source). These are directly determined from the
    !! cell-average primitive variables, q_prims_rs_vf, and not a Riemann solver.

    real(kind(0d0)), allocatable, dimension(:, :, :, :) :: F_rsx_vf, F_src_rsx_vf !<
    real(kind(0d0)), allocatable, dimension(:, :, :, :) :: F_rsy_vf, F_src_rsy_vf !<
    real(kind(0d0)), allocatable, dimension(:, :, :, :) :: F_rsz_vf, F_src_rsz_vf !<

    !! There is a CCE bug that is causing some subset of these variables to interfere
    !! with variables of the same name in m_riemann_solvers.fpp, and giving this versions
    !! unique "_l" names works around the bug. Other private module allocatable arrays
    !! in `acc declare create` clauses don't have this problem, so we still need to
    !! isolate this bug.

    real(kind(0d0)), allocatable, dimension(:, :, :, :) :: flux_rsx_vf_l, flux_src_rsx_vf_l !<
    real(kind(0d0)), allocatable, dimension(:, :, :, :) :: flux_rsy_vf_l, flux_src_rsy_vf_l
    real(kind(0d0)), allocatable, dimension(:, :, :, :) :: flux_rsz_vf_l, flux_src_rsz_vf_l

    real(kind(0d0)) :: c           !< Cell averaged speed of sound
    real(kind(0d0)), dimension(2) :: Re          !< Cell averaged Reynolds numbers
    !$acc declare create(c, Re)

    real(kind(0d0)) :: dpres_ds !< Spatial derivatives in s-dir of pressure
    !$acc declare create(dpres_ds)

    real(kind(0d0)), allocatable, dimension(:) :: ds !< Cell-width distribution in the s-direction

    ! CBC Coefficients =========================================================

    real(kind(0d0)), allocatable, dimension(:, :) :: fd_coef_x !< Finite diff. coefficients x-dir
    real(kind(0d0)), allocatable, dimension(:, :) :: fd_coef_y !< Finite diff. coefficients y-dir
    real(kind(0d0)), allocatable, dimension(:, :) :: fd_coef_z !< Finite diff. coefficients z-dir

    !! The first dimension identifies the location of a coefficient in the FD
    !! formula, while the last dimension denotes the location of the CBC.

    ! Bug with NVHPC when using nullified pointers in a declare create
    !    real(kind(0d0)), pointer, dimension(:, :) :: fd_coef => null()

    real(kind(0d0)), allocatable, dimension(:, :, :) :: pi_coef_x !< Polynomial interpolant coefficients in x-dir
    real(kind(0d0)), allocatable, dimension(:, :, :) :: pi_coef_y !< Polynomial interpolant coefficients in y-dir
    real(kind(0d0)), allocatable, dimension(:, :, :) :: pi_coef_z !< Polynomial interpolant coefficients in z-dir

    !! The first dimension of the array identifies the polynomial, the
    !! second dimension identifies the position of its coefficients and the last
    !! dimension denotes the location of the CBC.

    ! ==========================================================================

    type(int_bounds_info) :: is1, is2, is3 !< Indical bounds in the s1-, s2- and s3-directions
    !$acc declare create(is1, is2, is3)

    integer :: dj
    integer :: bcxb, bcxe, bcyb, bcye, bczb, bcze
    integer :: cbc_dir, cbc_loc
    !$acc declare create(dj, bcxb, bcxe, bcyb, bcye, bczb, bcze, cbc_dir, cbc_loc)
<<<<<<< HEAD

    real(kind(0d0)) :: ux_in, ux_out, vx_in, vx_out, wx_in, wx_out, presx_in, presx_out, Delx_in, Delx_out
    real(kind(0d0)) :: uy_in, uy_out, vy_in, vy_out, wy_in, wy_out, presy_in, presy_out, Dely_in, Dely_out
    real(kind(0d0)) :: uz_in, uz_out, vz_in, vz_out, wz_in, wz_out, presz_in, presz_out, Delz_in, Delz_out
!$acc declare create(ux_in, ux_out, vx_in, vx_out, wx_in, wx_out, presx_in, presx_out, Delx_in, Delx_out)
!$acc declare create(uy_in, uy_out, vy_in, vy_out, wy_in, wy_out, presy_in, presy_out, Dely_in, Dely_out)
!$acc declare create(uz_in, uz_out, vz_in, vz_out, wz_in, wz_out, presz_in, presz_out, Delz_in, Delz_out)

#ifdef CRAY_ACC_WAR
    @:CRAY_DECLARE_GLOBAL(real(kind(0d0)), dimension(:), alpha_rhox_in,  alphax_in)
    @:CRAY_DECLARE_GLOBAL(real(kind(0d0)), dimension(:), alpha_rhoy_in,  alphay_in)
    @:CRAY_DECLARE_GLOBAL(real(kind(0d0)), dimension(:), alpha_rhoz_in,  alphaz_in)
    !$acc declare link(alpha_rhox_in,  alphax_in, alpha_rhoy_in,  alphay_in, alpha_rhoz_in,  alphaz_in)
#else
    real(kind(0d0)), allocatable, dimension(:) :: alpha_rhox_in, alphax_in
    real(kind(0d0)), allocatable, dimension(:) :: alpha_rhoy_in, alphay_in
    real(kind(0d0)), allocatable, dimension(:) :: alpha_rhoz_in, alphaz_in
    !$acc declare create(alpha_rhox_in, alphax_in, alpha_rhoy_in, alphay_in, alpha_rhoz_in, alphaz_in)
#endif
=======
>>>>>>> efc9d67b

    !$acc declare create(q_prim_rsx_vf, q_prim_rsy_vf, q_prim_rsz_vf,  F_rsx_vf, F_src_rsx_vf,flux_rsx_vf_l, flux_src_rsx_vf_l, &
    !$acc                 F_rsy_vf, F_src_rsy_vf,flux_rsy_vf_l, flux_src_rsy_vf_l, F_rsz_vf, F_src_rsz_vf,flux_rsz_vf_l, flux_src_rsz_vf_l, &
    !$acc                 ds,fd_coef_x,fd_coef_y,fd_coef_z,      &
    !$acc                 pi_coef_x,pi_coef_y,pi_coef_z)

contains

    !>  The computation of parameters, the allocation of memory,
        !!      the association of pointers and/or the execution of any
        !!      other procedures that are necessary to setup the module.
    subroutine s_initialize_cbc_module

        integer :: i
        logical :: is_cbc

        call s_any_cbc_boundaries(is_cbc)

        if (is_cbc .eqv. .false.) return

        if (n == 0) then
            is2%beg = 0

        else
            is2%beg = -buff_size
        end if

        is2%end = n - is2%beg

        if (p == 0) then
            is3%beg = 0

        else
            is3%beg = -buff_size
        end if
        is3%end = p - is3%beg

        @:ALLOCATE_GLOBAL(q_prim_rsx_vf(0:buff_size, &
            is2%beg:is2%end, &
            is3%beg:is3%end, 1:sys_size))

        if (weno_order > 1) then

            @:ALLOCATE_GLOBAL(F_rsx_vf(0:buff_size, &
                is2%beg:is2%end, &
                is3%beg:is3%end, 1:adv_idx%end))

            @:ALLOCATE_GLOBAL(F_src_rsx_vf(0:buff_size, &
                is2%beg:is2%end, &
                is3%beg:is3%end, adv_idx%beg:adv_idx%end))

        end if

        @:ALLOCATE_GLOBAL(flux_rsx_vf_l(-1:buff_size, &
            is2%beg:is2%end, &
            is3%beg:is3%end, 1:adv_idx%end))

        @:ALLOCATE_GLOBAL(flux_src_rsx_vf_l(-1:buff_size, &
            is2%beg:is2%end, &
            is3%beg:is3%end, adv_idx%beg:adv_idx%end))

        if (n > 0) then

            if (m == 0) then
                is2%beg = 0

            else
                is2%beg = -buff_size
            end if

            is2%end = m - is2%beg

            if (p == 0) then
                is3%beg = 0

            else
                is3%beg = -buff_size
            end if
            is3%end = p - is3%beg

            @:ALLOCATE_GLOBAL(q_prim_rsy_vf(0:buff_size, &
                is2%beg:is2%end, &
                is3%beg:is3%end, 1:sys_size))

            if (weno_order > 1) then

                @:ALLOCATE_GLOBAL(F_rsy_vf(0:buff_size, &
                    is2%beg:is2%end, &
                    is3%beg:is3%end, 1:adv_idx%end))

                @:ALLOCATE_GLOBAL(F_src_rsy_vf(0:buff_size, &
                    is2%beg:is2%end, &
                    is3%beg:is3%end, adv_idx%beg:adv_idx%end))

            end if

            @:ALLOCATE_GLOBAL(flux_rsy_vf_l(-1:buff_size, &
                is2%beg:is2%end, &
                is3%beg:is3%end, 1:adv_idx%end))

            @:ALLOCATE_GLOBAL(flux_src_rsy_vf_l(-1:buff_size, &
                is2%beg:is2%end, &
                is3%beg:is3%end, adv_idx%beg:adv_idx%end))

        end if

        if (p > 0) then

            if (n == 0) then
                is2%beg = 0

            else
                is2%beg = -buff_size
            end if

            is2%end = n - is2%beg

            if (m == 0) then
                is3%beg = 0

            else
                is3%beg = -buff_size
            end if
            is3%end = m - is3%beg

            @:ALLOCATE_GLOBAL(q_prim_rsz_vf(0:buff_size, &
                is2%beg:is2%end, &
                is3%beg:is3%end, 1:sys_size))

            if (weno_order > 1) then

                @:ALLOCATE_GLOBAL(F_rsz_vf(0:buff_size, &
                    is2%beg:is2%end, &
                    is3%beg:is3%end, 1:adv_idx%end))

                @:ALLOCATE_GLOBAL(F_src_rsz_vf(0:buff_size, &
                    is2%beg:is2%end, &
                    is3%beg:is3%end, adv_idx%beg:adv_idx%end))

            end if

            @:ALLOCATE_GLOBAL(flux_rsz_vf_l(-1:buff_size, &
                is2%beg:is2%end, &
                is3%beg:is3%end, 1:adv_idx%end))

            @:ALLOCATE_GLOBAL(flux_src_rsz_vf_l(-1:buff_size, &
                is2%beg:is2%end, &
                is3%beg:is3%end, adv_idx%beg:adv_idx%end))

        end if

        ! Allocating the cell-width distribution in the s-direction
        @:ALLOCATE_GLOBAL(ds(0:buff_size))

        ! Allocating/Computing CBC Coefficients in x-direction =============
        if (all((/bc_x%beg, bc_x%end/) <= -5) .and. all((/bc_x%beg, bc_x%end/) >= -13)) then

            @:ALLOCATE_GLOBAL(fd_coef_x(0:buff_size, -1:1))

            if (weno_order > 1) then
                @:ALLOCATE_GLOBAL(pi_coef_x(0:weno_polyn - 1, 0:weno_order - 3, -1:1))
            end if

            call s_compute_cbc_coefficients(1, -1)
            call s_compute_cbc_coefficients(1, 1)

        elseif (bc_x%beg <= -5 .and. bc_x%beg >= -13) then

            @:ALLOCATE_GLOBAL(fd_coef_x(0:buff_size, -1:-1))

            if (weno_order > 1) then
                @:ALLOCATE_GLOBAL(pi_coef_x(0:weno_polyn - 1, 0:weno_order - 3, -1:-1))
            end if

            call s_compute_cbc_coefficients(1, -1)

        elseif (bc_x%end <= -5 .and. bc_x%end >= -13) then

            @:ALLOCATE_GLOBAL(fd_coef_x(0:buff_size, 1:1))

            if (weno_order > 1) then
                @:ALLOCATE_GLOBAL(pi_coef_x(0:weno_polyn - 1, 0:weno_order - 3, 1:1))
            end if

            call s_compute_cbc_coefficients(1, 1)

        end if
        ! ==================================================================

        ! Allocating/Computing CBC Coefficients in y-direction =============
        if (n > 0) then

            if (all((/bc_y%beg, bc_y%end/) <= -5) .and. all((/bc_y%beg, bc_y%end/) >= -13)) then

                @:ALLOCATE_GLOBAL(fd_coef_y(0:buff_size, -1:1))

                if (weno_order > 1) then
                    @:ALLOCATE_GLOBAL(pi_coef_y(0:weno_polyn - 1, 0:weno_order - 3, -1:1))
                end if

                call s_compute_cbc_coefficients(2, -1)
                call s_compute_cbc_coefficients(2, 1)

            elseif (bc_y%beg <= -5 .and. bc_y%beg >= -13) then

                @:ALLOCATE_GLOBAL(fd_coef_y(0:buff_size, -1:-1))

                if (weno_order > 1) then
                    @:ALLOCATE_GLOBAL(pi_coef_y(0:weno_polyn - 1, 0:weno_order - 3, -1:-1))
                end if

                call s_compute_cbc_coefficients(2, -1)

            elseif (bc_y%end <= -5 .and. bc_y%end >= -13) then

                @:ALLOCATE_GLOBAL(fd_coef_y(0:buff_size, 1:1))

                if (weno_order > 1) then
                    @:ALLOCATE_GLOBAL(pi_coef_y(0:weno_polyn - 1, 0:weno_order - 3, 1:1))
                end if

                call s_compute_cbc_coefficients(2, 1)

            end if

        end if
        ! ==================================================================

        ! Allocating/Computing CBC Coefficients in z-direction =============
        if (p > 0) then

            if (all((/bc_z%beg, bc_z%end/) <= -5) .and. all((/bc_z%beg, bc_z%end/) >= -13)) then

                @:ALLOCATE_GLOBAL(fd_coef_z(0:buff_size, -1:1))

                if (weno_order > 1) then
                    @:ALLOCATE_GLOBAL(pi_coef_z(0:weno_polyn - 1, 0:weno_order - 3, -1:1))
                end if

                call s_compute_cbc_coefficients(3, -1)
                call s_compute_cbc_coefficients(3, 1)

            elseif (bc_z%beg <= -5 .and. bc_z%beg >= -13) then

                @:ALLOCATE_GLOBAL(fd_coef_z(0:buff_size, -1:-1))

                if (weno_order > 1) then
                    @:ALLOCATE_GLOBAL(pi_coef_z(0:weno_polyn - 1, 0:weno_order - 3, -1:-1))
                end if

                call s_compute_cbc_coefficients(3, -1)

            elseif (bc_z%end <= -5 .and. bc_z%end >= -13) then

                @:ALLOCATE_GLOBAL(fd_coef_z(0:buff_size, 1:1))

                if (weno_order > 1) then
                    @:ALLOCATE_GLOBAL(pi_coef_z(0:weno_polyn - 1, 0:weno_order - 3, 1:1))
                end if

                call s_compute_cbc_coefficients(3, 1)

            end if

        end if
        ! ==================================================================

        !$acc update device(fd_coef_x, fd_coef_y, fd_coef_z, pi_coef_x, pi_coef_y, pi_coef_z)

        ! Associating the procedural pointer to the appropriate subroutine
        ! that will be utilized in the conversion to the mixture variables

        bcxb = bc_x%beg
        bcxe = bc_x%end

        !$acc update device(bcxb, bcxe)

        if (n > 0) then
            bcyb = bc_y%beg
            bcye = bc_y%end

            !$acc update device(bcyb, bcye)
        end if

        if (p > 0) then
            bczb = bc_z%beg
            bcze = bc_z%end

            !$acc update device(bczb, bcze)
        end if

        @:ALLOCATE_GLOBAL(alpha_rhox_in(1:num_fluids), alpha_rhoy_in(1:num_fluids), alpha_rhoz_in(1:num_fluids))
        @:ALLOCATE_GLOBAL(alphax_in(1:num_fluids), alphay_in(1:num_fluids), alphaz_in(1:num_fluids))

        #:for CBC_DIR, XYZ in [(1, 'x'), (2, 'y'), (3, 'z')]
            if (${CBC_DIR}$ == 1) then
                u${XYZ}$_in = bc_${XYZ}$%u_in
                v${XYZ}$_in = bc_${XYZ}$%v_in
                w${XYZ}$_in = bc_${XYZ}$%w_in
                u${XYZ}$_out = bc_${XYZ}$%u_out
                v${XYZ}$_out = bc_${XYZ}$%v_out
                w${XYZ}$_out = bc_${XYZ}$%w_out
                Del${XYZ}$_in = maxval(dx)
                Del${XYZ}$_out = maxval(dx)
            else if (${CBC_DIR}$ == 2) then
                u${XYZ}$_in = bc_${XYZ}$%v_in
                v${XYZ}$_in = bc_${XYZ}$%u_in
                w${XYZ}$_in = bc_${XYZ}$%w_in
                u${XYZ}$_out = bc_${XYZ}$%v_out
                v${XYZ}$_out = bc_${XYZ}$%u_out
                w${XYZ}$_out = bc_${XYZ}$%w_out
                if (n > 0) then
                    Del${XYZ}$_in = maxval(dy)
                    Del${XYZ}$_out = maxval(dy)
                end if
            else if (${CBC_DIR}$ == 3) then
                u${XYZ}$_in = bc_${XYZ}$%w_in
                v${XYZ}$_in = bc_${XYZ}$%u_in
                w${XYZ}$_in = bc_${XYZ}$%v_in
                u${XYZ}$_out = bc_${XYZ}$%w_out
                v${XYZ}$_out = bc_${XYZ}$%u_out
                w${XYZ}$_out = bc_${XYZ}$%v_out
                if (p > 0) then
                    Del${XYZ}$_in = maxval(dz)
                    Del${XYZ}$_out = maxval(dz)
                end if
            end if
            pres${XYZ}$_in = bc_${XYZ}$%pres_in
            pres${XYZ}$_out = bc_${XYZ}$%pres_out
            do i = 1, num_fluids
                alpha_rho${XYZ}$_in(i) = bc_${XYZ}$%alpha_rho_in(i)
                alpha${XYZ}$_in(i) = bc_${XYZ}$%alpha_in(i)
            end do
            !$acc update device(u${XYZ}$_in, v${XYZ}$_in, w${XYZ}$_in, u${XYZ}$_out, v${XYZ}$_out, w${XYZ}$_out)
            !$acc update device(pres${XYZ}$_in, pres${XYZ}$_out, alpha_rho${XYZ}$_in, alpha${XYZ}$_in)
            !$acc update device(Del${XYZ}$_in, Del${XYZ}$_out)
        #:endfor

    end subroutine s_initialize_cbc_module

    !>  Compute CBC coefficients
        !!  @param cbc_dir_in CBC coordinate direction
        !!  @param cbc_loc_in CBC coordinate location
    subroutine s_compute_cbc_coefficients(cbc_dir_in, cbc_loc_in)
        ! Description: The purpose of this subroutine is to compute the grid
        !              dependent FD and PI coefficients, or CBC coefficients,
        !              provided the CBC coordinate direction and location.

        ! CBC coordinate direction and location
        integer, intent(in) :: cbc_dir_in, cbc_loc_in

        ! Cell-boundary locations in the s-direction
        real(kind(0d0)), dimension(0:buff_size + 1) :: s_cb

        ! Generic loop iterator
        integer :: i

        ! Associating CBC coefficients pointers
        call s_associate_cbc_coefficients_pointers(cbc_dir_in, cbc_loc_in)

        ! Determining the cell-boundary locations in the s-direction
        s_cb(0) = 0d0

        do i = 0, buff_size
            s_cb(i + 1) = s_cb(i) + ds(i)
        end do

        ! Computing CBC1 Coefficients ======================================
        #:for CBC_DIR, XYZ in [(1, 'x'), (2, 'y'), (3, 'z')]
            if (cbc_dir_in == ${CBC_DIR}$) then
                if (weno_order == 1) then

                    fd_coef_${XYZ}$ (:, cbc_loc_in) = 0d0
                    fd_coef_${XYZ}$ (0, cbc_loc_in) = -2d0/(ds(0) + ds(1))
                    fd_coef_${XYZ}$ (1, cbc_loc_in) = -fd_coef_${XYZ}$ (0, cbc_loc_in)

                    ! ==================================================================

                    ! Computing CBC2 Coefficients ======================================
                elseif (weno_order == 3) then

                    fd_coef_${XYZ}$ (:, cbc_loc_in) = 0d0
                    fd_coef_${XYZ}$ (0, cbc_loc_in) = -6d0/(3d0*ds(0) + 2d0*ds(1) - ds(2))
                    fd_coef_${XYZ}$ (1, cbc_loc_in) = -4d0*fd_coef_${XYZ}$ (0, cbc_loc_in)/3d0
                    fd_coef_${XYZ}$ (2, cbc_loc_in) = fd_coef_${XYZ}$ (0, cbc_loc_in)/3d0

                    pi_coef_${XYZ}$ (0, 0, cbc_loc_in) = (s_cb(0) - s_cb(1))/(s_cb(0) - s_cb(2))

                    ! ==================================================================

                    ! Computing CBC4 Coefficients ======================================
                else

                    fd_coef_${XYZ}$ (:, cbc_loc_in) = 0d0
                    fd_coef_${XYZ}$ (0, cbc_loc_in) = -50d0/(25d0*ds(0) + 2d0*ds(1) &
                                                             - 1d1*ds(2) + 1d1*ds(3) &
                                                             - 3d0*ds(4))
                    fd_coef_${XYZ}$ (1, cbc_loc_in) = -48d0*fd_coef_${XYZ}$ (0, cbc_loc_in)/25d0
                    fd_coef_${XYZ}$ (2, cbc_loc_in) = 36d0*fd_coef_${XYZ}$ (0, cbc_loc_in)/25d0
                    fd_coef_${XYZ}$ (3, cbc_loc_in) = -16d0*fd_coef_${XYZ}$ (0, cbc_loc_in)/25d0
                    fd_coef_${XYZ}$ (4, cbc_loc_in) = 3d0*fd_coef_${XYZ}$ (0, cbc_loc_in)/25d0

                    pi_coef_${XYZ}$ (0, 0, cbc_loc_in) = &
                        ((s_cb(0) - s_cb(1))*(s_cb(1) - s_cb(2))* &
                         (s_cb(1) - s_cb(3)))/((s_cb(1) - s_cb(4))* &
                                               (s_cb(4) - s_cb(0))*(s_cb(4) - s_cb(2)))
                    pi_coef_${XYZ}$ (0, 1, cbc_loc_in) = &
                        ((s_cb(1) - s_cb(0))*(s_cb(1) - s_cb(2))* &
                         ((s_cb(1) - s_cb(3))*(s_cb(1) - s_cb(3)) - &
                          (s_cb(0) - s_cb(4))*((s_cb(3) - s_cb(1)) + &
                                               (s_cb(4) - s_cb(1)))))/ &
                        ((s_cb(0) - s_cb(3))*(s_cb(1) - s_cb(3))* &
                         (s_cb(0) - s_cb(4))*(s_cb(1) - s_cb(4)))
                    pi_coef_${XYZ}$ (0, 2, cbc_loc_in) = &
                        (s_cb(1) - s_cb(0))*((s_cb(1) - s_cb(2))* &
                                             (s_cb(1) - s_cb(3)) + ((s_cb(0) - s_cb(2)) + &
                                                                    (s_cb(1) - s_cb(3)))*(s_cb(0) - s_cb(4)))/ &
                        ((s_cb(2) - s_cb(0))*(s_cb(0) - s_cb(3))* &
                         (s_cb(0) - s_cb(4)))
                    pi_coef_${XYZ}$ (1, 0, cbc_loc_in) = &
                        ((s_cb(0) - s_cb(2))*(s_cb(2) - s_cb(1))* &
                         (s_cb(2) - s_cb(3)))/((s_cb(2) - s_cb(4))* &
                                               (s_cb(4) - s_cb(0))*(s_cb(4) - s_cb(1)))
                    pi_coef_${XYZ}$ (1, 1, cbc_loc_in) = &
                        ((s_cb(0) - s_cb(2))*(s_cb(1) - s_cb(2))* &
                         ((s_cb(1) - s_cb(3))*(s_cb(2) - s_cb(3)) + &
                          (s_cb(0) - s_cb(4))*((s_cb(1) - s_cb(3)) + &
                                               (s_cb(2) - s_cb(4)))))/ &
                        ((s_cb(0) - s_cb(3))*(s_cb(1) - s_cb(3))* &
                         (s_cb(0) - s_cb(4))*(s_cb(1) - s_cb(4)))
                    pi_coef_${XYZ}$ (1, 2, cbc_loc_in) = &
                        ((s_cb(1) - s_cb(2))*(s_cb(2) - s_cb(3))* &
                         (s_cb(2) - s_cb(4)))/((s_cb(0) - s_cb(2))* &
                                               (s_cb(0) - s_cb(3))*(s_cb(0) - s_cb(4)))

                end if
            end if
        #:endfor

        ! END: Computing CBC4 Coefficients =================================

        ! Nullifying CBC coefficients

    end subroutine s_compute_cbc_coefficients

    !!  The goal of the procedure is to associate the FD and PI
    !!      coefficients, or CBC coefficients, with the appropriate
    !!      targets, based on the coordinate direction and location
    !!      of the CBC.
    !!  @param cbc_dir_in CBC coordinate direction
    !!  @param cbc_loc_in CBC coordinate location
    subroutine s_associate_cbc_coefficients_pointers(cbc_dir_in, cbc_loc_in)

        integer, intent(in) :: cbc_dir_in, cbc_loc_in

        integer :: i !< Generic loop iterator

        ! Associating CBC Coefficients in x-direction ======================
        if (cbc_dir_in == 1) then

            !fd_coef => fd_coef_x; if (weno_order > 1) pi_coef => pi_coef_x

            if (cbc_loc_in == -1) then
                do i = 0, buff_size
                    ds(i) = dx(i)
                end do
            else
                do i = 0, buff_size
                    ds(i) = dx(m - i)
                end do
            end if
            ! ==================================================================

            ! Associating CBC Coefficients in y-direction ======================
        elseif (cbc_dir_in == 2) then

            !fd_coef => fd_coef_y; if (weno_order > 1) pi_coef => pi_coef_y

            if (cbc_loc_in == -1) then
                do i = 0, buff_size
                    ds(i) = dy(i)
                end do
            else
                do i = 0, buff_size
                    ds(i) = dy(n - i)
                end do
            end if
            ! ==================================================================

            ! Associating CBC Coefficients in z-direction ======================
        else

            !fd_coef => fd_coef_z; if (weno_order > 1) pi_coef => pi_coef_z

            if (cbc_loc_in == -1) then
                do i = 0, buff_size
                    ds(i) = dz(i)
                end do
            else
                do i = 0, buff_size
                    ds(i) = dz(p - i)
                end do
            end if

        end if

        !$acc update device(ds)

        ! ==================================================================

    end subroutine s_associate_cbc_coefficients_pointers

    !>  The following is the implementation of the CBC based on
        !!      the work of Thompson (1987, 1990) on hyperbolic systems.
        !!      The CBC is indirectly applied in the computation of the
        !!      right-hand-side (RHS) near the relevant domain boundary
        !!      through the modification of the fluxes.
        !!  @param q_prim_vf Cell-average primitive variables
        !!  @param flux_vf Cell-boundary-average fluxes
        !!  @param flux_src_vf Cell-boundary-average flux sources
        !!  @param cbc_dir_norm CBC coordinate direction
        !!  @param cbc_loc_norm CBC coordinate location
        !!  @param ix Index bound in the first coordinate direction
        !!  @param iy Index bound in the second coordinate direction
        !!  @param iz Index bound in the third coordinate direction
    subroutine s_cbc(q_prim_vf, flux_vf, flux_src_vf, &
                     cbc_dir_norm, cbc_loc_norm, &
                     ix, iy, iz)

        type(scalar_field), &
            dimension(sys_size), &
            intent(in) :: q_prim_vf

        type(scalar_field), &
            dimension(sys_size), &
            intent(inout) :: flux_vf, flux_src_vf

        integer, intent(in) :: cbc_dir_norm, cbc_loc_norm

        type(int_bounds_info), intent(in) :: ix, iy, iz

        ! First-order time derivatives of the partial densities, density,
        ! velocity, pressure, advection variables, and the specific heat
        ! ratio and liquid stiffness functions
        real(kind(0d0)), dimension(num_fluids) :: dalpha_rho_dt
        real(kind(0d0)) :: drho_dt
        real(kind(0d0)), dimension(num_dims) :: dvel_dt
        real(kind(0d0)) :: dpres_dt
        real(kind(0d0)), dimension(num_fluids) :: dadv_dt
        real(kind(0d0)) :: dgamma_dt
        real(kind(0d0)) :: dpi_inf_dt
        real(kind(0d0)) :: dqv_dt
        real(kind(0d0)), dimension(contxe) :: alpha_rho, dalpha_rho_ds, mf
        real(kind(0d0)), dimension(2) :: Re_cbc
        real(kind(0d0)), dimension(num_dims) :: vel, dvel_ds
        real(kind(0d0)), dimension(num_fluids) :: adv, dadv_ds
        real(kind(0d0)), dimension(sys_size) :: L
        real(kind(0d0)), dimension(3) :: lambda
        real(kind(0d0)), dimension(num_species) :: Y_s

        real(kind(0d0)) :: rho         !< Cell averaged density
        real(kind(0d0)) :: pres        !< Cell averaged pressure
        real(kind(0d0)) :: E           !< Cell averaged energy
        real(kind(0d0)) :: H           !< Cell averaged enthalpy
        real(kind(0d0)) :: gamma       !< Cell averaged specific heat ratio
        real(kind(0d0)) :: pi_inf      !< Cell averaged liquid stiffness
        real(kind(0d0)) :: qv          !< Cell averaged fluid reference energy
        real(kind(0d0)) :: c
        real(kind(0d0)) :: Ma

        real(kind(0d0)) :: vel_K_sum, vel_dv_dt_sum

        integer :: i, j, k, r, q !< Generic loop iterators

        real(kind(0d0)) :: blkmod1, blkmod2 !< Fluid bulk modulus for Wood mixture sound speed

        ! Reshaping of inputted data and association of the FD and PI
        ! coefficients, or CBC coefficients, respectively, hinging on
        ! selected CBC coordinate direction

        cbc_dir = cbc_dir_norm
        cbc_loc = cbc_loc_norm

        !$acc update device(cbc_dir, cbc_loc)

        call s_initialize_cbc(q_prim_vf, flux_vf, flux_src_vf, &
                              ix, iy, iz)

        call s_associate_cbc_coefficients_pointers(cbc_dir, cbc_loc)

        #:for CBC_DIR, XYZ in [(1, 'x'), (2, 'y'), (3, 'z')]
            if (cbc_dir == ${CBC_DIR}$) then

                ! PI2 of flux_rs_vf and flux_src_rs_vf at j = 1/2 ==================
                if (weno_order == 3) then

                    call s_convert_primitive_to_flux_variables(q_prim_rs${XYZ}$_vf, &
                                                               F_rs${XYZ}$_vf, &
                                                               F_src_rs${XYZ}$_vf, &
                                                               is1, is2, is3, starty, startz)

                    !$acc parallel loop collapse(3) gang vector default(present)
                    do i = 1, advxe
                        do r = is3%beg, is3%end
                            do k = is2%beg, is2%end
                                flux_rs${XYZ}$_vf_l(0, k, r, i) = F_rs${XYZ}$_vf(0, k, r, i) &
                                                                  + pi_coef_${XYZ}$ (0, 0, cbc_loc)* &
                                                                  (F_rs${XYZ}$_vf(1, k, r, i) - &
                                                                   F_rs${XYZ}$_vf(0, k, r, i))
                            end do
                        end do
                    end do

                    !$acc parallel loop collapse(3) gang vector default(present)
                    do i = advxb, advxe
                        do r = is3%beg, is3%end
                            do k = is2%beg, is2%end
                                flux_src_rs${XYZ}$_vf_l(0, k, r, i) = F_src_rs${XYZ}$_vf(0, k, r, i) + &
                                                                      (F_src_rs${XYZ}$_vf(1, k, r, i) - &
                                                                       F_src_rs${XYZ}$_vf(0, k, r, i)) &
                                                                      *pi_coef_${XYZ}$ (0, 0, cbc_loc)
                            end do
                        end do
                    end do
                    ! ==================================================================

                    ! PI4 of flux_rs_vf and flux_src_rs_vf at j = 1/2, 3/2 =============
                else
                    call s_convert_primitive_to_flux_variables(q_prim_rs${XYZ}$_vf, &
                                                               F_rs${XYZ}$_vf, &
                                                               F_src_rs${XYZ}$_vf, &
                                                               is1, is2, is3, starty, startz)

                    !$acc parallel loop collapse(4) gang vector default(present)
                    do i = 1, advxe
                        do j = 0, 1
                            do r = is3%beg, is3%end
                                do k = is2%beg, is2%end
                                    flux_rs${XYZ}$_vf_l(j, k, r, i) = F_rs${XYZ}$_vf(j, k, r, i) &
                                                                      + pi_coef_${XYZ}$ (j, 0, cbc_loc)* &
                                                                      (F_rs${XYZ}$_vf(3, k, r, i) - &
                                                                       F_rs${XYZ}$_vf(2, k, r, i)) &
                                                                      + pi_coef_${XYZ}$ (j, 1, cbc_loc)* &
                                                                      (F_rs${XYZ}$_vf(2, k, r, i) - &
                                                                       F_rs${XYZ}$_vf(1, k, r, i)) &
                                                                      + pi_coef_${XYZ}$ (j, 2, cbc_loc)* &
                                                                      (F_rs${XYZ}$_vf(1, k, r, i) - &
                                                                       F_rs${XYZ}$_vf(0, k, r, i))
                                end do
                            end do
                        end do
                    end do

                    !$acc parallel loop collapse(4) gang vector default(present)
                    do i = advxb, advxe
                        do j = 0, 1
                            do r = is3%beg, is3%end
                                do k = is2%beg, is2%end
                                    flux_src_rs${XYZ}$_vf_l(j, k, r, i) = F_src_rs${XYZ}$_vf(j, k, r, i) + &
                                                                          (F_src_rs${XYZ}$_vf(3, k, r, i) - &
                                                                           F_src_rs${XYZ}$_vf(2, k, r, i)) &
                                                                          *pi_coef_${XYZ}$ (j, 0, cbc_loc) + &
                                                                          (F_src_rs${XYZ}$_vf(2, k, r, i) - &
                                                                           F_src_rs${XYZ}$_vf(1, k, r, i)) &
                                                                          *pi_coef_${XYZ}$ (j, 1, cbc_loc) + &
                                                                          (F_src_rs${XYZ}$_vf(1, k, r, i) - &
                                                                           F_src_rs${XYZ}$_vf(0, k, r, i)) &
                                                                          *pi_coef_${XYZ}$ (j, 2, cbc_loc)
                                end do
                            end do
                        end do
                    end do

                end if
                ! ==================================================================

                ! FD2 or FD4 of RHS at j = 0 =======================================
                !$acc parallel loop collapse(2) gang vector default(present) private(alpha_rho, vel, adv, mf, dvel_ds, dadv_ds, Re_cbc, dalpha_rho_ds,dvel_dt, dadv_dt, dalpha_rho_dt,L, lambda)
                do r = is3%beg, is3%end
                    do k = is2%beg, is2%end

                        ! Transferring the Primitive Variables =======================
                        !$acc loop seq
                        do i = 1, contxe
                            alpha_rho(i) = q_prim_rs${XYZ}$_vf(0, k, r, i)
                        end do

                        !$acc loop seq
                        do i = 1, num_dims
                            vel(i) = q_prim_rs${XYZ}$_vf(0, k, r, contxe + i)
                        end do

                        vel_K_sum = 0d0
                        !$acc loop seq
                        do i = 1, num_dims
                            vel_K_sum = vel_K_sum + vel(i)**2d0
                        end do

                        pres = q_prim_rs${XYZ}$_vf(0, k, r, E_idx)

                        !$acc loop seq
                        do i = 1, advxe - E_idx
                            adv(i) = q_prim_rs${XYZ}$_vf(0, k, r, E_idx + i)
                        end do

                        if (bubbles) then
                            call s_convert_species_to_mixture_variables_bubbles_acc(rho, gamma, pi_inf, qv, adv, alpha_rho, Re_cbc, 0, k, r)
                        else
                            call s_convert_species_to_mixture_variables_acc(rho, gamma, pi_inf, qv, adv, alpha_rho, Re_cbc, 0, k, r)
                        end if

                        !$acc loop seq
                        do i = 1, contxe
                            mf(i) = alpha_rho(i)/rho
                        end do

                        E = gamma*pres + pi_inf + 5d-1*rho*vel_K_sum
                        H = (E + pres)/rho

                        ! Compute mixture sound speed
                        call s_compute_speed_of_sound(pres, rho, gamma, pi_inf, H, adv, vel_K_sum, 0d0, c)
                        ! ============================================================

                        ! First-Order Spatial Derivatives of Primitive Variables =====

                        !$acc loop seq
                        do i = 1, contxe
                            dalpha_rho_ds(i) = 0d0
                        end do

                        !$acc loop seq
                        do i = 1, num_dims
                            dvel_ds(i) = 0d0
                        end do

                        dpres_ds = 0d0
                        !$acc loop seq
                        do i = 1, advxe - E_idx
                            dadv_ds(i) = 0d0
                        end do

                        !$acc loop seq
                        do j = 0, buff_size

                            !$acc loop seq
                            do i = 1, contxe
                                dalpha_rho_ds(i) = q_prim_rs${XYZ}$_vf(j, k, r, i)* &
                                                   fd_coef_${XYZ}$ (j, cbc_loc) + &
                                                   dalpha_rho_ds(i)
                            end do
                            !$acc loop seq
                            do i = 1, num_dims
                                dvel_ds(i) = q_prim_rs${XYZ}$_vf(j, k, r, contxe + i)* &
                                             fd_coef_${XYZ}$ (j, cbc_loc) + &
                                             dvel_ds(i)
                            end do

                            dpres_ds = q_prim_rs${XYZ}$_vf(j, k, r, E_idx)* &
                                       fd_coef_${XYZ}$ (j, cbc_loc) + &
                                       dpres_ds
                            !$acc loop seq
                            do i = 1, advxe - E_idx
                                dadv_ds(i) = q_prim_rs${XYZ}$_vf(j, k, r, E_idx + i)* &
                                             fd_coef_${XYZ}$ (j, cbc_loc) + &
                                             dadv_ds(i)
                            end do
                        end do
                        ! ============================================================

                        ! First-Order Temporal Derivatives of Primitive Variables ====
                        lambda(1) = vel(dir_idx(1)) - c
                        lambda(2) = vel(dir_idx(1))
                        lambda(3) = vel(dir_idx(1)) + c

                        Ma = vel(dir_idx(1))/c

                        if ((cbc_loc == -1 .and. bc${XYZ}$b == -5) .or. (cbc_loc == 1 .and. bc${XYZ}$e == -5)) then
                            call s_compute_slip_wall_L(lambda, L, rho, c, mf, dalpha_rho_ds, dpres_ds, dvel_ds, dadv_ds)
                        else if ((cbc_loc == -1 .and. bc${XYZ}$b == -6) .or. (cbc_loc == 1 .and. bc${XYZ}$e == -6)) then
                            call s_compute_nonreflecting_subsonic_buffer_L(lambda, L, rho, c, mf, dalpha_rho_ds, dpres_ds, dvel_ds, dadv_ds)
                        else if ((cbc_loc == -1 .and. bc${XYZ}$b == -7) .or. (cbc_loc == 1 .and. bc${XYZ}$e == -7)) then
                            call s_compute_nonreflecting_subsonic_inflow_L(lambda, L, rho, c, mf, dalpha_rho_ds, dpres_ds, dvel_ds, dadv_ds)
                            !Add GRCBC for Subsonic Inflow
                            if (bc_${XYZ}$%grcbc_in) then
                                !$acc loop seq
                                do i = 2, momxb
                                    L(2) = c**3d0*Ma*(alpha_rho(i - 1) - alpha_rho${XYZ}$_in(i - 1))/Del${XYZ}$_in - c*Ma*(pres - pres${XYZ}$_in)/Del${XYZ}$_in
                                end do
                                if (n > 0) then
                                    L(momxb + 1) = c*Ma*(vel(dir_idx(2)) - v${XYZ}$_in)/Del${XYZ}$_in
                                    if (p > 0) then
                                        L(momxb + 2) = c*Ma*(vel(dir_idx(3)) - w${XYZ}$_in)/Del${XYZ}$_in
                                    end if
                                end if
                                !$acc loop seq
                                do i = E_idx, advxe - 1
                                    L(i) = c*Ma*(adv(i + 1 - E_idx) - alpha${XYZ}$_in(i + 1 - E_idx))/Del${XYZ}$_in
                                end do
                                L(advxe) = rho*c**2d0*(1d0 + Ma)*(vel(dir_idx(1)) + u${XYZ}$_in*sign(1, cbc_loc))/Del${XYZ}$_in + c*(1d0 + Ma)*(pres - pres${XYZ}$_in)/Del${XYZ}$_in
                            end if
                        else if ((cbc_loc == -1 .and. bc${XYZ}$b == -8) .or. (cbc_loc == 1 .and. bc${XYZ}$e == -8)) then
                            call s_compute_nonreflecting_subsonic_outflow_L(lambda, L, rho, c, mf, dalpha_rho_ds, dpres_ds, dvel_ds, dadv_ds)
                            !Add GRCBC for Subsonic Outflow (Pressure)
                            if (bc_${XYZ}$%grcbc_out) then
                                L(advxe) = c*(1d0 - Ma)*(pres - pres${XYZ}$_out)/Del${XYZ}$_out

                                !Add GRCBC for Subsonic Outflow (Normal Velocity)
                                if (bc_${XYZ}$%grcbc_vel_out) then
                                    L(advxe) = L(advxe) + rho*c**2d0*(1d0 - Ma)*(vel(dir_idx(1)) + u${XYZ}$_out*sign(1, cbc_loc))/Del${XYZ}$_out
                                end if
                            end if
                        else if ((cbc_loc == -1 .and. bc${XYZ}$b == -9) .or. (cbc_loc == 1 .and. bc${XYZ}$e == -9)) then
                            call s_compute_force_free_subsonic_outflow_L(lambda, L, rho, c, mf, dalpha_rho_ds, dpres_ds, dvel_ds, dadv_ds)
                        else if ((cbc_loc == -1 .and. bc${XYZ}$b == -10) .or. (cbc_loc == 1 .and. bc${XYZ}$e == -10)) then
                            call s_compute_constant_pressure_subsonic_outflow_L(lambda, L, rho, c, mf, dalpha_rho_ds, dpres_ds, dvel_ds, dadv_ds)
                        else if ((cbc_loc == -1 .and. bc${XYZ}$b == -11) .or. (cbc_loc == 1 .and. bc${XYZ}$e == -11)) then
                            call s_compute_supersonic_inflow_L(lambda, L, rho, c, mf, dalpha_rho_ds, dpres_ds, dvel_ds, dadv_ds)
                        else
                            call s_compute_supersonic_outflow_L(lambda, L, rho, c, mf, dalpha_rho_ds, dpres_ds, dvel_ds, dadv_ds)
                        end if

                        ! Be careful about the cylindrical coordinate!
                        if (cyl_coord .and. cbc_dir == 2 .and. cbc_loc == 1) then
                            dpres_dt = -5d-1*(L(advxe) + L(1)) + rho*c*c*vel(dir_idx(1)) &
                                       /y_cc(n)
                        else
                            dpres_dt = -5d-1*(L(advxe) + L(1))
                        end if

                        !$acc loop seq
                        do i = 1, contxe
                            dalpha_rho_dt(i) = &
                                -(L(i + 1) - mf(i)*dpres_dt)/(c*c)
                        end do

                        !$acc loop seq
                        do i = 1, num_dims
                            dvel_dt(dir_idx(i)) = dir_flg(dir_idx(i))* &
                                                  (L(1) - L(advxe))/(2d0*rho*c) + &
                                                  (dir_flg(dir_idx(i)) - 1d0)* &
                                                  L(momxb + i - 1)
                        end do

                        vel_dv_dt_sum = 0d0
                        !$acc loop seq
                        do i = 1, num_dims
                            vel_dv_dt_sum = vel_dv_dt_sum + vel(i)*dvel_dt(i)
                        end do

                        ! The treatment of void fraction source is unclear
                        if (cyl_coord .and. cbc_dir == 2 .and. cbc_loc == 1) then
                            !$acc loop seq
                            do i = 1, advxe - E_idx
                                dadv_dt(i) = -L(momxe + i) !+ adv(i) * vel(dir_idx(1))/y_cc(n)
                            end do
                        else
                            !$acc loop seq
                            do i = 1, advxe - E_idx
                                dadv_dt(i) = -L(momxe + i)
                            end do
                        end if

                        drho_dt = 0d0; dgamma_dt = 0d0; dpi_inf_dt = 0d0; dqv_dt = 0d0

                        if (model_eqns == 1) then
                            drho_dt = dalpha_rho_dt(1)
                            dgamma_dt = dadv_dt(1)
                            dpi_inf_dt = dadv_dt(2)
                        else
                            !$acc loop seq
                            do i = 1, num_fluids
                                drho_dt = drho_dt + dalpha_rho_dt(i)
                                dgamma_dt = dgamma_dt + dadv_dt(i)*gammas(i)
                                dpi_inf_dt = dpi_inf_dt + dadv_dt(i)*pi_infs(i)
                                dqv_dt = dqv_dt + dalpha_rho_dt(i)*qvs(i)
                            end do
                        end if
                        ! ============================================================

                        ! flux_rs_vf_l and flux_src_rs_vf_l at j = -1/2 ==================
                        !$acc loop seq
                        do i = 1, contxe
                            flux_rs${XYZ}$_vf_l(-1, k, r, i) = flux_rs${XYZ}$_vf_l(0, k, r, i) &
                                                               + ds(0)*dalpha_rho_dt(i)
                        end do

                        !$acc loop seq
                        do i = momxb, momxe
                            flux_rs${XYZ}$_vf_l(-1, k, r, i) = flux_rs${XYZ}$_vf_l(0, k, r, i) &
                                                               + ds(0)*(vel(i - contxe)*drho_dt &
                                                                        + rho*dvel_dt(i - contxe))
                        end do

                        flux_rs${XYZ}$_vf_l(-1, k, r, E_idx) = flux_rs${XYZ}$_vf_l(0, k, r, E_idx) &
                                                               + ds(0)*(pres*dgamma_dt &
                                                                        + gamma*dpres_dt &
                                                                        + dpi_inf_dt &
                                                                        + dqv_dt &
                                                                        + rho*vel_dv_dt_sum &
                                                                        + 5d-1*drho_dt*vel_K_sum)

                        if (riemann_solver == 1) then
                            !$acc loop seq
                            do i = advxb, advxe
                                flux_rs${XYZ}$_vf_l(-1, k, r, i) = 0d0
                            end do

                            !$acc loop seq
                            do i = advxb, advxe
                                flux_src_rs${XYZ}$_vf_l(-1, k, r, i) = &
                                    1d0/max(abs(vel(dir_idx(1))), sgm_eps) &
                                    *sign(1d0, vel(dir_idx(1))) &
                                    *(flux_rs${XYZ}$_vf_l(0, k, r, i) &
                                      + vel(dir_idx(1)) &
                                      *flux_src_rs${XYZ}$_vf_l(0, k, r, i) &
                                      + ds(0)*dadv_dt(i - E_idx))
                            end do

                        else

                            !$acc loop seq
                            do i = advxb, advxe
                                flux_rs${XYZ}$_vf_l(-1, k, r, i) = flux_rs${XYZ}$_vf_l(0, k, r, i) + &
                                                                   ds(0)*dadv_dt(i - E_idx)
                            end do

                            !$acc loop seq
                            do i = advxb, advxe
                                flux_src_rs${XYZ}$_vf_l(-1, k, r, i) = flux_src_rs${XYZ}$_vf_l(0, k, r, i)
                            end do

                        end if
                        ! END: flux_rs_vf_l and flux_src_rs_vf_l at j = -1/2 =============

                    end do
                end do
            end if
        #:endfor

        ! END: FD2 or FD4 of RHS at j = 0 ==================================

        ! The reshaping of outputted data and disssociation of the FD and PI
        ! coefficients, or CBC coefficients, respectively, based on selected
        ! CBC coordinate direction.
        call s_finalize_cbc(flux_vf, flux_src_vf, &
                            ix, iy, iz)
    end subroutine s_cbc

    !>  The computation of parameters, the allocation of memory,
        !!      the association of pointers and/or the execution of any
        !!      other procedures that are required for the setup of the
        !!      selected CBC.
        !!  @param q_prim_vf Cell-average primitive variables
        !!  @param flux_vf Cell-boundary-average fluxes
        !!  @param flux_src_vf Cell-boundary-average flux sources
        !!  @param ix Index bound in the first coordinate direction
        !!  @param iy Index bound in the second coordinate direction
        !!  @param iz Index bound in the third coordinate direction
    subroutine s_initialize_cbc(q_prim_vf, flux_vf, flux_src_vf, &
                                ix, iy, iz)

        type(scalar_field), &
            dimension(sys_size), &
            intent(in) :: q_prim_vf

        type(scalar_field), &
            dimension(sys_size), &
            intent(in) :: flux_vf, flux_src_vf

        type(int_bounds_info), intent(in) :: ix, iy, iz

        integer :: i, j, k, r !< Generic loop iterators

        ! Configuring the coordinate direction indexes and flags

        ! Determining the indicial shift based on CBC location

        ! END: Allocation/Association of Primitive and Flux Variables ======

        if (cbc_dir == 1) then
            is1%beg = 0; is1%end = buff_size; is2 = iy; is3 = iz
            dir_idx = (/1, 2, 3/); dir_flg = (/1d0, 0d0, 0d0/)
        elseif (cbc_dir == 2) then
            is1%beg = 0; is1%end = buff_size; is2 = ix; is3 = iz
            dir_idx = (/2, 1, 3/); dir_flg = (/0d0, 1d0, 0d0/)
        else
            is1%beg = 0; is1%end = buff_size; is2 = iy; is3 = ix
            dir_idx = (/3, 1, 2/); dir_flg = (/0d0, 0d0, 1d0/)
        end if

        dj = max(0, cbc_loc)
        !$acc update device(is1, is2, is3, dj)
        !$acc update device( dir_idx, dir_flg)

        ! Reshaping Inputted Data in x-direction ===========================
        if (cbc_dir == 1) then

            !$acc parallel loop collapse(4) gang vector default(present)
            do i = 1, sys_size
                do r = is3%beg, is3%end
                    do k = is2%beg, is2%end
                        do j = 0, buff_size
                            q_prim_rsx_vf(j, k, r, i) = &
                                q_prim_vf(i)%sf(dj*(m - 2*j) + j, k, r)
                        end do
                    end do
                end do
            end do

            !$acc parallel loop collapse(3) gang vector default(present)
            do r = is3%beg, is3%end
                do k = is2%beg, is2%end
                    do j = 0, buff_size
                        q_prim_rsx_vf(j, k, r, momxb) = &
                            q_prim_vf(momxb)%sf(dj*(m - 2*j) + j, k, r)* &
                            sign(1d0, -real(cbc_loc, kind(0d0)))
                    end do
                end do
            end do

            !$acc parallel loop collapse(4) gang vector default(present)
            do i = 1, advxe
                do r = is3%beg, is3%end
                    do k = is2%beg, is2%end
                        do j = -1, buff_size
                            flux_rsx_vf_l(j, k, r, i) = &
                                flux_vf(i)%sf(dj*((m - 1) - 2*j) + j, k, r)* &
                                sign(1d0, -real(cbc_loc, kind(0d0)))
                        end do
                    end do
                end do
            end do

            !$acc parallel loop collapse(3) gang vector default(present)
            do r = is3%beg, is3%end
                do k = is2%beg, is2%end
                    do j = -1, buff_size
                        flux_rsx_vf_l(j, k, r, momxb) = &
                            flux_vf(momxb)%sf(dj*((m - 1) - 2*j) + j, k, r)
                    end do
                end do
            end do

            if (riemann_solver == 1) then
                !$acc parallel loop collapse(4) gang vector default(present)
                do i = advxb, advxe
                    do r = is3%beg, is3%end
                        do k = is2%beg, is2%end
                            do j = -1, buff_size
                                flux_src_rsx_vf_l(j, k, r, i) = &
                                    flux_src_vf(i)%sf(dj*((m - 1) - 2*j) + j, k, r)
                            end do
                        end do
                    end do
                end do
            else
                !$acc parallel loop collapse(3) gang vector default(present)
                do r = is3%beg, is3%end
                    do k = is2%beg, is2%end
                        do j = -1, buff_size
                            flux_src_rsx_vf_l(j, k, r, advxb) = &
                                flux_src_vf(advxb)%sf(dj*((m - 1) - 2*j) + j, k, r)* &
                                sign(1d0, -real(cbc_loc, kind(0d0)))
                        end do
                    end do
                end do
            end if

            ! END: Reshaping Inputted Data in x-direction ======================

            ! Reshaping Inputted Data in y-direction ===========================
        elseif (cbc_dir == 2) then

            !$acc parallel loop collapse(4) gang vector default(present)
            do i = 1, sys_size
                do r = is3%beg, is3%end
                    do k = is2%beg, is2%end
                        do j = 0, buff_size
                            q_prim_rsy_vf(j, k, r, i) = &
                                q_prim_vf(i)%sf(k, dj*(n - 2*j) + j, r)
                        end do
                    end do
                end do
            end do

            !$acc parallel loop collapse(3) gang vector default(present)
            do r = is3%beg, is3%end
                do k = is2%beg, is2%end
                    do j = 0, buff_size
                        q_prim_rsy_vf(j, k, r, momxb + 1) = &
                            q_prim_vf(momxb + 1)%sf(k, dj*(n - 2*j) + j, r)* &
                            sign(1d0, -real(cbc_loc, kind(0d0)))
                    end do
                end do
            end do

            !$acc parallel loop collapse(4) gang vector default(present)
            do i = 1, advxe
                do r = is3%beg, is3%end
                    do k = is2%beg, is2%end
                        do j = -1, buff_size
                            flux_rsy_vf_l(j, k, r, i) = &
                                flux_vf(i)%sf(k, dj*((n - 1) - 2*j) + j, r)* &
                                sign(1d0, -real(cbc_loc, kind(0d0)))
                        end do
                    end do
                end do
            end do

            !$acc parallel loop collapse(3) gang vector default(present)
            do r = is3%beg, is3%end
                do k = is2%beg, is2%end
                    do j = -1, buff_size
                        flux_rsy_vf_l(j, k, r, momxb + 1) = &
                            flux_vf(momxb + 1)%sf(k, dj*((n - 1) - 2*j) + j, r)
                    end do
                end do
            end do

            if (riemann_solver == 1) then
                !$acc parallel loop collapse(4) gang vector default(present)
                do i = advxb, advxe
                    do r = is3%beg, is3%end
                        do k = is2%beg, is2%end
                            do j = -1, buff_size
                                flux_src_rsy_vf_l(j, k, r, i) = &
                                    flux_src_vf(i)%sf(k, dj*((n - 1) - 2*j) + j, r)
                            end do
                        end do
                    end do
                end do
            else
                !$acc parallel loop collapse(3) gang vector default(present)
                do r = is3%beg, is3%end
                    do k = is2%beg, is2%end
                        do j = -1, buff_size
                            flux_src_rsy_vf_l(j, k, r, advxb) = &
                                flux_src_vf(advxb)%sf(k, dj*((n - 1) - 2*j) + j, r)* &
                                sign(1d0, -real(cbc_loc, kind(0d0)))
                        end do
                    end do
                end do
            end if

            ! END: Reshaping Inputted Data in y-direction ======================

            ! Reshaping Inputted Data in z-direction ===========================
        else

            !$acc parallel loop collapse(4) gang vector default(present)
            do i = 1, sys_size
                do r = is3%beg, is3%end
                    do k = is2%beg, is2%end
                        do j = 0, buff_size
                            q_prim_rsz_vf(j, k, r, i) = &
                                q_prim_vf(i)%sf(r, k, dj*(p - 2*j) + j)
                        end do
                    end do
                end do
            end do

            !$acc parallel loop collapse(3) gang vector default(present)
            do r = is3%beg, is3%end
                do k = is2%beg, is2%end
                    do j = 0, buff_size
                        q_prim_rsz_vf(j, k, r, momxe) = &
                            q_prim_vf(momxe)%sf(r, k, dj*(p - 2*j) + j)* &
                            sign(1d0, -real(cbc_loc, kind(0d0)))
                    end do
                end do
            end do

            !$acc parallel loop collapse(4) gang vector default(present)
            do i = 1, advxe
                do r = is3%beg, is3%end
                    do k = is2%beg, is2%end
                        do j = -1, buff_size
                            flux_rsz_vf_l(j, k, r, i) = &
                                flux_vf(i)%sf(r, k, dj*((p - 1) - 2*j) + j)* &
                                sign(1d0, -real(cbc_loc, kind(0d0)))
                        end do
                    end do
                end do
            end do

            !$acc parallel loop collapse(3) gang vector default(present)
            do r = is3%beg, is3%end
                do k = is2%beg, is2%end
                    do j = -1, buff_size
                        flux_rsz_vf_l(j, k, r, momxe) = &
                            flux_vf(momxe)%sf(r, k, dj*((p - 1) - 2*j) + j)
                    end do
                end do
            end do

            if (riemann_solver == 1) then
                !$acc parallel loop collapse(4) gang vector default(present)
                do i = advxb, advxe
                    do r = is3%beg, is3%end
                        do k = is2%beg, is2%end
                            do j = -1, buff_size
                                flux_src_rsz_vf_l(j, k, r, i) = &
                                    flux_src_vf(i)%sf(r, k, dj*((p - 1) - 2*j) + j)
                            end do
                        end do
                    end do
                end do
            else
                !$acc parallel loop collapse(3) gang vector default(present)
                do r = is3%beg, is3%end
                    do k = is2%beg, is2%end
                        do j = -1, buff_size
                            flux_src_rsz_vf_l(j, k, r, advxb) = &
                                flux_src_vf(advxb)%sf(r, k, dj*((p - 1) - 2*j) + j)* &
                                sign(1d0, -real(cbc_loc, kind(0d0)))
                        end do
                    end do
                end do
            end if

        end if
        ! END: Reshaping Inputted Data in z-direction ======================

        ! Association of the procedural pointer to the appropriate procedure
        ! that will be utilized in the evaluation of L variables for the CBC

        ! ==================================================================

        ! ==================================================================

    end subroutine s_initialize_cbc

    !>  Deallocation and/or the disassociation procedures that
        !!      are necessary in order to finalize the CBC application
        !!  @param flux_vf Cell-boundary-average fluxes
        !!  @param flux_src_vf Cell-boundary-average flux sources
        !!  @param ix Index bound in the first coordinate direction
        !!  @param iy Index bound in the second coordinate direction
        !!  @param iz Index bound in the third coordinate direction
    subroutine s_finalize_cbc(flux_vf, flux_src_vf, &
                              ix, iy, iz)

        type(scalar_field), &
            dimension(sys_size), &
            intent(inout) :: flux_vf, flux_src_vf

        type(int_bounds_info), intent(in) :: ix, iy, iz

        integer :: i, j, k, r !< Generic loop iterators

        ! Determining the indicial shift based on CBC location
        dj = max(0, cbc_loc)
        !$acc update device(dj)

        ! Reshaping Outputted Data in x-direction ==========================
        if (cbc_dir == 1) then

            !$acc parallel loop collapse(4) gang vector default(present)
            do i = 1, advxe
                do r = is3%beg, is3%end
                    do k = is2%beg, is2%end
                        do j = -1, buff_size
                            flux_vf(i)%sf(dj*((m - 1) - 2*j) + j, k, r) = &
                                flux_rsx_vf_l(j, k, r, i)* &
                                sign(1d0, -real(cbc_loc, kind(0d0)))
                        end do
                    end do
                end do
            end do
            !$acc parallel loop collapse(3) gang vector default(present)
            do r = is3%beg, is3%end
                do k = is2%beg, is2%end
                    do j = -1, buff_size
                        flux_vf(momxb)%sf(dj*((m - 1) - 2*j) + j, k, r) = &
                            flux_rsx_vf_l(j, k, r, momxb)
                    end do
                end do
            end do

            if (riemann_solver == 1) then
                !$acc parallel loop collapse(4) gang vector default(present)
                do i = advxb, advxe
                    do r = is3%beg, is3%end
                        do k = is2%beg, is2%end
                            do j = -1, buff_size
                                flux_src_vf(i)%sf(dj*((m - 1) - 2*j) + j, k, r) = &
                                    flux_src_rsx_vf_l(j, k, r, i)
                            end do
                        end do
                    end do
                end do
            else
                !$acc parallel loop collapse(3) gang vector default(present)
                do r = is3%beg, is3%end
                    do k = is2%beg, is2%end
                        do j = -1, buff_size
                            flux_src_vf(advxb)%sf(dj*((m - 1) - 2*j) + j, k, r) = &
                                flux_src_rsx_vf_l(j, k, r, advxb)* &
                                sign(1d0, -real(cbc_loc, kind(0d0)))
                        end do
                    end do
                end do
            end if
            ! END: Reshaping Outputted Data in x-direction =====================

            ! Reshaping Outputted Data in y-direction ==========================
        elseif (cbc_dir == 2) then

            !$acc parallel loop collapse(4) gang vector default(present)
            do i = 1, advxe
                do r = is3%beg, is3%end
                    do k = is2%beg, is2%end
                        do j = -1, buff_size
                            flux_vf(i)%sf(k, dj*((n - 1) - 2*j) + j, r) = &
                                flux_rsy_vf_l(j, k, r, i)* &
                                sign(1d0, -real(cbc_loc, kind(0d0)))
                        end do
                    end do
                end do
            end do

            !$acc parallel loop collapse(3) gang vector default(present)
            do r = is3%beg, is3%end
                do k = is2%beg, is2%end
                    do j = -1, buff_size
                        flux_vf(momxb + 1)%sf(k, dj*((n - 1) - 2*j) + j, r) = &
                            flux_rsy_vf_l(j, k, r, momxb + 1)
                    end do
                end do
            end do

            if (riemann_solver == 1) then
                !$acc parallel loop collapse(4) gang vector default(present)
                do i = advxb, advxe
                    do r = is3%beg, is3%end
                        do k = is2%beg, is2%end
                            do j = -1, buff_size
                                flux_src_vf(i)%sf(k, dj*((n - 1) - 2*j) + j, r) = &
                                    flux_src_rsy_vf_l(j, k, r, i)
                            end do
                        end do
                    end do
                end do
            else
                !$acc parallel loop collapse(3) gang vector default(present)
                do r = is3%beg, is3%end
                    do k = is2%beg, is2%end
                        do j = -1, buff_size
                            flux_src_vf(advxb)%sf(k, dj*((n - 1) - 2*j) + j, r) = &
                                flux_src_rsy_vf_l(j, k, r, advxb)* &
                                sign(1d0, -real(cbc_loc, kind(0d0)))
                        end do
                    end do
                end do
            end if

            ! END: Reshaping Outputted Data in y-direction =====================

            ! Reshaping Outputted Data in z-direction ==========================
        else

            !$acc parallel loop collapse(4) gang vector default(present)
            do i = 1, advxe
                do r = is3%beg, is3%end
                    do k = is2%beg, is2%end
                        do j = -1, buff_size
                            flux_vf(i)%sf(r, k, dj*((p - 1) - 2*j) + j) = &
                                flux_rsz_vf_l(j, k, r, i)* &
                                sign(1d0, -real(cbc_loc, kind(0d0)))
                        end do
                    end do
                end do
            end do

            !$acc parallel loop collapse(3) gang vector default(present)
            do r = is3%beg, is3%end
                do k = is2%beg, is2%end
                    do j = -1, buff_size
                        flux_vf(momxe)%sf(r, k, dj*((p - 1) - 2*j) + j) = &
                            flux_rsz_vf_l(j, k, r, momxe)
                    end do
                end do
            end do

            if (riemann_solver == 1) then
                !$acc parallel loop collapse(4) gang vector default(present)
                do i = advxb, advxe
                    do r = is3%beg, is3%end
                        do k = is2%beg, is2%end
                            do j = -1, buff_size
                                flux_src_vf(i)%sf(r, k, dj*((p - 1) - 2*j) + j) = &
                                    flux_src_rsz_vf_l(j, k, r, i)
                            end do
                        end do
                    end do
                end do
            else
                !$acc parallel loop collapse(3) gang vector default(present)
                do r = is3%beg, is3%end
                    do k = is2%beg, is2%end
                        do j = -1, buff_size
                            flux_src_vf(advxb)%sf(r, k, dj*((p - 1) - 2*j) + j) = &
                                flux_src_rsz_vf_l(j, k, r, advxb)* &
                                sign(1d0, -real(cbc_loc, kind(0d0)))
                        end do
                    end do
                end do
            end if

        end if
        ! END: Reshaping Outputted Data in z-direction =====================

        ! Deallocation/Disassociation of Primitive and Flux Variables ======

        ! ==================================================================

        ! Nullifying procedural pointer used in evaluation of L for the CBC

    end subroutine s_finalize_cbc

    ! Detext if the problem has any characteristic boundary conditions
    subroutine s_any_cbc_boundaries(toggle)

        logical, intent(inout) :: toggle

        toggle = .false.

        #:for BC in {-5, -6, -7, -8, -9, -10, -11, -12, -13}
            if (any((/bc_x%beg, bc_x%end, bc_y%beg, bc_y%end, bc_z%beg, bc_z%end/) == ${BC}$)) then
                toggle = .true.
            end if
        #:endfor

    end subroutine

    !> Module deallocation and/or disassociation procedures
    subroutine s_finalize_cbc_module

        logical :: is_cbc

        call s_any_cbc_boundaries(is_cbc)

        if (is_cbc .eqv. .false.) return

        ! Deallocating the cell-average primitive variables
        @:DEALLOCATE_GLOBAL(q_prim_rsx_vf)
        if (weno_order > 1) then
            @:DEALLOCATE_GLOBAL(F_rsx_vf, F_src_rsx_vf)
        end if
        @:DEALLOCATE_GLOBAL(flux_rsx_vf_l, flux_src_rsx_vf_l)

        if (n > 0) then
            @:DEALLOCATE_GLOBAL(q_prim_rsy_vf)
            if (weno_order > 1) then
                @:DEALLOCATE_GLOBAL(F_rsy_vf, F_src_rsy_vf)
            end if
            @:DEALLOCATE_GLOBAL(flux_rsy_vf_l, flux_src_rsy_vf_l)
        end if
        if (p > 0) then
            @:DEALLOCATE_GLOBAL(q_prim_rsz_vf)
            if (weno_order > 1) then
                @:DEALLOCATE_GLOBAL(F_rsz_vf, F_src_rsz_vf)
            end if
            @:DEALLOCATE_GLOBAL(flux_rsz_vf_l, flux_src_rsz_vf_l)
        end if

        ! Deallocating the cell-width distribution in the s-direction
        @:DEALLOCATE_GLOBAL(ds)

        ! Deallocating CBC Coefficients in x-direction =====================
        if (any((/bc_x%beg, bc_x%end/) <= -5) .and. any((/bc_x%beg, bc_x%end/) >= -13)) then
            @:DEALLOCATE_GLOBAL(fd_coef_x)
            if (weno_order > 1) then
                @:DEALLOCATE_GLOBAL(pi_coef_x)
            end if
        end if
        ! ==================================================================

        ! Deallocating CBC Coefficients in y-direction =====================
        if (n > 0 .and. any((/bc_y%beg, bc_y%end/) <= -5) .and. &
            any((/bc_y%beg, bc_y%end/) >= -13 .and. bc_y%beg /= -14)) then
            @:DEALLOCATE_GLOBAL(fd_coef_y)
            if (weno_order > 1) then
                @:DEALLOCATE_GLOBAL(pi_coef_y)
            end if
        end if
        ! ==================================================================

        ! Deallocating CBC Coefficients in z-direction =====================
        if (p > 0 .and. any((/bc_z%beg, bc_z%end/) <= -5) .and. any((/bc_z%beg, bc_z%end/) >= -13)) then
            @:DEALLOCATE_GLOBAL(fd_coef_z)
            if (weno_order > 1) then
                @:DEALLOCATE_GLOBAL(pi_coef_z)
            end if
        end if
        ! ==================================================================

        ! Disassociating the pointer to the procedure that was utilized to
        ! to convert mixture or species variables to the mixture variables

    end subroutine s_finalize_cbc_module

end module m_cbc<|MERGE_RESOLUTION|>--- conflicted
+++ resolved
@@ -101,7 +101,6 @@
     integer :: bcxb, bcxe, bcyb, bcye, bczb, bcze
     integer :: cbc_dir, cbc_loc
     !$acc declare create(dj, bcxb, bcxe, bcyb, bcye, bczb, bcze, cbc_dir, cbc_loc)
-<<<<<<< HEAD
 
     real(kind(0d0)) :: ux_in, ux_out, vx_in, vx_out, wx_in, wx_out, presx_in, presx_out, Delx_in, Delx_out
     real(kind(0d0)) :: uy_in, uy_out, vy_in, vy_out, wy_in, wy_out, presy_in, presy_out, Dely_in, Dely_out
@@ -110,19 +109,10 @@
 !$acc declare create(uy_in, uy_out, vy_in, vy_out, wy_in, wy_out, presy_in, presy_out, Dely_in, Dely_out)
 !$acc declare create(uz_in, uz_out, vz_in, vz_out, wz_in, wz_out, presz_in, presz_out, Delz_in, Delz_out)
 
-#ifdef CRAY_ACC_WAR
-    @:CRAY_DECLARE_GLOBAL(real(kind(0d0)), dimension(:), alpha_rhox_in,  alphax_in)
-    @:CRAY_DECLARE_GLOBAL(real(kind(0d0)), dimension(:), alpha_rhoy_in,  alphay_in)
-    @:CRAY_DECLARE_GLOBAL(real(kind(0d0)), dimension(:), alpha_rhoz_in,  alphaz_in)
-    !$acc declare link(alpha_rhox_in,  alphax_in, alpha_rhoy_in,  alphay_in, alpha_rhoz_in,  alphaz_in)
-#else
     real(kind(0d0)), allocatable, dimension(:) :: alpha_rhox_in, alphax_in
     real(kind(0d0)), allocatable, dimension(:) :: alpha_rhoy_in, alphay_in
     real(kind(0d0)), allocatable, dimension(:) :: alpha_rhoz_in, alphaz_in
     !$acc declare create(alpha_rhox_in, alphax_in, alpha_rhoy_in, alphay_in, alpha_rhoz_in, alphaz_in)
-#endif
-=======
->>>>>>> efc9d67b
 
     !$acc declare create(q_prim_rsx_vf, q_prim_rsy_vf, q_prim_rsz_vf,  F_rsx_vf, F_src_rsx_vf,flux_rsx_vf_l, flux_src_rsx_vf_l, &
     !$acc                 F_rsy_vf, F_src_rsy_vf,flux_rsy_vf_l, flux_src_rsy_vf_l, F_rsz_vf, F_src_rsz_vf,flux_rsz_vf_l, flux_src_rsz_vf_l, &
