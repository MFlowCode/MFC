!>
!! @file m_cbc.f90
!! @brief Contains module m_cbc

!> @brief The module features a large database of characteristic boundary
!!              conditions (CBC) for the Euler system of equations. This system
!!              is augmented by the appropriate advection equations utilized to
!!              capture the material interfaces. The closure is achieved by the
!!              stiffened equation of state and mixture relations. At this time,
!!              the following CBC are available:
!!                           1) Slip Wall
!!                           2) Nonreflecting Subsonic Buffer
!!                           3) Nonreflecting Subsonic Inflow
!!                           4) Nonreflecting Subsonic Outflow
!!                           5) Force-Free Subsonic Outflow
!!                           6) Constant Pressure Subsonic Outflow
!!                           7) Supersonic Inflow
!!                           8) Supersonic Outflow
!!              Please refer to Thompson (1987, 1990) for detailed descriptions.

#:include 'macros.fpp'

module m_cbc

    use m_derived_types        !< Definitions of the derived types

    use m_global_parameters    !< Definitions of the global parameters

    use m_variables_conversion !< State variables type conversion procedures

    use m_compute_cbc

    use m_thermochem, only: &
        get_mixture_energy_mass, get_mixture_specific_heat_cv_mass, &
        get_mixture_specific_heat_cp_mass, gas_constant, &
        get_mixture_molecular_weight, get_species_enthalpies_rt, &
        molecular_weights, get_species_specific_heats_r, &
        get_mole_fractions, get_species_specific_heats_r

    implicit none

    private; public :: s_initialize_cbc_module, s_cbc, s_finalize_cbc_module

    !! The cell-average primitive variables. They are obtained by reshaping (RS)
    !! q_prim_vf in the coordinate direction normal to the domain boundary along
    !! which the CBC is applied.

    real(wp), allocatable, dimension(:, :, :, :) :: q_prim_rsx_vf
    real(wp), allocatable, dimension(:, :, :, :) :: q_prim_rsy_vf
    real(wp), allocatable, dimension(:, :, :, :) :: q_prim_rsz_vf
    $:GPU_DECLARE(create='[q_prim_rsx_vf,q_prim_rsy_vf,q_prim_rsz_vf]')

    !! Cell-average fluxes (src - source). These are directly determined from the
    !! cell-average primitive variables, q_prims_rs_vf, and not a Riemann solver.

    real(wp), allocatable, dimension(:, :, :, :) :: F_rsx_vf, F_src_rsx_vf !<
    real(wp), allocatable, dimension(:, :, :, :) :: F_rsy_vf, F_src_rsy_vf !<
    real(wp), allocatable, dimension(:, :, :, :) :: F_rsz_vf, F_src_rsz_vf !<
    $:GPU_DECLARE(create='[F_rsx_vf,F_src_rsx_vf,F_rsy_vf,F_src_rsy_vf,F_rsz_vf,F_src_rsz_vf]')

    !! There is a CCE bug that is causing some subset of these variables to interfere
    !! with variables of the same name in m_riemann_solvers.fpp, and giving this versions
    !! unique "_l" names works around the bug. Other private module allocatable arrays
    !! in `acc declare create` clauses don't have this problem, so we still need to
    !! isolate this bug.

    real(wp), allocatable, dimension(:, :, :, :) :: flux_rsx_vf_l, flux_src_rsx_vf_l !<
    real(wp), allocatable, dimension(:, :, :, :) :: flux_rsy_vf_l, flux_src_rsy_vf_l
    real(wp), allocatable, dimension(:, :, :, :) :: flux_rsz_vf_l, flux_src_rsz_vf_l
    $:GPU_DECLARE(create='[flux_rsx_vf_l,flux_src_rsx_vf_l,flux_rsy_vf_l,flux_src_rsy_vf_l,flux_rsz_vf_l,flux_src_rsz_vf_l]')

<<<<<<< HEAD
    real(wp) :: c           !< Cell averaged speed of sound
    real(wp), dimension(2) :: Re          !< Cell averaged Reynolds numbers
    $:GPU_DECLARE(create='[c,Re]')

=======
>>>>>>> 72d4fef4
    real(wp) :: dpres_ds !< Spatial derivatives in s-dir of pressure
    $:GPU_DECLARE(create='[dpres_ds]')

    real(wp), allocatable, dimension(:) :: ds !< Cell-width distribution in the s-direction

    ! CBC Coefficients

    real(wp), allocatable, dimension(:, :) :: fd_coef_x !< Finite diff. coefficients x-dir
    real(wp), allocatable, dimension(:, :) :: fd_coef_y !< Finite diff. coefficients y-dir
    real(wp), allocatable, dimension(:, :) :: fd_coef_z !< Finite diff. coefficients z-dir

    !! The first dimension identifies the location of a coefficient in the FD
    !! formula, while the last dimension denotes the location of the CBC.

    ! Bug with NVHPC when using nullified pointers in a declare create
    !    real(wp), pointer, dimension(:, :) :: fd_coef => null()

    real(wp), allocatable, dimension(:, :, :) :: pi_coef_x !< Polynomial interpolant coefficients in x-dir
    real(wp), allocatable, dimension(:, :, :) :: pi_coef_y !< Polynomial interpolant coefficients in y-dir
    real(wp), allocatable, dimension(:, :, :) :: pi_coef_z !< Polynomial interpolant coefficients in z-dir

    $:GPU_DECLARE(create='[ds,fd_coef_x,fd_coef_y,fd_coef_z,pi_coef_x,pi_coef_y,pi_coef_z]')

    !! The first dimension of the array identifies the polynomial, the
    !! second dimension identifies the position of its coefficients and the last
    !! dimension denotes the location of the CBC.

    type(int_bounds_info) :: is1, is2, is3 !< Indical bounds in the s1-, s2- and s3-directions
    $:GPU_DECLARE(create='[is1,is2,is3]')

    integer :: dj
    integer :: bcxb, bcxe, bcyb, bcye, bczb, bcze
    integer :: cbc_dir, cbc_loc
    integer :: flux_cbc_index
    $:GPU_DECLARE(create='[dj,bcxb,bcxe,bcyb,bcye,bczb,bcze]')
    $:GPU_DECLARE(create='[cbc_dir, cbc_loc,flux_cbc_index]')

    !! GRCBC inputs for subsonic inflow and outflow conditions consisting of
    !! inflow velocities, pressure, density and void fraction as well as
    !! outflow velocities and pressure

    real(wp), allocatable, dimension(:) :: pres_in, pres_out, Del_in, Del_out
    real(wp), allocatable, dimension(:, :) :: vel_in, vel_out
    real(wp), allocatable, dimension(:, :) :: alpha_rho_in, alpha_in
    $:GPU_DECLARE(create='[pres_in,pres_out,Del_in,Del_out]')
    $:GPU_DECLARE(create='[vel_in,vel_out]')
    $:GPU_DECLARE(create='[alpha_rho_in,alpha_in]')

contains

    !>  The computation of parameters, the allocation of memory,
        !!      the association of pointers and/or the execution of any
        !!      other procedures that are necessary to setup the module.
    impure subroutine s_initialize_cbc_module

        integer :: i
        logical :: is_cbc

        if (chemistry) then
            flux_cbc_index = sys_size
        else
            flux_cbc_index = adv_idx%end
        end if
        $:GPU_UPDATE(device='[flux_cbc_index]')

        call s_any_cbc_boundaries(is_cbc)

        if (is_cbc .eqv. .false.) return

        if (n == 0) then
            is2%beg = 0

        else
            is2%beg = -buff_size
        end if

        is2%end = n - is2%beg

        if (p == 0) then
            is3%beg = 0

        else
            is3%beg = -buff_size
        end if
        is3%end = p - is3%beg

        @:ALLOCATE(q_prim_rsx_vf(0:buff_size, &
            is2%beg:is2%end, &
            is3%beg:is3%end, 1:sys_size))

        if (weno_order > 1) then

            @:ALLOCATE(F_rsx_vf(0:buff_size, &
                is2%beg:is2%end, &
                is3%beg:is3%end, 1:flux_cbc_index))

            @:ALLOCATE(F_src_rsx_vf(0:buff_size, &
                is2%beg:is2%end, &
                is3%beg:is3%end, adv_idx%beg:adv_idx%end))

        end if

        @:ALLOCATE(flux_rsx_vf_l(-1:buff_size, &
            is2%beg:is2%end, &
            is3%beg:is3%end, 1:flux_cbc_index))

        @:ALLOCATE(flux_src_rsx_vf_l(-1:buff_size, &
            is2%beg:is2%end, &
            is3%beg:is3%end, adv_idx%beg:adv_idx%end))

        if (n > 0) then

            if (m == 0) then
                is2%beg = 0

            else
                is2%beg = -buff_size
            end if

            is2%end = m - is2%beg

            if (p == 0) then
                is3%beg = 0

            else
                is3%beg = -buff_size
            end if
            is3%end = p - is3%beg

            @:ALLOCATE(q_prim_rsy_vf(0:buff_size, &
                is2%beg:is2%end, &
                is3%beg:is3%end, 1:sys_size))

            if (weno_order > 1) then

                @:ALLOCATE(F_rsy_vf(0:buff_size, &
                    is2%beg:is2%end, &
                    is3%beg:is3%end, 1:flux_cbc_index))

                @:ALLOCATE(F_src_rsy_vf(0:buff_size, &
                    is2%beg:is2%end, &
                    is3%beg:is3%end, adv_idx%beg:adv_idx%end))

            end if

            @:ALLOCATE(flux_rsy_vf_l(-1:buff_size, &
                is2%beg:is2%end, &
                is3%beg:is3%end, 1:flux_cbc_index))

            @:ALLOCATE(flux_src_rsy_vf_l(-1:buff_size, &
                is2%beg:is2%end, &
                is3%beg:is3%end, adv_idx%beg:adv_idx%end))

        end if

        if (p > 0) then

            if (n == 0) then
                is2%beg = 0

            else
                is2%beg = -buff_size
            end if

            is2%end = n - is2%beg

            if (m == 0) then
                is3%beg = 0

            else
                is3%beg = -buff_size
            end if
            is3%end = m - is3%beg

            @:ALLOCATE(q_prim_rsz_vf(0:buff_size, &
                is2%beg:is2%end, &
                is3%beg:is3%end, 1:sys_size))

            if (weno_order > 1) then

                @:ALLOCATE(F_rsz_vf(0:buff_size, &
                    is2%beg:is2%end, &
                    is3%beg:is3%end, 1:flux_cbc_index))

                @:ALLOCATE(F_src_rsz_vf(0:buff_size, &
                    is2%beg:is2%end, &
                    is3%beg:is3%end, adv_idx%beg:adv_idx%end))

            end if

            @:ALLOCATE(flux_rsz_vf_l(-1:buff_size, &
                is2%beg:is2%end, &
                is3%beg:is3%end, 1:flux_cbc_index))

            @:ALLOCATE(flux_src_rsz_vf_l(-1:buff_size, &
                is2%beg:is2%end, &
                is3%beg:is3%end, adv_idx%beg:adv_idx%end))

        end if

        ! Allocating the cell-width distribution in the s-direction
        @:ALLOCATE(ds(0:buff_size))

        ! Allocating/Computing CBC Coefficients in x-direction
        if (all((/bc_x%beg, bc_x%end/) <= -5) .and. all((/bc_x%beg, bc_x%end/) >= -13)) then

            @:ALLOCATE(fd_coef_x(0:buff_size, -1:1))

            if (weno_order > 1) then
                @:ALLOCATE(pi_coef_x(0:weno_polyn - 1, 0:weno_order - 3, -1:1))
            end if

            call s_compute_cbc_coefficients(1, -1)
            call s_compute_cbc_coefficients(1, 1)

        elseif (bc_x%beg <= -5 .and. bc_x%beg >= -13) then

            @:ALLOCATE(fd_coef_x(0:buff_size, -1:-1))

            if (weno_order > 1) then
                @:ALLOCATE(pi_coef_x(0:weno_polyn - 1, 0:weno_order - 3, -1:-1))
            end if

            call s_compute_cbc_coefficients(1, -1)

        elseif (bc_x%end <= -5 .and. bc_x%end >= -13) then

            @:ALLOCATE(fd_coef_x(0:buff_size, 1:1))

            if (weno_order > 1) then
                @:ALLOCATE(pi_coef_x(0:weno_polyn - 1, 0:weno_order - 3, 1:1))
            end if

            call s_compute_cbc_coefficients(1, 1)

        end if

        ! Allocating/Computing CBC Coefficients in y-direction
        if (n > 0) then

            if (all((/bc_y%beg, bc_y%end/) <= -5) .and. all((/bc_y%beg, bc_y%end/) >= -13)) then

                @:ALLOCATE(fd_coef_y(0:buff_size, -1:1))

                if (weno_order > 1) then
                    @:ALLOCATE(pi_coef_y(0:weno_polyn - 1, 0:weno_order - 3, -1:1))
                end if

                call s_compute_cbc_coefficients(2, -1)
                call s_compute_cbc_coefficients(2, 1)

            elseif (bc_y%beg <= -5 .and. bc_y%beg >= -13) then

                @:ALLOCATE(fd_coef_y(0:buff_size, -1:-1))

                if (weno_order > 1) then
                    @:ALLOCATE(pi_coef_y(0:weno_polyn - 1, 0:weno_order - 3, -1:-1))
                end if

                call s_compute_cbc_coefficients(2, -1)

            elseif (bc_y%end <= -5 .and. bc_y%end >= -13) then

                @:ALLOCATE(fd_coef_y(0:buff_size, 1:1))

                if (weno_order > 1) then
                    @:ALLOCATE(pi_coef_y(0:weno_polyn - 1, 0:weno_order - 3, 1:1))
                end if

                call s_compute_cbc_coefficients(2, 1)

            end if

        end if

        ! Allocating/Computing CBC Coefficients in z-direction
        if (p > 0) then

            if (all((/bc_z%beg, bc_z%end/) <= -5) .and. all((/bc_z%beg, bc_z%end/) >= -13)) then

                @:ALLOCATE(fd_coef_z(0:buff_size, -1:1))

                if (weno_order > 1) then
                    @:ALLOCATE(pi_coef_z(0:weno_polyn - 1, 0:weno_order - 3, -1:1))
                end if

                call s_compute_cbc_coefficients(3, -1)
                call s_compute_cbc_coefficients(3, 1)

            elseif (bc_z%beg <= -5 .and. bc_z%beg >= -13) then

                @:ALLOCATE(fd_coef_z(0:buff_size, -1:-1))

                if (weno_order > 1) then
                    @:ALLOCATE(pi_coef_z(0:weno_polyn - 1, 0:weno_order - 3, -1:-1))
                end if

                call s_compute_cbc_coefficients(3, -1)

            elseif (bc_z%end <= -5 .and. bc_z%end >= -13) then

                @:ALLOCATE(fd_coef_z(0:buff_size, 1:1))

                if (weno_order > 1) then
                    @:ALLOCATE(pi_coef_z(0:weno_polyn - 1, 0:weno_order - 3, 1:1))
                end if

                call s_compute_cbc_coefficients(3, 1)

            end if

        end if

        $:GPU_UPDATE(device='[fd_coef_x,fd_coef_y,fd_coef_z, &
            & pi_coef_x,pi_coef_y,pi_coef_z]')

        ! Associating the procedural pointer to the appropriate subroutine
        ! that will be utilized in the conversion to the mixture variables

        bcxb = bc_x%beg
        bcxe = bc_x%end

        $:GPU_UPDATE(device='[bcxb, bcxe]')

        if (n > 0) then
            bcyb = bc_y%beg
            bcye = bc_y%end

            $:GPU_UPDATE(device='[bcyb, bcye]')
        end if

        if (p > 0) then
            bczb = bc_z%beg
            bcze = bc_z%end

            $:GPU_UPDATE(device='[bczb, bcze]')
        end if

        ! Allocate GRCBC inputs
        @:ALLOCATE(pres_in(1:num_dims), pres_out(1:num_dims))
        @:ALLOCATE(Del_in(1:num_dims), Del_out(1:num_dims))
        @:ALLOCATE(vel_in(1:num_dims, 1:num_dims), vel_out(1:num_dims, 1:num_dims))
        @:ALLOCATE(alpha_rho_in(1:num_fluids, 1:num_dims), alpha_in(1:num_fluids, 1:num_dims))

        ! Assign and update GRCBC inputs
        #:for CBC_DIR, XYZ in [(1, 'x'), (2, 'y'), (3, 'z')]
            if (${CBC_DIR}$ <= num_dims) then
                vel_in(${CBC_DIR}$, 1) = bc_${XYZ}$%vel_in(1)
                vel_out(${CBC_DIR}$, 1) = bc_${XYZ}$%vel_out(1)
                if (n > 0) then
                    vel_in(${CBC_DIR}$, 2) = bc_${XYZ}$%vel_in(2)
                    vel_out(${CBC_DIR}$, 2) = bc_${XYZ}$%vel_out(2)
                    if (p > 0) then
                        vel_in(${CBC_DIR}$, 3) = bc_${XYZ}$%vel_in(3)
                        vel_out(${CBC_DIR}$, 3) = bc_${XYZ}$%vel_out(3)
                    end if
                end if
                Del_in(${CBC_DIR}$) = maxval(d${XYZ}$)
                Del_out(${CBC_DIR}$) = maxval(d${XYZ}$)
                pres_in(${CBC_DIR}$) = bc_${XYZ}$%pres_in
                pres_out(${CBC_DIR}$) = bc_${XYZ}$%pres_out
                do i = 1, num_fluids
                    alpha_rho_in(i, ${CBC_DIR}$) = bc_${XYZ}$%alpha_rho_in(i)
                    alpha_in(i, ${CBC_DIR}$) = bc_${XYZ}$%alpha_in(i)
                end do
            end if
        #:endfor
        $:GPU_UPDATE(device='[vel_in,vel_out,pres_in,pres_out, &
            & Del_in,Del_out,alpha_rho_in,alpha_in]')

    end subroutine s_initialize_cbc_module

    !>  Compute CBC coefficients
        !!  @param cbc_dir_in CBC coordinate direction
        !!  @param cbc_loc_in CBC coordinate location
    subroutine s_compute_cbc_coefficients(cbc_dir_in, cbc_loc_in)
        ! Description: The purpose of this subroutine is to compute the grid
        !              dependent FD and PI coefficients, or CBC coefficients,
        !              provided the CBC coordinate direction and location.

        ! CBC coordinate direction and location
        integer, intent(in) :: cbc_dir_in, cbc_loc_in

        ! Cell-boundary locations in the s-direction
        real(wp), dimension(0:buff_size + 1) :: s_cb

        ! Generic loop iterator
        integer :: i

        ! Associating CBC coefficients pointers
        call s_associate_cbc_coefficients_pointers(cbc_dir_in, cbc_loc_in)

        ! Determining the cell-boundary locations in the s-direction
        s_cb(0) = 0._wp

        do i = 0, buff_size
            s_cb(i + 1) = s_cb(i) + ds(i)
        end do

        ! Computing CBC1 Coefficients
        #:for CBC_DIR, XYZ in [(1, 'x'), (2, 'y'), (3, 'z')]
            if (cbc_dir_in == ${CBC_DIR}$) then
                if (weno_order == 1) then

                    fd_coef_${XYZ}$ (:, cbc_loc_in) = 0._wp
                    fd_coef_${XYZ}$ (0, cbc_loc_in) = -2._wp/(ds(0) + ds(1))
                    fd_coef_${XYZ}$ (1, cbc_loc_in) = -fd_coef_${XYZ}$ (0, cbc_loc_in)

                    ! Computing CBC2 Coefficients
                elseif (weno_order == 3) then

                    fd_coef_${XYZ}$ (:, cbc_loc_in) = 0._wp
                    fd_coef_${XYZ}$ (0, cbc_loc_in) = -6._wp/(3._wp*ds(0) + 2._wp*ds(1) - ds(2))
                    fd_coef_${XYZ}$ (1, cbc_loc_in) = -4._wp*fd_coef_${XYZ}$ (0, cbc_loc_in)/3._wp
                    fd_coef_${XYZ}$ (2, cbc_loc_in) = fd_coef_${XYZ}$ (0, cbc_loc_in)/3._wp

                    pi_coef_${XYZ}$ (0, 0, cbc_loc_in) = (s_cb(0) - s_cb(1))/(s_cb(0) - s_cb(2))

                    ! Computing CBC4 Coefficients
                else

                    fd_coef_${XYZ}$ (:, cbc_loc_in) = 0._wp
                    fd_coef_${XYZ}$ (0, cbc_loc_in) = -50._wp/(25._wp*ds(0) + 2._wp*ds(1) &
                                                               - 1e1_wp*ds(2) + 1e1_wp*ds(3) &
                                                               - 3._wp*ds(4))
                    fd_coef_${XYZ}$ (1, cbc_loc_in) = -48._wp*fd_coef_${XYZ}$ (0, cbc_loc_in)/25._wp
                    fd_coef_${XYZ}$ (2, cbc_loc_in) = 36._wp*fd_coef_${XYZ}$ (0, cbc_loc_in)/25._wp
                    fd_coef_${XYZ}$ (3, cbc_loc_in) = -16._wp*fd_coef_${XYZ}$ (0, cbc_loc_in)/25._wp
                    fd_coef_${XYZ}$ (4, cbc_loc_in) = 3._wp*fd_coef_${XYZ}$ (0, cbc_loc_in)/25._wp

                    pi_coef_${XYZ}$ (0, 0, cbc_loc_in) = &
                        ((s_cb(0) - s_cb(1))*(s_cb(1) - s_cb(2))* &
                         (s_cb(1) - s_cb(3)))/((s_cb(1) - s_cb(4))* &
                                               (s_cb(4) - s_cb(0))*(s_cb(4) - s_cb(2)))
                    pi_coef_${XYZ}$ (0, 1, cbc_loc_in) = &
                        ((s_cb(1) - s_cb(0))*(s_cb(1) - s_cb(2))* &
                         ((s_cb(1) - s_cb(3))*(s_cb(1) - s_cb(3)) - &
                          (s_cb(0) - s_cb(4))*((s_cb(3) - s_cb(1)) + &
                                               (s_cb(4) - s_cb(1)))))/ &
                        ((s_cb(0) - s_cb(3))*(s_cb(1) - s_cb(3))* &
                         (s_cb(0) - s_cb(4))*(s_cb(1) - s_cb(4)))
                    pi_coef_${XYZ}$ (0, 2, cbc_loc_in) = &
                        (s_cb(1) - s_cb(0))*((s_cb(1) - s_cb(2))* &
                                             (s_cb(1) - s_cb(3)) + ((s_cb(0) - s_cb(2)) + &
                                                                    (s_cb(1) - s_cb(3)))*(s_cb(0) - s_cb(4)))/ &
                        ((s_cb(2) - s_cb(0))*(s_cb(0) - s_cb(3))* &
                         (s_cb(0) - s_cb(4)))
                    pi_coef_${XYZ}$ (1, 0, cbc_loc_in) = &
                        ((s_cb(0) - s_cb(2))*(s_cb(2) - s_cb(1))* &
                         (s_cb(2) - s_cb(3)))/((s_cb(2) - s_cb(4))* &
                                               (s_cb(4) - s_cb(0))*(s_cb(4) - s_cb(1)))
                    pi_coef_${XYZ}$ (1, 1, cbc_loc_in) = &
                        ((s_cb(0) - s_cb(2))*(s_cb(1) - s_cb(2))* &
                         ((s_cb(1) - s_cb(3))*(s_cb(2) - s_cb(3)) + &
                          (s_cb(0) - s_cb(4))*((s_cb(1) - s_cb(3)) + &
                                               (s_cb(2) - s_cb(4)))))/ &
                        ((s_cb(0) - s_cb(3))*(s_cb(1) - s_cb(3))* &
                         (s_cb(0) - s_cb(4))*(s_cb(1) - s_cb(4)))
                    pi_coef_${XYZ}$ (1, 2, cbc_loc_in) = &
                        ((s_cb(1) - s_cb(2))*(s_cb(2) - s_cb(3))* &
                         (s_cb(2) - s_cb(4)))/((s_cb(0) - s_cb(2))* &
                                               (s_cb(0) - s_cb(3))*(s_cb(0) - s_cb(4)))

                end if
            end if
        #:endfor

        ! END: Computing CBC4 Coefficients

        ! Nullifying CBC coefficients

    end subroutine s_compute_cbc_coefficients

    !!  The goal of the procedure is to associate the FD and PI
    !!      coefficients, or CBC coefficients, with the appropriate
    !!      targets, based on the coordinate direction and location
    !!      of the CBC.
    !!  @param cbc_dir_in CBC coordinate direction
    !!  @param cbc_loc_in CBC coordinate location
    subroutine s_associate_cbc_coefficients_pointers(cbc_dir_in, cbc_loc_in)

        integer, intent(in) :: cbc_dir_in, cbc_loc_in

        integer :: i !< Generic loop iterator

        ! Associating CBC Coefficients in x-direction
        if (cbc_dir_in == 1) then

            !fd_coef => fd_coef_x; if (weno_order > 1) pi_coef => pi_coef_x

            if (cbc_loc_in == -1) then
                do i = 0, buff_size
                    ds(i) = dx(i)
                end do
            else
                do i = 0, buff_size
                    ds(i) = dx(m - i)
                end do
            end if

            ! Associating CBC Coefficients in y-direction
        elseif (cbc_dir_in == 2) then

            !fd_coef => fd_coef_y; if (weno_order > 1) pi_coef => pi_coef_y

            if (cbc_loc_in == -1) then
                do i = 0, buff_size
                    ds(i) = dy(i)
                end do
            else
                do i = 0, buff_size
                    ds(i) = dy(n - i)
                end do
            end if

            ! Associating CBC Coefficients in z-direction
        else

            !fd_coef => fd_coef_z; if (weno_order > 1) pi_coef => pi_coef_z

            if (cbc_loc_in == -1) then
                do i = 0, buff_size
                    ds(i) = dz(i)
                end do
            else
                do i = 0, buff_size
                    ds(i) = dz(p - i)
                end do
            end if

        end if

        $:GPU_UPDATE(device='[ds]')

    end subroutine s_associate_cbc_coefficients_pointers

    !>  The following is the implementation of the CBC based on
        !!      the work of Thompson (1987, 1990) on hyperbolic systems.
        !!      The CBC is indirectly applied in the computation of the
        !!      right-hand-side (RHS) near the relevant domain boundary
        !!      through the modification of the fluxes.
        !!  @param q_prim_vf Cell-average primitive variables
        !!  @param flux_vf Cell-boundary-average fluxes
        !!  @param flux_src_vf Cell-boundary-average flux sources
        !!  @param cbc_dir_norm CBC coordinate direction
        !!  @param cbc_loc_norm CBC coordinate location
        !!  @param ix Index bound in the first coordinate direction
        !!  @param iy Index bound in the second coordinate direction
        !!  @param iz Index bound in the third coordinate direction
    subroutine s_cbc(q_prim_vf, flux_vf, flux_src_vf, &
                     cbc_dir_norm, cbc_loc_norm, &
                     ix, iy, iz)

        type(scalar_field), &
            dimension(sys_size), &
            intent(in) :: q_prim_vf

        type(scalar_field), &
            dimension(sys_size), &
            intent(inout) :: flux_vf, flux_src_vf

        integer, intent(in) :: cbc_dir_norm, cbc_loc_norm

        type(int_bounds_info), intent(in) :: ix, iy, iz

        ! First-order time derivatives of the partial densities, density,
        ! velocity, pressure, advection variables, and the specific heat
        ! ratio and liquid stiffness functions

        real(wp), dimension(num_fluids) :: dalpha_rho_dt
        real(wp) :: drho_dt
        real(wp), dimension(num_dims) :: dvel_dt
        real(wp) :: dpres_dt
        real(wp), dimension(num_fluids) :: dadv_dt
        real(wp) :: dgamma_dt
        real(wp) :: dpi_inf_dt
        real(wp) :: dqv_dt
        real(wp), dimension(contxe) :: alpha_rho, dalpha_rho_ds, mf
        real(wp), dimension(2) :: Re_cbc
        real(wp), dimension(num_vels) :: vel, dvel_ds
        real(wp), dimension(num_fluids) :: adv, dadv_ds
        real(wp), dimension(sys_size) :: L
        real(wp), dimension(3) :: lambda

        real(wp) :: rho         !< Cell averaged density
        real(wp) :: pres        !< Cell averaged pressure
        real(wp) :: E           !< Cell averaged energy
        real(wp) :: H           !< Cell averaged enthalpy
        real(wp) :: gamma       !< Cell averaged specific heat ratio
        real(wp) :: pi_inf      !< Cell averaged liquid stiffness
        real(wp) :: qv          !< Cell averaged fluid reference energy
        real(wp) :: c
        real(wp) :: Ma
        real(wp) :: T, sum_Enthalpies
        real(wp) :: Cv, Cp, e_mix, Mw, R_gas
        real(wp), dimension(num_species) :: Ys, h_k, dYs_dt, dYs_ds, Xs, Gamma_i, Cp_i

        real(wp) :: vel_K_sum, vel_dv_dt_sum

        integer :: i, j, k, r !< Generic loop iterators

        ! Reshaping of inputted data and association of the FD and PI
        ! coefficients, or CBC coefficients, respectively, hinging on
        ! selected CBC coordinate direction

        cbc_dir = cbc_dir_norm
        cbc_loc = cbc_loc_norm

        $:GPU_UPDATE(device='[cbc_dir, cbc_loc]')

        call s_initialize_cbc(q_prim_vf, flux_vf, flux_src_vf, &
                              ix, iy, iz)

        call s_associate_cbc_coefficients_pointers(cbc_dir, cbc_loc)

        #:for CBC_DIR, XYZ in [(1, 'x'), (2, 'y'), (3, 'z')]
            if (cbc_dir == ${CBC_DIR}$) then

                ! PI2 of flux_rs_vf and flux_src_rs_vf at j = 1/2
                if (weno_order == 3) then

                    call s_convert_primitive_to_flux_variables(q_prim_rs${XYZ}$_vf, &
                                                               F_rs${XYZ}$_vf, &
                                                               F_src_rs${XYZ}$_vf, &
                                                               is1, is2, is3, idwbuff(2)%beg, idwbuff(3)%beg)

                    $:GPU_PARALLEL_LOOP(collapse=3)
                    do i = 1, flux_cbc_index
                        do r = is3%beg, is3%end
                            do k = is2%beg, is2%end
                                flux_rs${XYZ}$_vf_l(0, k, r, i) = F_rs${XYZ}$_vf(0, k, r, i) &
                                                                  + pi_coef_${XYZ}$ (0, 0, cbc_loc)* &
                                                                  (F_rs${XYZ}$_vf(1, k, r, i) - &
                                                                   F_rs${XYZ}$_vf(0, k, r, i))
                            end do
                        end do
                    end do

                    $:GPU_PARALLEL_LOOP(collapse=3)
                    do i = advxb, advxe
                        do r = is3%beg, is3%end
                            do k = is2%beg, is2%end
                                flux_src_rs${XYZ}$_vf_l(0, k, r, i) = F_src_rs${XYZ}$_vf(0, k, r, i) + &
                                                                      (F_src_rs${XYZ}$_vf(1, k, r, i) - &
                                                                       F_src_rs${XYZ}$_vf(0, k, r, i)) &
                                                                      *pi_coef_${XYZ}$ (0, 0, cbc_loc)
                            end do
                        end do
                    end do

                    ! PI4 of flux_rs_vf and flux_src_rs_vf at j = 1/2, 3/2
                else
                    call s_convert_primitive_to_flux_variables(q_prim_rs${XYZ}$_vf, &
                                                               F_rs${XYZ}$_vf, &
                                                               F_src_rs${XYZ}$_vf, &
                                                               is1, is2, is3, idwbuff(2)%beg, idwbuff(3)%beg)

                    $:GPU_PARALLEL_LOOP(collapse=4)
                    do i = 1, flux_cbc_index
                        do j = 0, 1
                            do r = is3%beg, is3%end
                                do k = is2%beg, is2%end
                                    flux_rs${XYZ}$_vf_l(j, k, r, i) = F_rs${XYZ}$_vf(j, k, r, i) &
                                                                      + pi_coef_${XYZ}$ (j, 0, cbc_loc)* &
                                                                      (F_rs${XYZ}$_vf(3, k, r, i) - &
                                                                       F_rs${XYZ}$_vf(2, k, r, i)) &
                                                                      + pi_coef_${XYZ}$ (j, 1, cbc_loc)* &
                                                                      (F_rs${XYZ}$_vf(2, k, r, i) - &
                                                                       F_rs${XYZ}$_vf(1, k, r, i)) &
                                                                      + pi_coef_${XYZ}$ (j, 2, cbc_loc)* &
                                                                      (F_rs${XYZ}$_vf(1, k, r, i) - &
                                                                       F_rs${XYZ}$_vf(0, k, r, i))
                                end do
                            end do
                        end do
                    end do

                    $:GPU_PARALLEL_LOOP(collapse=4)
                    do i = advxb, advxe
                        do j = 0, 1
                            do r = is3%beg, is3%end
                                do k = is2%beg, is2%end
                                    flux_src_rs${XYZ}$_vf_l(j, k, r, i) = F_src_rs${XYZ}$_vf(j, k, r, i) + &
                                                                          (F_src_rs${XYZ}$_vf(3, k, r, i) - &
                                                                           F_src_rs${XYZ}$_vf(2, k, r, i)) &
                                                                          *pi_coef_${XYZ}$ (j, 0, cbc_loc) + &
                                                                          (F_src_rs${XYZ}$_vf(2, k, r, i) - &
                                                                           F_src_rs${XYZ}$_vf(1, k, r, i)) &
                                                                          *pi_coef_${XYZ}$ (j, 1, cbc_loc) + &
                                                                          (F_src_rs${XYZ}$_vf(1, k, r, i) - &
                                                                           F_src_rs${XYZ}$_vf(0, k, r, i)) &
                                                                          *pi_coef_${XYZ}$ (j, 2, cbc_loc)
                                end do
                            end do
                        end do
                    end do

                end if

                ! FD2 or FD4 of RHS at j = 0
                $:GPU_PARALLEL_LOOP(collapse=2, private='[alpha_rho, vel, adv, &
                    & mf, dvel_ds, dadv_ds, Re_cbc, dalpha_rho_ds,dvel_dt, &
                    & dadv_dt, dalpha_rho_dt, L, lambda, Ys, dYs_dt, &
                    & dYs_ds, h_k, Cp_i, Gamma_i, Xs]')
                do r = is3%beg, is3%end
                    do k = is2%beg, is2%end

                        ! Transferring the Primitive Variables
                        $:GPU_LOOP()
                        do i = 1, contxe
                            alpha_rho(i) = q_prim_rs${XYZ}$_vf(0, k, r, i)
                        end do

                        $:GPU_LOOP()
                        do i = 1, num_dims
                            vel(i) = q_prim_rs${XYZ}$_vf(0, k, r, contxe + i)
                        end do

                        vel_K_sum = 0._wp
                        $:GPU_LOOP()
                        do i = 1, num_dims
                            vel_K_sum = vel_K_sum + vel(i)**2._wp
                        end do

                        pres = q_prim_rs${XYZ}$_vf(0, k, r, E_idx)

                        $:GPU_LOOP()
                        do i = 1, advxe - E_idx
                            adv(i) = q_prim_rs${XYZ}$_vf(0, k, r, E_idx + i)
                        end do

                        if (bubbles_euler) then
                            call s_convert_species_to_mixture_variables_bubbles_acc(rho, gamma, pi_inf, qv, adv, alpha_rho, Re_cbc)
                        else
                            call s_convert_species_to_mixture_variables_acc(rho, gamma, pi_inf, qv, adv, alpha_rho, Re_cbc)
                        end if

                        $:GPU_LOOP()
                        do i = 1, contxe
                            mf(i) = alpha_rho(i)/rho
                        end do

                        if (chemistry) then
                            $:GPU_LOOP()
                            do i = chemxb, chemxe
                                Ys(i - chemxb + 1) = q_prim_rs${XYZ}$_vf(0, k, r, i)
                            end do

                            call get_mixture_molecular_weight(Ys, Mw)
                            R_gas = gas_constant/Mw
                            T = pres/rho/R_gas
                            call get_mixture_specific_heat_cp_mass(T, Ys, Cp)
                            call get_mixture_energy_mass(T, Ys, e_mix)
                            E = rho*e_mix + 5e-1_wp*rho*vel_K_sum
                            if (chem_params%gamma_method == 1) then
                                !> gamma_method = 1: Ref. Section 2.3.1 Formulation of doi:10.7907/ZKW8-ES97.
                                call get_mole_fractions(Mw, Ys, Xs)
                                call get_species_specific_heats_r(T, Cp_i)
                                Gamma_i = Cp_i/(Cp_i - 1.0_wp)
                                gamma = sum(Xs(:)/(Gamma_i(:) - 1.0_wp))
                            else if (chem_params%gamma_method == 2) then
                                !> gamma_method = 2: c_p / c_v where c_p, c_v are specific heats.
                                call get_mixture_specific_heat_cv_mass(T, Ys, Cv)
                                gamma = 1.0_wp/(Cp/Cv - 1.0_wp)
                            end if
                        else
                            E = gamma*pres + pi_inf + 5e-1_wp*rho*vel_K_sum
                        end if

                        H = (E + pres)/rho

                        ! Compute mixture sound speed
                        call s_compute_speed_of_sound(pres, rho, gamma, pi_inf, H, adv, vel_K_sum, 0._wp, c)

                        ! First-Order Spatial Derivatives of Primitive Variables

                        $:GPU_LOOP()
                        do i = 1, contxe
                            dalpha_rho_ds(i) = 0._wp
                        end do

                        $:GPU_LOOP()
                        do i = 1, num_dims
                            dvel_ds(i) = 0._wp
                        end do

                        dpres_ds = 0._wp
                        $:GPU_LOOP()
                        do i = 1, advxe - E_idx
                            dadv_ds(i) = 0._wp
                        end do

                        if (chemistry) then
                            $:GPU_LOOP()
                            do i = 1, num_species
                                dYs_ds(i) = 0._wp
                            end do
                        end if

                        $:GPU_LOOP()
                        do j = 0, buff_size

                            $:GPU_LOOP()
                            do i = 1, contxe
                                dalpha_rho_ds(i) = q_prim_rs${XYZ}$_vf(j, k, r, i)* &
                                                   fd_coef_${XYZ}$ (j, cbc_loc) + &
                                                   dalpha_rho_ds(i)
                            end do
                            $:GPU_LOOP()
                            do i = 1, num_dims
                                dvel_ds(i) = q_prim_rs${XYZ}$_vf(j, k, r, contxe + i)* &
                                             fd_coef_${XYZ}$ (j, cbc_loc) + &
                                             dvel_ds(i)
                            end do

                            dpres_ds = q_prim_rs${XYZ}$_vf(j, k, r, E_idx)* &
                                       fd_coef_${XYZ}$ (j, cbc_loc) + &
                                       dpres_ds
                            $:GPU_LOOP()
                            do i = 1, advxe - E_idx
                                dadv_ds(i) = q_prim_rs${XYZ}$_vf(j, k, r, E_idx + i)* &
                                             fd_coef_${XYZ}$ (j, cbc_loc) + &
                                             dadv_ds(i)
                            end do

                            if (chemistry) then
                                $:GPU_LOOP()
                                do i = 1, num_species
                                    dYs_ds(i) = q_prim_rs${XYZ}$_vf(j, k, r, chemxb - 1 + i)* &
                                                fd_coef_${XYZ}$ (j, cbc_loc) + &
                                                dYs_ds(i)
                                end do
                            end if
                        end do

                        ! First-Order Temporal Derivatives of Primitive Variables
                        lambda(1) = vel(dir_idx(1)) - c
                        lambda(2) = vel(dir_idx(1))
                        lambda(3) = vel(dir_idx(1)) + c

                        Ma = vel(dir_idx(1))/c

                        if ((cbc_loc == -1 .and. bc${XYZ}$b == BC_CHAR_SLIP_WALL) .or. &
                            (cbc_loc == 1 .and. bc${XYZ}$e == BC_CHAR_SLIP_WALL)) then
                            call s_compute_slip_wall_L(lambda, L, rho, c, dpres_ds, dvel_ds)
                        else if ((cbc_loc == -1 .and. bc${XYZ}$b == BC_CHAR_NR_SUB_BUFFER) .or. &
                                 (cbc_loc == 1 .and. bc${XYZ}$e == BC_CHAR_NR_SUB_BUFFER)) then
                            call s_compute_nonreflecting_subsonic_buffer_L(lambda, L, rho, c, mf, dalpha_rho_ds, dpres_ds, dvel_ds, dadv_ds, dYs_ds)
                        else if ((cbc_loc == -1 .and. bc${XYZ}$b == BC_CHAR_NR_SUB_INFLOW) .or. &
                                 (cbc_loc == 1 .and. bc${XYZ}$e == BC_CHAR_NR_SUB_INFLOW)) then
                            call s_compute_nonreflecting_subsonic_inflow_L(lambda, L, rho, c, dpres_ds, dvel_ds)
                            ! Add GRCBC for Subsonic Inflow
                            if (bc_${XYZ}$%grcbc_in) then
                                $:GPU_LOOP()
                                do i = 2, momxb
                                    L(2) = c**3._wp*Ma*(alpha_rho(i - 1) - alpha_rho_in(i - 1, ${CBC_DIR}$))/Del_in(${CBC_DIR}$) - c*Ma*(pres - pres_in(${CBC_DIR}$))/Del_in(${CBC_DIR}$)
                                end do
                                if (n > 0) then
                                    L(momxb + 1) = c*Ma*(vel(dir_idx(2)) - vel_in(${CBC_DIR}$, dir_idx(2)))/Del_in(${CBC_DIR}$)
                                    if (p > 0) then
                                        L(momxb + 2) = c*Ma*(vel(dir_idx(3)) - vel_in(${CBC_DIR}$, dir_idx(3)))/Del_in(${CBC_DIR}$)
                                    end if
                                end if
                                $:GPU_LOOP()
                                do i = E_idx, advxe - 1
                                    L(i) = c*Ma*(adv(i + 1 - E_idx) - alpha_in(i + 1 - E_idx, ${CBC_DIR}$))/Del_in(${CBC_DIR}$)
                                end do
                                L(advxe) = rho*c**2._wp*(1._wp + Ma)*(vel(dir_idx(1)) + vel_in(${CBC_DIR}$, dir_idx(1))*sign(1, cbc_loc))/Del_in(${CBC_DIR}$) + c*(1._wp + Ma)*(pres - pres_in(${CBC_DIR}$))/Del_in(${CBC_DIR}$)
                            end if
                        else if ((cbc_loc == -1 .and. bc${XYZ}$b == BC_CHAR_NR_SUB_OUTFLOW) .or. &
                                 (cbc_loc == 1 .and. bc${XYZ}$e == BC_CHAR_NR_SUB_OUTFLOW)) then
                            call s_compute_nonreflecting_subsonic_outflow_L(lambda, L, rho, c, mf, dalpha_rho_ds, dpres_ds, dvel_ds, dadv_ds, dYs_ds)
                            ! Add GRCBC for Subsonic Outflow (Pressure)
                            if (bc_${XYZ}$%grcbc_out) then
                                L(advxe) = c*(1._wp - Ma)*(pres - pres_out(${CBC_DIR}$))/Del_out(${CBC_DIR}$)

                                ! Add GRCBC for Subsonic Outflow (Normal Velocity)
                                if (bc_${XYZ}$%grcbc_vel_out) then
                                    L(advxe) = L(advxe) + rho*c**2._wp*(1._wp - Ma)*(vel(dir_idx(1)) + vel_out(${CBC_DIR}$, dir_idx(1))*sign(1, cbc_loc))/Del_out(${CBC_DIR}$)
                                end if
                            end if
                        else if ((cbc_loc == -1 .and. bc${XYZ}$b == BC_CHAR_FF_SUB_OUTFLOW) .or. &
                                 (cbc_loc == 1 .and. bc${XYZ}$e == BC_CHAR_FF_SUB_OUTFLOW)) then
                            call s_compute_force_free_subsonic_outflow_L(lambda, L, rho, c, mf, dalpha_rho_ds, dpres_ds, dvel_ds, dadv_ds)
                        else if ((cbc_loc == -1 .and. bc${XYZ}$b == BC_CHAR_CP_SUB_OUTFLOW) .or. &
                                 (cbc_loc == 1 .and. bc${XYZ}$e == BC_CHAR_CP_SUB_OUTFLOW)) then
                            call s_compute_constant_pressure_subsonic_outflow_L(lambda, L, rho, c, mf, dalpha_rho_ds, dpres_ds, dvel_ds, dadv_ds)
                        else if ((cbc_loc == -1 .and. bc${XYZ}$b == BC_CHAR_SUP_INFLOW) .or. &
                                 (cbc_loc == 1 .and. bc${XYZ}$e == BC_CHAR_SUP_INFLOW)) then
                            call s_compute_supersonic_inflow_L(L)
                        else if ((cbc_loc == -1 .and. bc${XYZ}$b == BC_CHAR_SUP_OUTFLOW) .or. &
                                 (cbc_loc == 1 .and. bc${XYZ}$e == BC_CHAR_SUP_OUTFLOW)) then
                            call s_compute_supersonic_outflow_L(lambda, L, rho, c, mf, dalpha_rho_ds, dpres_ds, dvel_ds, dadv_ds, dYs_ds)
                        end if

                        ! Be careful about the cylindrical coordinate!
                        if (cyl_coord .and. cbc_dir == 2 .and. cbc_loc == 1) then
                            dpres_dt = -5e-1_wp*(L(advxe) + L(1)) + rho*c*c*vel(dir_idx(1)) &
                                       /y_cc(n)
                        else
                            dpres_dt = -5e-1_wp*(L(advxe) + L(1))
                        end if

                        $:GPU_LOOP()
                        do i = 1, contxe
                            dalpha_rho_dt(i) = &
                                -(L(i + 1) - mf(i)*dpres_dt)/(c*c)
                        end do

                        $:GPU_LOOP()
                        do i = 1, num_dims
                            dvel_dt(dir_idx(i)) = dir_flg(dir_idx(i))* &
                                                  (L(1) - L(advxe))/(2._wp*rho*c) + &
                                                  (dir_flg(dir_idx(i)) - 1._wp)* &
                                                  L(momxb + i - 1)
                        end do

                        vel_dv_dt_sum = 0._wp
                        $:GPU_LOOP()
                        do i = 1, num_dims
                            vel_dv_dt_sum = vel_dv_dt_sum + vel(i)*dvel_dt(i)
                        end do

                        if (chemistry) then
                            $:GPU_LOOP()
                            do i = 1, num_species
                                dYs_dt(i) = -1._wp*L(chemxb + i - 1)
                            end do
                        end if

                        ! The treatment of void fraction source is unclear
                        if (cyl_coord .and. cbc_dir == 2 .and. cbc_loc == 1) then
                            $:GPU_LOOP()
                            do i = 1, advxe - E_idx
                                dadv_dt(i) = -L(momxe + i) !+ adv(i) * vel(dir_idx(1))/y_cc(n)
                            end do
                        else
                            $:GPU_LOOP()
                            do i = 1, advxe - E_idx
                                dadv_dt(i) = -L(momxe + i)
                            end do
                        end if

                        drho_dt = 0._wp; dgamma_dt = 0._wp; dpi_inf_dt = 0._wp; dqv_dt = 0._wp

                        if (model_eqns == 1) then
                            drho_dt = dalpha_rho_dt(1)
                            dgamma_dt = dadv_dt(1)
                            dpi_inf_dt = dadv_dt(2)
                        else
                            $:GPU_LOOP()
                            do i = 1, num_fluids
                                drho_dt = drho_dt + dalpha_rho_dt(i)
                                dgamma_dt = dgamma_dt + dadv_dt(i)*gammas(i)
                                dpi_inf_dt = dpi_inf_dt + dadv_dt(i)*pi_infs(i)
                                dqv_dt = dqv_dt + dalpha_rho_dt(i)*qvs(i)
                            end do
                        end if

                        ! flux_rs_vf_l and flux_src_rs_vf_l at j = -1/2
                        $:GPU_LOOP()
                        do i = 1, contxe
                            flux_rs${XYZ}$_vf_l(-1, k, r, i) = flux_rs${XYZ}$_vf_l(0, k, r, i) &
                                                               + ds(0)*dalpha_rho_dt(i)
                        end do

                        $:GPU_LOOP()
                        do i = momxb, momxe
                            flux_rs${XYZ}$_vf_l(-1, k, r, i) = flux_rs${XYZ}$_vf_l(0, k, r, i) &
                                                               + ds(0)*(vel(i - contxe)*drho_dt &
                                                                        + rho*dvel_dt(i - contxe))
                        end do

                        if (chemistry) then
                            ! Evolution of LODI equation of energy for real gases adjusted to perfect gas, doi:10.1006/jcph.2002.6990
                            call get_species_enthalpies_rt(T, h_k)
                            sum_Enthalpies = 0._wp
                            $:GPU_LOOP()
                            do i = 1, num_species
                                h_k(i) = h_k(i)*gas_constant/molecular_weights(i)*T
                                sum_Enthalpies = sum_Enthalpies + (rho*h_k(i) - pres*Mw/molecular_weights(i)*Cp/R_gas)*dYs_dt(i)
                            end do
                            flux_rs${XYZ}$_vf_l(-1, k, r, E_idx) = flux_rs${XYZ}$_vf_l(0, k, r, E_idx) &
                                                                   + ds(0)*((E/rho + pres/rho)*drho_dt + rho*vel_dv_dt_sum + Cp*T*L(2)/(c*c) + sum_Enthalpies)
                            $:GPU_LOOP()
                            do i = 1, num_species
                                flux_rs${XYZ}$_vf_l(-1, k, r, i - 1 + chemxb) = flux_rs${XYZ}$_vf_l(0, k, r, chemxb + i - 1) &
                                                                                + ds(0)*(drho_dt*Ys(i) + rho*dYs_dt(i))
                            end do
                        else
                            flux_rs${XYZ}$_vf_l(-1, k, r, E_idx) = flux_rs${XYZ}$_vf_l(0, k, r, E_idx) &
                                                                   + ds(0)*(pres*dgamma_dt &
                                                                            + gamma*dpres_dt &
                                                                            + dpi_inf_dt &
                                                                            + dqv_dt &
                                                                            + rho*vel_dv_dt_sum &
                                                                            + 5e-1_wp*drho_dt*vel_K_sum)
                        end if

                        if (riemann_solver == 1) then
                            $:GPU_LOOP()
                            do i = advxb, advxe
                                flux_rs${XYZ}$_vf_l(-1, k, r, i) = 0._wp
                            end do

                            $:GPU_LOOP()
                            do i = advxb, advxe
                                flux_src_rs${XYZ}$_vf_l(-1, k, r, i) = &
                                    1._wp/max(abs(vel(dir_idx(1))), sgm_eps) &
                                    *sign(1._wp, vel(dir_idx(1))) &
                                    *(flux_rs${XYZ}$_vf_l(0, k, r, i) &
                                      + vel(dir_idx(1)) &
                                      *flux_src_rs${XYZ}$_vf_l(0, k, r, i) &
                                      + ds(0)*dadv_dt(i - E_idx))
                            end do

                        else

                            $:GPU_LOOP()
                            do i = advxb, advxe
                                flux_rs${XYZ}$_vf_l(-1, k, r, i) = flux_rs${XYZ}$_vf_l(0, k, r, i) + &
                                                                   ds(0)*dadv_dt(i - E_idx)
                            end do

                            $:GPU_LOOP()
                            do i = advxb, advxe
                                flux_src_rs${XYZ}$_vf_l(-1, k, r, i) = flux_src_rs${XYZ}$_vf_l(0, k, r, i)
                            end do

                        end if
                        ! END: flux_rs_vf_l and flux_src_rs_vf_l at j = -1/2

                    end do
                end do
            end if
        #:endfor

        ! END: FD2 or FD4 of RHS at j = 0

        ! The reshaping of outputted data and disssociation of the FD and PI
        ! coefficients, or CBC coefficients, respectively, based on selected
        ! CBC coordinate direction.
        call s_finalize_cbc(flux_vf, flux_src_vf)
    end subroutine s_cbc

    !>  The computation of parameters, the allocation of memory,
        !!      the association of pointers and/or the execution of any
        !!      other procedures that are required for the setup of the
        !!      selected CBC.
        !!  @param q_prim_vf Cell-average primitive variables
        !!  @param flux_vf Cell-boundary-average fluxes
        !!  @param flux_src_vf Cell-boundary-average flux sources
        !!  @param ix Index bound in the first coordinate direction
        !!  @param iy Index bound in the second coordinate direction
        !!  @param iz Index bound in the third coordinate direction
    subroutine s_initialize_cbc(q_prim_vf, flux_vf, flux_src_vf, &
                                ix, iy, iz)

        type(scalar_field), &
            dimension(sys_size), &
            intent(in) :: q_prim_vf

        type(scalar_field), &
            dimension(sys_size), &
            intent(in) :: flux_vf, flux_src_vf

        type(int_bounds_info), intent(in) :: ix, iy, iz

        integer :: i, j, k, r !< Generic loop iterators

        ! Configuring the coordinate direction indexes and flags

        ! Determining the indicial shift based on CBC location

        ! END: Allocation/Association of Primitive and Flux Variables

        if (cbc_dir == 1) then
            is1%beg = 0; is1%end = buff_size; is2 = iy; is3 = iz
            dir_idx = (/1, 2, 3/); dir_flg = (/1._wp, 0._wp, 0._wp/)
        elseif (cbc_dir == 2) then
            is1%beg = 0; is1%end = buff_size; is2 = ix; is3 = iz
            dir_idx = (/2, 1, 3/); dir_flg = (/0._wp, 1._wp, 0._wp/)
        else
            is1%beg = 0; is1%end = buff_size; is2 = iy; is3 = ix
            dir_idx = (/3, 1, 2/); dir_flg = (/0._wp, 0._wp, 1._wp/)
        end if

        dj = max(0, cbc_loc)
        $:GPU_UPDATE(device='[is1,is2,is3,dj]')
        $:GPU_UPDATE(device='[dir_idx,dir_flg]')

        ! Reshaping Inputted Data in x-direction
        if (cbc_dir == 1) then

            $:GPU_PARALLEL_LOOP(collapse=4)
            do i = 1, sys_size
                do r = is3%beg, is3%end
                    do k = is2%beg, is2%end
                        do j = 0, buff_size
                            q_prim_rsx_vf(j, k, r, i) = &
                                q_prim_vf(i)%sf(dj*(m - 2*j) + j, k, r)
                        end do
                    end do
                end do
            end do

            $:GPU_PARALLEL_LOOP(collapse=3)
            do r = is3%beg, is3%end
                do k = is2%beg, is2%end
                    do j = 0, buff_size
                        q_prim_rsx_vf(j, k, r, momxb) = &
                            q_prim_vf(momxb)%sf(dj*(m - 2*j) + j, k, r)* &
                            sign(1._wp, -1._wp*cbc_loc)
                    end do
                end do
            end do

            $:GPU_PARALLEL_LOOP(collapse=4)
            do i = 1, flux_cbc_index
                do r = is3%beg, is3%end
                    do k = is2%beg, is2%end
                        do j = -1, buff_size
                            flux_rsx_vf_l(j, k, r, i) = &
                                flux_vf(i)%sf(dj*((m - 1) - 2*j) + j, k, r)* &
                                sign(1._wp, -1._wp*cbc_loc)
                        end do
                    end do
                end do
            end do

            $:GPU_PARALLEL_LOOP(collapse=3)
            do r = is3%beg, is3%end
                do k = is2%beg, is2%end
                    do j = -1, buff_size
                        flux_rsx_vf_l(j, k, r, momxb) = &
                            flux_vf(momxb)%sf(dj*((m - 1) - 2*j) + j, k, r)
                    end do
                end do
            end do

            if (riemann_solver == 1) then
                $:GPU_PARALLEL_LOOP(collapse=4)
                do i = advxb, advxe
                    do r = is3%beg, is3%end
                        do k = is2%beg, is2%end
                            do j = -1, buff_size
                                flux_src_rsx_vf_l(j, k, r, i) = &
                                    flux_src_vf(i)%sf(dj*((m - 1) - 2*j) + j, k, r)
                            end do
                        end do
                    end do
                end do
            else
                $:GPU_PARALLEL_LOOP(collapse=3)
                do r = is3%beg, is3%end
                    do k = is2%beg, is2%end
                        do j = -1, buff_size
                            flux_src_rsx_vf_l(j, k, r, advxb) = &
                                flux_src_vf(advxb)%sf(dj*((m - 1) - 2*j) + j, k, r)* &
                                sign(1._wp, -1._wp*cbc_loc)
                        end do
                    end do
                end do
            end if

            ! END: Reshaping Inputted Data in x-direction

            ! Reshaping Inputted Data in y-direction
        elseif (cbc_dir == 2) then

            $:GPU_PARALLEL_LOOP(collapse=4)
            do i = 1, sys_size
                do r = is3%beg, is3%end
                    do k = is2%beg, is2%end
                        do j = 0, buff_size
                            q_prim_rsy_vf(j, k, r, i) = &
                                q_prim_vf(i)%sf(k, dj*(n - 2*j) + j, r)
                        end do
                    end do
                end do
            end do

            $:GPU_PARALLEL_LOOP(collapse=3)
            do r = is3%beg, is3%end
                do k = is2%beg, is2%end
                    do j = 0, buff_size
                        q_prim_rsy_vf(j, k, r, momxb + 1) = &
                            q_prim_vf(momxb + 1)%sf(k, dj*(n - 2*j) + j, r)* &
                            sign(1._wp, -1._wp*cbc_loc)
                    end do
                end do
            end do

            $:GPU_PARALLEL_LOOP(collapse=4)
            do i = 1, flux_cbc_index
                do r = is3%beg, is3%end
                    do k = is2%beg, is2%end
                        do j = -1, buff_size
                            flux_rsy_vf_l(j, k, r, i) = &
                                flux_vf(i)%sf(k, dj*((n - 1) - 2*j) + j, r)* &
                                sign(1._wp, -1._wp*cbc_loc)
                        end do
                    end do
                end do
            end do

            $:GPU_PARALLEL_LOOP(collapse=3)
            do r = is3%beg, is3%end
                do k = is2%beg, is2%end
                    do j = -1, buff_size
                        flux_rsy_vf_l(j, k, r, momxb + 1) = &
                            flux_vf(momxb + 1)%sf(k, dj*((n - 1) - 2*j) + j, r)
                    end do
                end do
            end do

            if (riemann_solver == 1) then
                $:GPU_PARALLEL_LOOP(collapse=4)
                do i = advxb, advxe
                    do r = is3%beg, is3%end
                        do k = is2%beg, is2%end
                            do j = -1, buff_size
                                flux_src_rsy_vf_l(j, k, r, i) = &
                                    flux_src_vf(i)%sf(k, dj*((n - 1) - 2*j) + j, r)
                            end do
                        end do
                    end do
                end do
            else
                $:GPU_PARALLEL_LOOP(collapse=3)
                do r = is3%beg, is3%end
                    do k = is2%beg, is2%end
                        do j = -1, buff_size
                            flux_src_rsy_vf_l(j, k, r, advxb) = &
                                flux_src_vf(advxb)%sf(k, dj*((n - 1) - 2*j) + j, r)* &
                                sign(1._wp, -1._wp*cbc_loc)
                        end do
                    end do
                end do
            end if

            ! END: Reshaping Inputted Data in y-direction

            ! Reshaping Inputted Data in z-direction
        else

            $:GPU_PARALLEL_LOOP(collapse=4)
            do i = 1, sys_size
                do r = is3%beg, is3%end
                    do k = is2%beg, is2%end
                        do j = 0, buff_size
                            q_prim_rsz_vf(j, k, r, i) = &
                                q_prim_vf(i)%sf(r, k, dj*(p - 2*j) + j)
                        end do
                    end do
                end do
            end do

            $:GPU_PARALLEL_LOOP(collapse=3)
            do r = is3%beg, is3%end
                do k = is2%beg, is2%end
                    do j = 0, buff_size
                        q_prim_rsz_vf(j, k, r, momxe) = &
                            q_prim_vf(momxe)%sf(r, k, dj*(p - 2*j) + j)* &
                            sign(1._wp, -1._wp*cbc_loc)
                    end do
                end do
            end do

            $:GPU_PARALLEL_LOOP(collapse=4)
            do i = 1, flux_cbc_index
                do r = is3%beg, is3%end
                    do k = is2%beg, is2%end
                        do j = -1, buff_size
                            flux_rsz_vf_l(j, k, r, i) = &
                                flux_vf(i)%sf(r, k, dj*((p - 1) - 2*j) + j)* &
                                sign(1._wp, -1._wp*cbc_loc)
                        end do
                    end do
                end do
            end do

            $:GPU_PARALLEL_LOOP(collapse=3)
            do r = is3%beg, is3%end
                do k = is2%beg, is2%end
                    do j = -1, buff_size
                        flux_rsz_vf_l(j, k, r, momxe) = &
                            flux_vf(momxe)%sf(r, k, dj*((p - 1) - 2*j) + j)
                    end do
                end do
            end do

            if (riemann_solver == 1) then
                $:GPU_PARALLEL_LOOP(collapse=4)
                do i = advxb, advxe
                    do r = is3%beg, is3%end
                        do k = is2%beg, is2%end
                            do j = -1, buff_size
                                flux_src_rsz_vf_l(j, k, r, i) = &
                                    flux_src_vf(i)%sf(r, k, dj*((p - 1) - 2*j) + j)
                            end do
                        end do
                    end do
                end do
            else
                $:GPU_PARALLEL_LOOP(collapse=3)
                do r = is3%beg, is3%end
                    do k = is2%beg, is2%end
                        do j = -1, buff_size
                            flux_src_rsz_vf_l(j, k, r, advxb) = &
                                flux_src_vf(advxb)%sf(r, k, dj*((p - 1) - 2*j) + j)* &
                                sign(1._wp, -1._wp*cbc_loc)
                        end do
                    end do
                end do
            end if

        end if
        ! END: Reshaping Inputted Data in z-direction

        ! Association of the procedural pointer to the appropriate procedure
        ! that will be utilized in the evaluation of L variables for the CBC

    end subroutine s_initialize_cbc

    !>  Deallocation and/or the disassociation procedures that
        !!      are necessary in order to finalize the CBC application
        !!  @param flux_vf Cell-boundary-average fluxes
        !!  @param flux_src_vf Cell-boundary-average flux sources
    subroutine s_finalize_cbc(flux_vf, flux_src_vf)

        type(scalar_field), &
            dimension(sys_size), &
            intent(inout) :: flux_vf, flux_src_vf

        integer :: i, j, k, r !< Generic loop iterators

        ! Determining the indicial shift based on CBC location
        dj = max(0, cbc_loc)
        $:GPU_UPDATE(device='[dj]')

        ! Reshaping Outputted Data in x-direction
        if (cbc_dir == 1) then

            $:GPU_PARALLEL_LOOP(collapse=4)
            do i = 1, flux_cbc_index
                do r = is3%beg, is3%end
                    do k = is2%beg, is2%end
                        do j = -1, buff_size
                            flux_vf(i)%sf(dj*((m - 1) - 2*j) + j, k, r) = &
                                flux_rsx_vf_l(j, k, r, i)* &
                                sign(1._wp, -1._wp*cbc_loc)
                        end do
                    end do
                end do
            end do
            $:GPU_PARALLEL_LOOP(collapse=3)
            do r = is3%beg, is3%end
                do k = is2%beg, is2%end
                    do j = -1, buff_size
                        flux_vf(momxb)%sf(dj*((m - 1) - 2*j) + j, k, r) = &
                            flux_rsx_vf_l(j, k, r, momxb)
                    end do
                end do
            end do

            if (riemann_solver == 1) then
                $:GPU_PARALLEL_LOOP(collapse=4)
                do i = advxb, advxe
                    do r = is3%beg, is3%end
                        do k = is2%beg, is2%end
                            do j = -1, buff_size
                                flux_src_vf(i)%sf(dj*((m - 1) - 2*j) + j, k, r) = &
                                    flux_src_rsx_vf_l(j, k, r, i)
                            end do
                        end do
                    end do
                end do
            else
                $:GPU_PARALLEL_LOOP(collapse=3)
                do r = is3%beg, is3%end
                    do k = is2%beg, is2%end
                        do j = -1, buff_size
                            flux_src_vf(advxb)%sf(dj*((m - 1) - 2*j) + j, k, r) = &
                                flux_src_rsx_vf_l(j, k, r, advxb)* &
                                sign(1._wp, -1._wp*cbc_loc)
                        end do
                    end do
                end do
            end if
            ! END: Reshaping Outputted Data in x-direction

            ! Reshaping Outputted Data in y-direction
        elseif (cbc_dir == 2) then

            $:GPU_PARALLEL_LOOP(collapse=4)
            do i = 1, flux_cbc_index
                do r = is3%beg, is3%end
                    do k = is2%beg, is2%end
                        do j = -1, buff_size
                            flux_vf(i)%sf(k, dj*((n - 1) - 2*j) + j, r) = &
                                flux_rsy_vf_l(j, k, r, i)* &
                                sign(1._wp, -1._wp*cbc_loc)
                        end do
                    end do
                end do
            end do

            $:GPU_PARALLEL_LOOP(collapse=3)
            do r = is3%beg, is3%end
                do k = is2%beg, is2%end
                    do j = -1, buff_size
                        flux_vf(momxb + 1)%sf(k, dj*((n - 1) - 2*j) + j, r) = &
                            flux_rsy_vf_l(j, k, r, momxb + 1)
                    end do
                end do
            end do

            if (riemann_solver == 1) then
                $:GPU_PARALLEL_LOOP(collapse=4)
                do i = advxb, advxe
                    do r = is3%beg, is3%end
                        do k = is2%beg, is2%end
                            do j = -1, buff_size
                                flux_src_vf(i)%sf(k, dj*((n - 1) - 2*j) + j, r) = &
                                    flux_src_rsy_vf_l(j, k, r, i)
                            end do
                        end do
                    end do
                end do
            else
                $:GPU_PARALLEL_LOOP(collapse=3)
                do r = is3%beg, is3%end
                    do k = is2%beg, is2%end
                        do j = -1, buff_size
                            flux_src_vf(advxb)%sf(k, dj*((n - 1) - 2*j) + j, r) = &
                                flux_src_rsy_vf_l(j, k, r, advxb)* &
                                sign(1._wp, -1._wp*cbc_loc)
                        end do
                    end do
                end do
            end if

            ! END: Reshaping Outputted Data in y-direction

            ! Reshaping Outputted Data in z-direction
        else

            $:GPU_PARALLEL_LOOP(collapse=4)
            do i = 1, flux_cbc_index
                do r = is3%beg, is3%end
                    do k = is2%beg, is2%end
                        do j = -1, buff_size
                            flux_vf(i)%sf(r, k, dj*((p - 1) - 2*j) + j) = &
                                flux_rsz_vf_l(j, k, r, i)* &
                                sign(1._wp, -1._wp*cbc_loc)
                        end do
                    end do
                end do
            end do

            $:GPU_PARALLEL_LOOP(collapse=3)
            do r = is3%beg, is3%end
                do k = is2%beg, is2%end
                    do j = -1, buff_size
                        flux_vf(momxe)%sf(r, k, dj*((p - 1) - 2*j) + j) = &
                            flux_rsz_vf_l(j, k, r, momxe)
                    end do
                end do
            end do

            if (riemann_solver == 1) then
                $:GPU_PARALLEL_LOOP(collapse=4)
                do i = advxb, advxe
                    do r = is3%beg, is3%end
                        do k = is2%beg, is2%end
                            do j = -1, buff_size
                                flux_src_vf(i)%sf(r, k, dj*((p - 1) - 2*j) + j) = &
                                    flux_src_rsz_vf_l(j, k, r, i)
                            end do
                        end do
                    end do
                end do
            else
                $:GPU_PARALLEL_LOOP(collapse=3)
                do r = is3%beg, is3%end
                    do k = is2%beg, is2%end
                        do j = -1, buff_size
                            flux_src_vf(advxb)%sf(r, k, dj*((p - 1) - 2*j) + j) = &
                                flux_src_rsz_vf_l(j, k, r, advxb)* &
                                sign(1._wp, -1._wp*cbc_loc)
                        end do
                    end do
                end do
            end if

        end if
        ! END: Reshaping Outputted Data in z-direction

    end subroutine s_finalize_cbc

    ! Detext if the problem has any characteristic boundary conditions
    pure elemental subroutine s_any_cbc_boundaries(toggle)

        logical, intent(inout) :: toggle

        toggle = .false.

        #:for BC in {-5, -6, -7, -8, -9, -10, -11, -12, -13}
            if (any((/bc_x%beg, bc_x%end, bc_y%beg, bc_y%end, bc_z%beg, bc_z%end/) == ${BC}$)) then
                toggle = .true.
            end if
        #:endfor

    end subroutine s_any_cbc_boundaries

    !> Module deallocation and/or disassociation procedures
    impure subroutine s_finalize_cbc_module

        logical :: is_cbc

        call s_any_cbc_boundaries(is_cbc)

        if (is_cbc .eqv. .false.) return

        ! Deallocating the cell-average primitive variables
        @:DEALLOCATE(q_prim_rsx_vf)
        if (weno_order > 1) then
            @:DEALLOCATE(F_rsx_vf, F_src_rsx_vf)
        end if
        @:DEALLOCATE(flux_rsx_vf_l, flux_src_rsx_vf_l)

        if (n > 0) then
            @:DEALLOCATE(q_prim_rsy_vf)
            if (weno_order > 1) then
                @:DEALLOCATE(F_rsy_vf, F_src_rsy_vf)
            end if
            @:DEALLOCATE(flux_rsy_vf_l, flux_src_rsy_vf_l)
        end if
        if (p > 0) then
            @:DEALLOCATE(q_prim_rsz_vf)
            if (weno_order > 1) then
                @:DEALLOCATE(F_rsz_vf, F_src_rsz_vf)
            end if
            @:DEALLOCATE(flux_rsz_vf_l, flux_src_rsz_vf_l)
        end if

        ! Deallocating the cell-width distribution in the s-direction
        @:DEALLOCATE(ds)

        ! Deallocating GRCBC inputs
        @:DEALLOCATE(vel_in, vel_out, pres_in, pres_out, Del_in, Del_out, alpha_rho_in, alpha_in)

        ! Deallocating CBC Coefficients in x-direction
        if (any((/bc_x%beg, bc_x%end/) <= -5) .and. any((/bc_x%beg, bc_x%end/) >= -13)) then
            @:DEALLOCATE(fd_coef_x)
            if (weno_order > 1) then
                @:DEALLOCATE(pi_coef_x)
            end if
        end if

        ! Deallocating CBC Coefficients in y-direction
        if (n > 0 .and. any((/bc_y%beg, bc_y%end/) <= -5) .and. &
            any((/bc_y%beg, bc_y%end/) >= -13 .and. bc_y%beg /= -14)) then
            @:DEALLOCATE(fd_coef_y)
            if (weno_order > 1) then
                @:DEALLOCATE(pi_coef_y)
            end if
        end if

        ! Deallocating CBC Coefficients in z-direction
        if (p > 0 .and. any((/bc_z%beg, bc_z%end/) <= -5) .and. any((/bc_z%beg, bc_z%end/) >= -13)) then
            @:DEALLOCATE(fd_coef_z)
            if (weno_order > 1) then
                @:DEALLOCATE(pi_coef_z)
            end if
        end if

    end subroutine s_finalize_cbc_module

end module m_cbc<|MERGE_RESOLUTION|>--- conflicted
+++ resolved
@@ -50,6 +50,8 @@
     real(wp), allocatable, dimension(:, :, :, :) :: q_prim_rsz_vf
     $:GPU_DECLARE(create='[q_prim_rsx_vf,q_prim_rsy_vf,q_prim_rsz_vf]')
 
+    type(scalar_field), allocatable, dimension(:) :: F_rs_vf, F_src_rs_vf !<
+
     !! Cell-average fluxes (src - source). These are directly determined from the
     !! cell-average primitive variables, q_prims_rs_vf, and not a Riemann solver.
 
@@ -69,13 +71,6 @@
     real(wp), allocatable, dimension(:, :, :, :) :: flux_rsz_vf_l, flux_src_rsz_vf_l
     $:GPU_DECLARE(create='[flux_rsx_vf_l,flux_src_rsx_vf_l,flux_rsy_vf_l,flux_src_rsy_vf_l,flux_rsz_vf_l,flux_src_rsz_vf_l]')
 
-<<<<<<< HEAD
-    real(wp) :: c           !< Cell averaged speed of sound
-    real(wp), dimension(2) :: Re          !< Cell averaged Reynolds numbers
-    $:GPU_DECLARE(create='[c,Re]')
-
-=======
->>>>>>> 72d4fef4
     real(wp) :: dpres_ds !< Spatial derivatives in s-dir of pressure
     $:GPU_DECLARE(create='[dpres_ds]')
 
