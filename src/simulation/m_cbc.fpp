--- conflicted
+++ resolved
@@ -85,15 +85,13 @@
 
     real(kind(0d0)) :: c           !< Cell averaged speed of sound
     real(kind(0d0)), dimension(2) :: Re          !< Cell averaged Reynolds numbers
-#ifdef CRAY_ACC_WAR
     !$acc declare create(c, Re)
-#endif
 
     real(kind(0d0)) :: dpres_ds !< Spatial derivatives in s-dir of pressure
+    !$acc declare create(dpres_ds)
 #ifdef CRAY_ACC_WAR
     @:CRAY_DECLARE_GLOBAL(real(kind(0d0)), dimension(:), ds)
 !$acc declare link(ds)
-!$acc declare create(dpres_ds)
 #else
     real(kind(0d0)), allocatable, dimension(:) :: ds !< Cell-width distribution in the s-direction
 #endif    
@@ -132,29 +130,19 @@
     ! ==========================================================================
 
     type(int_bounds_info) :: is1, is2, is3 !< Indical bounds in the s1-, s2- and s3-directions
-#ifdef CRAY_ACC_WAR
     !$acc declare create(is1, is2, is3)
-#endif
 
     integer :: dj
     integer :: bcxb, bcxe, bcyb, bcye, bczb, bcze
     integer :: cbc_dir, cbc_loc
-<<<<<<< HEAD
-
+    !$acc declare create(dj, bcxb, bcxe, bcyb, bcye, bczb, bcze, cbc_dir, cbc_loc)
+
+#ifndef CRAY_ACC_WAR
     !$acc declare create(q_prim_rsx_vf, q_prim_rsy_vf, q_prim_rsz_vf,  F_rsx_vf, F_src_rsx_vf,flux_rsx_vf, flux_src_rsx_vf, &
     !$acc                 F_rsy_vf, F_src_rsy_vf,flux_rsy_vf, flux_src_rsy_vf, F_rsz_vf, F_src_rsz_vf,flux_rsz_vf, flux_src_rsz_vf,Re, &
     !$acc                 ds,fd_coef_x,fd_coef_y,fd_coef_z,      &
-    !$acc                 pi_coef_x,pi_coef_y,pi_coef_z,  bcxb, bcxe, bcyb, bcye, bczb, bcze, is1, is2, is3, dj, cbc_dir, cbc_loc)
-=======
-#ifdef CRAY_ACC_WAR
-    !$acc declare create(dj, bcxb, bcxe, bcyb, bcye, bczb, bcze, cbc_dir, cbc_loc)
-#else
-!$acc declare create(q_prim_rsx_vf, q_prim_rsy_vf, q_prim_rsz_vf,  F_rsx_vf, F_src_rsx_vf,flux_rsx_vf, flux_src_rsx_vf, &
-!$acc                 F_rsy_vf, F_src_rsy_vf,flux_rsy_vf, flux_src_rsy_vf, F_rsz_vf, F_src_rsz_vf,flux_rsz_vf, flux_src_rsz_vf,Re, &
-!$acc                 ds,fd_coef_x,fd_coef_y,fd_coef_z,      &
-!$acc                 pi_coef_x,pi_coef_y,pi_coef_z,  bcxb, bcxe, bcyb, bcye, bczb, bcze, is1, is2, is3, dj, cbc_dir, cbc_loc)
+    !$acc                 pi_coef_x,pi_coef_y,pi_coef_z)    
 #endif
->>>>>>> 30ac1a5b
 
 contains
 
@@ -168,17 +156,9 @@
         integer :: i
         logical :: is_cbc
 
-<<<<<<< HEAD
         call s_any_cbc_boundaries(is_cbc)
 
         if (is_cbc .eqv. .false.) return
-=======
-        if (all((/bc_x%beg, bc_x%end/) > -5) &
-            .and. &
-            ((n > 0 .and. all((/bc_y%beg, bc_y%end/) > -5)) .or. (n == 0)) &
-            .and. &
-            ((p > 0 .and. all((/bc_z%beg, bc_z%end/) > -5)) .or. (p == 0))) return
->>>>>>> 30ac1a5b
 
         if (n == 0) then
             is2%beg = 0
@@ -713,54 +693,8 @@
                                                                F_src_rs${XYZ}$_vf, &
                                                                is1, is2, is3, starty, startz)
 
-<<<<<<< HEAD
                     !$acc parallel loop collapse(3) gang vector default(present)
                     do i = 1, advxe
-=======
-                call s_convert_primitive_to_flux_variables(q_prim_rs${XYZ}$_vf, &
-                                                           F_rs${XYZ}$_vf, &
-                                                           F_src_rs${XYZ}$_vf, &
-                                                           is1, is2, is3, starty, startz)
-
-                !$acc parallel loop collapse(3) gang vector default(present)
-                do i = 1, advxe
-                    do r = is3%beg, is3%end
-                        do k = is2%beg, is2%end
-                            flux_rs${XYZ}$_vf(0, k, r, i) = F_rs${XYZ}$_vf(0, k, r, i) &
-                                                      + pi_coef_${XYZ}$(0, 0, cbc_loc)* &
-                                                      (F_rs${XYZ}$_vf(1, k, r, i) - &
-                                                       F_rs${XYZ}$_vf(0, k, r, i))
-                        end do
-                    end do
-                end do
-
-                !$acc parallel loop collapse(3) gang vector default(present)
-                do i = advxb, advxe
-                    do r = is3%beg, is3%end
-                        do k = is2%beg, is2%end
-                            flux_src_rs${XYZ}$_vf(0, k, r, i) = F_src_rs${XYZ}$_vf(0, k, r, i) + &
-                                                          (F_src_rs${XYZ}$_vf(1, k, r, i) - &
-                                                           F_src_rs${XYZ}$_vf(0, k, r, i)) &
-                                                          *pi_coef_${XYZ}$(0, 0, cbc_loc)
-                        end do
-                    end do
-                end do
-
-                ! ==================================================================
-
-                ! PI4 of flux_rs_vf and flux_src_rs_vf at j = 1/2, 3/2 =============
-            elseif (weno_order == 5) then
-
-                call s_convert_primitive_to_flux_variables(q_prim_rs${XYZ}$_vf, &
-                                                           F_rs${XYZ}$_vf, &
-                                                           F_src_rs${XYZ}$_vf, &
-                                                           is1, is2, is3, starty, startz)
-
-
-                !$acc parallel loop collapse(4) gang vector default(present)
-                do i = 1, advxe
-                    do j = 0, 1
->>>>>>> 30ac1a5b
                         do r = is3%beg, is3%end
                             do k = is2%beg, is2%end
                                 flux_rs${XYZ}$_vf(0, k, r, i) = F_rs${XYZ}$_vf(0, k, r, i) &
@@ -782,7 +716,6 @@
                             end do
                         end do
                     end do
-<<<<<<< HEAD
                     ! ==================================================================
 
                     ! PI4 of flux_rs_vf and flux_src_rs_vf at j = 1/2, 3/2 =============
@@ -810,23 +743,6 @@
                                 end do
                             end do
                         end do
-=======
-                end do
-            end if
-
-            ! ==================================================================
-
-
-            ! FD2 or FD4 of RHS at j = 0 =======================================
-            !$acc parallel loop collapse(2) gang vector default(present) private(alpha_rho, vel, adv, mf, dvel_ds, dadv_ds, Re_cbc, dalpha_rho_ds,dvel_dt, dadv_dt, dalpha_rho_dt,L, lambda)
-            do r = is3%beg, is3%end
-                do k = is2%beg, is2%end
-
-                    ! Transferring the Primitive Variables =======================
-                    !$acc loop seq
-                    do i = 1, contxe
-                        alpha_rho(i) = q_prim_rs${XYZ}$_vf(0, k, r, i)
->>>>>>> 30ac1a5b
                     end do
 
                     !$acc parallel loop collapse(4) gang vector default(present)
@@ -863,16 +779,10 @@
                             alpha_rho(i) = q_prim_rs${XYZ}$_vf(0, k, r, i)
                         end do
 
-<<<<<<< HEAD
                         !$acc loop seq
                         do i = 1, num_dims
                             vel(i) = q_prim_rs${XYZ}$_vf(0, k, r, contxe + i)
                         end do
-=======
-                    
-                    if (bubbles) then
-                        call s_convert_species_to_mixture_variables_bubbles_acc(rho, gamma, pi_inf, adv, alpha_rho, Re_cbc, 0, k, r)
->>>>>>> 30ac1a5b
 
                         vel_K_sum = 0d0
                         !$acc loop seq
@@ -889,7 +799,6 @@
 
                         if (bubbles) then
                             call s_convert_species_to_mixture_variables_bubbles_acc(rho, gamma, pi_inf, qv, adv, alpha_rho, Re_cbc, 0, k, r)
-
                         else
                             call s_convert_species_to_mixture_variables_acc(rho, gamma, pi_inf, qv, adv, alpha_rho, Re_cbc, 0, k, r)
                         end if
@@ -1048,7 +957,6 @@
                                                                       + rho*dvel_dt(i - contxe))
                         end do
 
-<<<<<<< HEAD
                         flux_rs${XYZ}$_vf(-1, k, r, E_idx) = flux_rs${XYZ}$_vf(0, k, r, E_idx) &
                                                              + ds(0)*(pres*dgamma_dt &
                                                                       + gamma*dpres_dt &
@@ -1062,10 +970,6 @@
                             do i = advxb, advxe
                                 flux_rs${XYZ}$_vf(-1, k, r, i) = 0d0
                             end do
-=======
-                    end if
-                    ! END: flux_rs_vf and flux_src_rs_vf at j = -1/2 =============                    
->>>>>>> 30ac1a5b
 
                             !$acc loop seq
                             do i = advxb, advxe
@@ -1179,12 +1083,8 @@
                     end do
                 end do
             end do
-<<<<<<< HEAD
 
             !$acc parallel loop collapse(4) gang vector default(present)
-=======
-!$acc parallel loop collapse(4) gang vector default(present)
->>>>>>> 30ac1a5b
             do i = 1, advxe
                 do r = is3%beg, is3%end
                     do k = is2%beg, is2%end
@@ -1602,19 +1502,11 @@
     !> Module deallocation and/or disassociation procedures
     subroutine s_finalize_cbc_module() ! -----------------------------------
 
-<<<<<<< HEAD
         logical :: is_cbc
 
         call s_any_cbc_boundaries(is_cbc)
 
         if (is_cbc .eqv. .false.) return
-=======
-        if (all((/bc_x%beg, bc_x%end/) > -5) &
-            .and. &
-            ((n > 0 .and. all((/bc_y%beg, bc_y%end/) > -5)) .or. (n == 0)) &
-            .and. &
-            ((p > 0 .and. all((/bc_z%beg, bc_z%end/) > -5)) .or. (p == 0))) return
->>>>>>> 30ac1a5b
 
         ! Deallocating the cell-average primitive variables
         @:DEALLOCATE_GLOBAL(q_prim_rsx_vf)
@@ -1642,45 +1534,21 @@
         @:DEALLOCATE_GLOBAL(ds)
 
         ! Deallocating CBC Coefficients in x-direction =====================
-<<<<<<< HEAD
         if (any((/bc_x%beg, bc_x%end/) <= -5) .and. any((/bc_x%beg, bc_x%end/) >= -13)) then
             deallocate (fd_coef_x); if (weno_order > 1) deallocate (pi_coef_x)
-=======
-        if (any((/bc_x%beg, bc_x%end/) <= -5)) then
-            @:DEALLOCATE_GLOBAL(fd_coef_x)
-            if (weno_order > 1) then
-                @:DEALLOCATE_GLOBAL(pi_coef_x)
-            end if
->>>>>>> 30ac1a5b
         end if
         ! ==================================================================
 
         ! Deallocating CBC Coefficients in y-direction =====================
-<<<<<<< HEAD
         if (n > 0 .and. any((/bc_y%beg, bc_y%end/) <= -5) .and. &
             any((/bc_y%beg, bc_y%end/) >= -13 .and. bc_y%beg /= -14)) then
             deallocate (fd_coef_y); if (weno_order > 1) deallocate (pi_coef_y)
-=======
-        if (n > 0 .and. any((/bc_y%beg, bc_y%end/) <= -5)) then
-            @:DEALLOCATE_GLOBAL(fd_coef_y)
-            if (weno_order > 1) then
-                @:DEALLOCATE_GLOBAL(pi_coef_y)
-            end if
->>>>>>> 30ac1a5b
         end if
         ! ==================================================================
 
         ! Deallocating CBC Coefficients in z-direction =====================
-<<<<<<< HEAD
         if (p > 0 .and. any((/bc_z%beg, bc_z%end/) <= -5) .and. any((/bc_z%beg, bc_z%end/) >= -13)) then
             deallocate (fd_coef_z); if (weno_order > 1) deallocate (pi_coef_z)
-=======
-        if (p > 0 .and. any((/bc_z%beg, bc_z%end/) <= -5)) then
-            @:DEALLOCATE_GLOBAL(fd_coef_z)
-            if (weno_order > 1) then
-                @:DEALLOCATE_GLOBAL(pi_coef_z)
-            end if
->>>>>>> 30ac1a5b
         end if
         ! ==================================================================
 
