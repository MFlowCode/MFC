!>
!! @file m_cbc.f90
!! @brief Contains module m_cbc

!> @brief The module features a large database of characteristic boundary
!!              conditions (CBC) for the Euler system of equations. This system
!!              is augmented by the appropriate advection equations utilized to
!!              capture the material interfaces. The closure is achieved by the
!!              stiffened equation of state and mixture relations. At this time,
!!              the following CBC are available:
!!                           1) Slip Wall
!!                           2) Nonreflecting Subsonic Buffer
!!                           3) Nonreflecting Subsonic Inflow
!!                           4) Nonreflecting Subsonic Outflow
!!                           5) Force-Free Subsonic Outflow
!!                           6) Constant Pressure Subsonic Outflow
!!                           7) Supersonic Inflow
!!                           8) Supersonic Outflow
!!              Please refer to Thompson (1987, 1990) for detailed descriptions.
#:include 'case.fpp'
#:include 'macros.fpp'

module m_cbc

    use m_derived_types        !< Definitions of the derived types

    use m_global_parameters    !< Definitions of the global parameters

    use m_variables_conversion !< State variables type conversion procedures

    use m_compute_cbc

    use m_thermochem, only: &
        get_mixture_energy_mass, get_mixture_specific_heat_cv_mass, &
        get_mixture_specific_heat_cp_mass, gas_constant, &
        get_mixture_molecular_weight, get_species_enthalpies_rt, &
        molecular_weights, get_species_specific_heats_r, &
        get_mole_fractions, get_species_specific_heats_r

    #:block DEF_AMD
        use m_chemistry, only: molecular_weights_nonparameter
    #:endblock DEF_AMD
    implicit none

    private; public :: s_initialize_cbc_module, s_cbc, s_finalize_cbc_module

    !! The cell-average primitive variables. They are obtained by reshaping (RS)
    !! q_prim_vf in the coordinate direction normal to the domain boundary along
    !! which the CBC is applied.

    real(wp), allocatable, dimension(:, :, :, :) :: q_prim_rsx_vf
    real(wp), allocatable, dimension(:, :, :, :) :: q_prim_rsy_vf
    real(wp), allocatable, dimension(:, :, :, :) :: q_prim_rsz_vf
    $:GPU_DECLARE(create='[q_prim_rsx_vf,q_prim_rsy_vf,q_prim_rsz_vf]')

    !! Cell-average fluxes (src - source). These are directly determined from the
    !! cell-average primitive variables, q_prims_rs_vf, and not a Riemann solver.

    real(wp), allocatable, dimension(:, :, :, :) :: F_rsx_vf, F_src_rsx_vf !<
    real(wp), allocatable, dimension(:, :, :, :) :: F_rsy_vf, F_src_rsy_vf !<
    real(wp), allocatable, dimension(:, :, :, :) :: F_rsz_vf, F_src_rsz_vf !<
    $:GPU_DECLARE(create='[F_rsx_vf,F_src_rsx_vf,F_rsy_vf,F_src_rsy_vf,F_rsz_vf,F_src_rsz_vf]')

    !! There is a CCE bug that is causing some subset of these variables to interfere
    !! with variables of the same name in m_riemann_solvers.fpp, and giving this versions
    !! unique "_l" names works around the bug. Other private module allocatable arrays
    !! in `acc declare create` clauses don't have this problem, so we still need to
    !! isolate this bug.

    real(wp), allocatable, dimension(:, :, :, :) :: flux_rsx_vf_l, flux_src_rsx_vf_l !<
    real(wp), allocatable, dimension(:, :, :, :) :: flux_rsy_vf_l, flux_src_rsy_vf_l
    real(wp), allocatable, dimension(:, :, :, :) :: flux_rsz_vf_l, flux_src_rsz_vf_l
    $:GPU_DECLARE(create='[flux_rsx_vf_l,flux_src_rsx_vf_l,flux_rsy_vf_l,flux_src_rsy_vf_l,flux_rsz_vf_l,flux_src_rsz_vf_l]')

    real(wp), allocatable, dimension(:) :: ds !< Cell-width distribution in the s-direction

    ! CBC Coefficients

    real(wp), allocatable, dimension(:, :) :: fd_coef_x !< Finite diff. coefficients x-dir
    real(wp), allocatable, dimension(:, :) :: fd_coef_y !< Finite diff. coefficients y-dir
    real(wp), allocatable, dimension(:, :) :: fd_coef_z !< Finite diff. coefficients z-dir

    !! The first dimension identifies the location of a coefficient in the FD
    !! formula, while the last dimension denotes the location of the CBC.

    ! Bug with NVHPC when using nullified pointers in a declare create
    !    real(wp), pointer, dimension(:, :) :: fd_coef => null()

    real(wp), allocatable, dimension(:, :, :) :: pi_coef_x !< Polynomial interpolant coefficients in x-dir
    real(wp), allocatable, dimension(:, :, :) :: pi_coef_y !< Polynomial interpolant coefficients in y-dir
    real(wp), allocatable, dimension(:, :, :) :: pi_coef_z !< Polynomial interpolant coefficients in z-dir

    $:GPU_DECLARE(create='[ds,fd_coef_x,fd_coef_y,fd_coef_z,pi_coef_x,pi_coef_y,pi_coef_z]')

    !! The first dimension of the array identifies the polynomial, the
    !! second dimension identifies the position of its coefficients and the last
    !! dimension denotes the location of the CBC.

    type(int_bounds_info) :: is1, is2, is3 !< Indical bounds in the s1-, s2- and s3-directions
    $:GPU_DECLARE(create='[is1,is2,is3]')

    integer :: dj
    integer :: bcxb, bcxe, bcyb, bcye, bczb, bcze
    integer :: cbc_dir, cbc_loc
    integer :: flux_cbc_index
    $:GPU_DECLARE(create='[dj,bcxb,bcxe,bcyb,bcye,bczb,bcze]')
    $:GPU_DECLARE(create='[cbc_dir, cbc_loc,flux_cbc_index]')

    !! GRCBC inputs for subsonic inflow and outflow conditions consisting of
    !! inflow velocities, pressure, density and void fraction as well as
    !! outflow velocities and pressure

    real(wp), allocatable, dimension(:) :: pres_in, pres_out, Del_in, Del_out
    real(wp), allocatable, dimension(:, :) :: vel_in, vel_out
    real(wp), allocatable, dimension(:, :) :: alpha_rho_in, alpha_in
    $:GPU_DECLARE(create='[pres_in,pres_out,Del_in,Del_out]')
    $:GPU_DECLARE(create='[vel_in,vel_out]')
    $:GPU_DECLARE(create='[alpha_rho_in,alpha_in]')

contains

    !>  The computation of parameters, the allocation of memory,
        !!      the association of pointers and/or the execution of any
        !!      other procedures that are necessary to setup the module.
    impure subroutine s_initialize_cbc_module

        integer :: i
        logical :: is_cbc
        type(int_bounds_info) :: idx1, idx2

        if (chemistry) then
            flux_cbc_index = sys_size
        else
            flux_cbc_index = adv_idx%end
        end if
        $:GPU_UPDATE(device='[flux_cbc_index]')

        call s_any_cbc_boundaries(is_cbc)

        if (is_cbc .eqv. .false.) return

        if (n == 0) then
            is2%beg = 0

        else
            is2%beg = -buff_size
        end if

        is2%end = n - is2%beg

        if (p == 0) then
            is3%beg = 0

        else
            is3%beg = -buff_size
        end if
        is3%end = p - is3%beg

        @:ALLOCATE(q_prim_rsx_vf(0:buff_size, &
            is2%beg:is2%end, &
            is3%beg:is3%end, 1:sys_size))

        if (weno_order > 1 .or. muscl_order > 1) then

            @:ALLOCATE(F_rsx_vf(0:buff_size, &
                is2%beg:is2%end, &
                is3%beg:is3%end, 1:flux_cbc_index))

            @:ALLOCATE(F_src_rsx_vf(0:buff_size, &
                is2%beg:is2%end, &
                is3%beg:is3%end, adv_idx%beg:adv_idx%end))

        end if

        @:ALLOCATE(flux_rsx_vf_l(-1:buff_size, &
            is2%beg:is2%end, &
            is3%beg:is3%end, 1:flux_cbc_index))

        @:ALLOCATE(flux_src_rsx_vf_l(-1:buff_size, &
            is2%beg:is2%end, &
            is3%beg:is3%end, adv_idx%beg:adv_idx%end))

        if (n > 0) then

            if (m == 0) then
                is2%beg = 0

            else
                is2%beg = -buff_size
            end if

            is2%end = m - is2%beg

            if (p == 0) then
                is3%beg = 0

            else
                is3%beg = -buff_size
            end if
            is3%end = p - is3%beg

            @:ALLOCATE(q_prim_rsy_vf(0:buff_size, &
                is2%beg:is2%end, &
                is3%beg:is3%end, 1:sys_size))

            if (weno_order > 1 .or. muscl_order > 1) then

                @:ALLOCATE(F_rsy_vf(0:buff_size, &
                    is2%beg:is2%end, &
                    is3%beg:is3%end, 1:flux_cbc_index))

                @:ALLOCATE(F_src_rsy_vf(0:buff_size, &
                    is2%beg:is2%end, &
                    is3%beg:is3%end, adv_idx%beg:adv_idx%end))

            end if

            @:ALLOCATE(flux_rsy_vf_l(-1:buff_size, &
                is2%beg:is2%end, &
                is3%beg:is3%end, 1:flux_cbc_index))

            @:ALLOCATE(flux_src_rsy_vf_l(-1:buff_size, &
                is2%beg:is2%end, &
                is3%beg:is3%end, adv_idx%beg:adv_idx%end))

        end if

        if (p > 0) then

            if (n == 0) then
                is2%beg = 0

            else
                is2%beg = -buff_size
            end if

            is2%end = n - is2%beg

            if (m == 0) then
                is3%beg = 0

            else
                is3%beg = -buff_size
            end if
            is3%end = m - is3%beg

            @:ALLOCATE(q_prim_rsz_vf(0:buff_size, &
                is2%beg:is2%end, &
                is3%beg:is3%end, 1:sys_size))

            if (weno_order > 1 .or. muscl_order > 1) then

                @:ALLOCATE(F_rsz_vf(0:buff_size, &
                    is2%beg:is2%end, &
                    is3%beg:is3%end, 1:flux_cbc_index))

                @:ALLOCATE(F_src_rsz_vf(0:buff_size, &
                    is2%beg:is2%end, &
                    is3%beg:is3%end, adv_idx%beg:adv_idx%end))

            end if

            @:ALLOCATE(flux_rsz_vf_l(-1:buff_size, &
                is2%beg:is2%end, &
                is3%beg:is3%end, 1:flux_cbc_index))

            @:ALLOCATE(flux_src_rsz_vf_l(-1:buff_size, &
                is2%beg:is2%end, &
                is3%beg:is3%end, adv_idx%beg:adv_idx%end))

        end if

        ! Allocating the cell-width distribution in the s-direction
        @:ALLOCATE(ds(0:buff_size))

        if (recon_type == WENO_TYPE) then
            idx1%beg = 0
            idx1%end = weno_polyn - 1
            idx2%beg = 0
            idx2%end = weno_order - 3
        else if (recon_type == MUSCL_TYPE) then
            idx1%beg = 0
            idx1%end = muscl_polyn
            idx2%beg = 0
            idx2%end = muscl_order - 1
        end if
        ! Allocating/Computing CBC Coefficients in x-direction
        if (all((/bc_x%beg, bc_x%end/) <= -5) .and. all((/bc_x%beg, bc_x%end/) >= -13)) then

            @:ALLOCATE(fd_coef_x(0:buff_size, -1:1))

            if (weno_order > 1 .or. muscl_order > 1) then
                @:ALLOCATE(pi_coef_x(idx1%beg:idx1%end, idx2%beg:idx2%end, -1:1))
            end if

            call s_compute_cbc_coefficients(1, -1)
            call s_compute_cbc_coefficients(1, 1)

        elseif (bc_x%beg <= -5 .and. bc_x%beg >= -13) then

            @:ALLOCATE(fd_coef_x(0:buff_size, -1:-1))

            if (weno_order > 1 .or. muscl_order > 1) then
                @:ALLOCATE(pi_coef_x(idx1%beg:idx1%end, idx2%beg:idx2%end, -1:-1))
            end if

            call s_compute_cbc_coefficients(1, -1)

        elseif (bc_x%end <= -5 .and. bc_x%end >= -13) then

            @:ALLOCATE(fd_coef_x(0:buff_size, 1:1))

            if (weno_order > 1 .or. muscl_order > 1) then
                @:ALLOCATE(pi_coef_x(idx1%beg:idx1%end, idx2%beg:idx2%end, 1:1))
            end if

            call s_compute_cbc_coefficients(1, 1)

        end if

        ! Allocating/Computing CBC Coefficients in y-direction
        if (n > 0) then

            if (all((/bc_y%beg, bc_y%end/) <= -5) .and. all((/bc_y%beg, bc_y%end/) >= -13)) then

                @:ALLOCATE(fd_coef_y(0:buff_size, -1:1))

                if (weno_order > 1 .or. muscl_order > 1) then
                    @:ALLOCATE(pi_coef_y(idx1%beg:idx1%end, idx2%beg:idx2%end, -1:1))
                end if

                call s_compute_cbc_coefficients(2, -1)
                call s_compute_cbc_coefficients(2, 1)

            elseif (bc_y%beg <= -5 .and. bc_y%beg >= -13) then

                @:ALLOCATE(fd_coef_y(0:buff_size, -1:-1))

                if (weno_order > 1 .or. muscl_order > 1) then
                    @:ALLOCATE(pi_coef_y(idx1%beg:idx1%end, idx2%beg:idx2%end, -1:-1))
                end if

                call s_compute_cbc_coefficients(2, -1)

            elseif (bc_y%end <= -5 .and. bc_y%end >= -13) then

                @:ALLOCATE(fd_coef_y(0:buff_size, 1:1))

                if (weno_order > 1 .or. muscl_order > 1) then
                    @:ALLOCATE(pi_coef_y(idx1%beg:idx1%end, idx2%beg:idx2%end, 1:1))
                end if

                call s_compute_cbc_coefficients(2, 1)

            end if

        end if

        ! Allocating/Computing CBC Coefficients in z-direction
        if (p > 0) then

            if (all((/bc_z%beg, bc_z%end/) <= -5) .and. all((/bc_z%beg, bc_z%end/) >= -13)) then

                @:ALLOCATE(fd_coef_z(0:buff_size, -1:1))

                if (weno_order > 1 .or. muscl_order > 1) then
                    @:ALLOCATE(pi_coef_z(idx1%beg:idx1%end, idx2%beg:idx2%end, -1:1))
                end if

                call s_compute_cbc_coefficients(3, -1)
                call s_compute_cbc_coefficients(3, 1)

            elseif (bc_z%beg <= -5 .and. bc_z%beg >= -13) then

                @:ALLOCATE(fd_coef_z(0:buff_size, -1:-1))

                if (weno_order > 1 .or. muscl_order > 1) then
                    @:ALLOCATE(pi_coef_z(idx1%beg:idx1%end, idx2%beg:idx2%end, -1:-1))
                end if

                call s_compute_cbc_coefficients(3, -1)

            elseif (bc_z%end <= -5 .and. bc_z%end >= -13) then

                @:ALLOCATE(fd_coef_z(0:buff_size, 1:1))

                if (weno_order > 1 .or. muscl_order > 1) then
                    @:ALLOCATE(pi_coef_z(idx1%beg:idx1%end, idx2%beg:idx2%end, 1:1))
                end if

                call s_compute_cbc_coefficients(3, 1)

            end if

        end if

        $:GPU_UPDATE(device='[fd_coef_x,fd_coef_y,fd_coef_z, &
            & pi_coef_x,pi_coef_y,pi_coef_z]')

        ! Associating the procedural pointer to the appropriate subroutine
        ! that will be utilized in the conversion to the mixture variables

        bcxb = bc_x%beg
        bcxe = bc_x%end

        $:GPU_UPDATE(device='[bcxb, bcxe]')

        if (n > 0) then
            bcyb = bc_y%beg
            bcye = bc_y%end

            $:GPU_UPDATE(device='[bcyb, bcye]')
        end if

        if (p > 0) then
            bczb = bc_z%beg
            bcze = bc_z%end

            $:GPU_UPDATE(device='[bczb, bcze]')
        end if

        ! Allocate GRCBC inputs
        @:ALLOCATE(pres_in(1:num_dims), pres_out(1:num_dims))
        @:ALLOCATE(Del_in(1:num_dims), Del_out(1:num_dims))
        @:ALLOCATE(vel_in(1:num_dims, 1:num_dims), vel_out(1:num_dims, 1:num_dims))
        @:ALLOCATE(alpha_rho_in(1:num_fluids, 1:num_dims), alpha_in(1:num_fluids, 1:num_dims))

        ! Assign and update GRCBC inputs
        #:for CBC_DIR, XYZ in [(1, 'x'), (2, 'y'), (3, 'z')]
            if (${CBC_DIR}$ <= num_dims) then
                vel_in(${CBC_DIR}$, 1) = bc_${XYZ}$%vel_in(1)
                vel_out(${CBC_DIR}$, 1) = bc_${XYZ}$%vel_out(1)
                if (n > 0) then
                    vel_in(${CBC_DIR}$, 2) = bc_${XYZ}$%vel_in(2)
                    vel_out(${CBC_DIR}$, 2) = bc_${XYZ}$%vel_out(2)
                    if (p > 0) then
                        vel_in(${CBC_DIR}$, 3) = bc_${XYZ}$%vel_in(3)
                        vel_out(${CBC_DIR}$, 3) = bc_${XYZ}$%vel_out(3)
                    end if
                end if
                Del_in(${CBC_DIR}$) = maxval(d${XYZ}$)
                Del_out(${CBC_DIR}$) = maxval(d${XYZ}$)
                pres_in(${CBC_DIR}$) = bc_${XYZ}$%pres_in
                pres_out(${CBC_DIR}$) = bc_${XYZ}$%pres_out
                do i = 1, num_fluids
                    alpha_rho_in(i, ${CBC_DIR}$) = bc_${XYZ}$%alpha_rho_in(i)
                    alpha_in(i, ${CBC_DIR}$) = bc_${XYZ}$%alpha_in(i)
                end do
            end if
        #:endfor
        $:GPU_UPDATE(device='[vel_in,vel_out,pres_in,pres_out,Del_in,Del_out,alpha_rho_in,alpha_in]')

    end subroutine s_initialize_cbc_module

    !>  Compute CBC coefficients
        !!  @param cbc_dir_in CBC coordinate direction
        !!  @param cbc_loc_in CBC coordinate location
    subroutine s_compute_cbc_coefficients(cbc_dir_in, cbc_loc_in)
        ! Description: The purpose of this subroutine is to compute the grid
        !              dependent FD and PI coefficients, or CBC coefficients,
        !              provided the CBC coordinate direction and location.

        ! CBC coordinate direction and location
        integer, intent(in) :: cbc_dir_in, cbc_loc_in

        ! Cell-boundary locations in the s-direction
        real(wp), dimension(0:buff_size + 1) :: s_cb

        ! Generic loop iterator
        integer :: i

        ! Associating CBC coefficients pointers
        call s_associate_cbc_coefficients_pointers(cbc_dir_in, cbc_loc_in)

        ! Determining the cell-boundary locations in the s-direction
        s_cb(0) = 0._wp

        do i = 0, buff_size
            s_cb(i + 1) = s_cb(i) + ds(i)
        end do

        ! Computing CBC1 Coefficients
        #:for CBC_DIR, XYZ in [(1, 'x'), (2, 'y'), (3, 'z')]
            if (cbc_dir_in == ${CBC_DIR}$ .and. recon_type == WENO_TYPE) then
                if (weno_order == 1) then

                    fd_coef_${XYZ}$ (:, cbc_loc_in) = 0._wp
                    fd_coef_${XYZ}$ (0, cbc_loc_in) = -2._wp/(ds(0) + ds(1))
                    fd_coef_${XYZ}$ (1, cbc_loc_in) = -fd_coef_${XYZ}$ (0, cbc_loc_in)

                    ! Computing CBC2 Coefficients
                elseif (weno_order == 3) then

                    fd_coef_${XYZ}$ (:, cbc_loc_in) = 0._wp
                    fd_coef_${XYZ}$ (0, cbc_loc_in) = -6._wp/(3._wp*ds(0) + 2._wp*ds(1) - ds(2))
                    fd_coef_${XYZ}$ (1, cbc_loc_in) = -4._wp*fd_coef_${XYZ}$ (0, cbc_loc_in)/3._wp
                    fd_coef_${XYZ}$ (2, cbc_loc_in) = fd_coef_${XYZ}$ (0, cbc_loc_in)/3._wp

                    pi_coef_${XYZ}$ (0, 0, cbc_loc_in) = (s_cb(0) - s_cb(1))/(s_cb(0) - s_cb(2))

                    ! Computing CBC4 Coefficients
                else

                    fd_coef_${XYZ}$ (:, cbc_loc_in) = 0._wp
                    fd_coef_${XYZ}$ (0, cbc_loc_in) = -50._wp/(25._wp*ds(0) + 2._wp*ds(1) &
                                                               - 1.e1_wp*ds(2) + 1.e1_wp*ds(3) &
                                                               - 3._wp*ds(4))
                    fd_coef_${XYZ}$ (1, cbc_loc_in) = -48._wp*fd_coef_${XYZ}$ (0, cbc_loc_in)/25._wp
                    fd_coef_${XYZ}$ (2, cbc_loc_in) = 36._wp*fd_coef_${XYZ}$ (0, cbc_loc_in)/25._wp
                    fd_coef_${XYZ}$ (3, cbc_loc_in) = -16._wp*fd_coef_${XYZ}$ (0, cbc_loc_in)/25._wp
                    fd_coef_${XYZ}$ (4, cbc_loc_in) = 3._wp*fd_coef_${XYZ}$ (0, cbc_loc_in)/25._wp

                    pi_coef_${XYZ}$ (0, 0, cbc_loc_in) = &
                        ((s_cb(0) - s_cb(1))*(s_cb(1) - s_cb(2))* &
                         (s_cb(1) - s_cb(3)))/((s_cb(1) - s_cb(4))* &
                                               (s_cb(4) - s_cb(0))*(s_cb(4) - s_cb(2)))
                    pi_coef_${XYZ}$ (0, 1, cbc_loc_in) = &
                        ((s_cb(1) - s_cb(0))*(s_cb(1) - s_cb(2))* &
                         ((s_cb(1) - s_cb(3))*(s_cb(1) - s_cb(3)) - &
                          (s_cb(0) - s_cb(4))*((s_cb(3) - s_cb(1)) + &
                                               (s_cb(4) - s_cb(1)))))/ &
                        ((s_cb(0) - s_cb(3))*(s_cb(1) - s_cb(3))* &
                         (s_cb(0) - s_cb(4))*(s_cb(1) - s_cb(4)))
                    pi_coef_${XYZ}$ (0, 2, cbc_loc_in) = &
                        (s_cb(1) - s_cb(0))*((s_cb(1) - s_cb(2))* &
                                             (s_cb(1) - s_cb(3)) + ((s_cb(0) - s_cb(2)) + &
                                                                    (s_cb(1) - s_cb(3)))*(s_cb(0) - s_cb(4)))/ &
                        ((s_cb(2) - s_cb(0))*(s_cb(0) - s_cb(3))* &
                         (s_cb(0) - s_cb(4)))
                    pi_coef_${XYZ}$ (1, 0, cbc_loc_in) = &
                        ((s_cb(0) - s_cb(2))*(s_cb(2) - s_cb(1))* &
                         (s_cb(2) - s_cb(3)))/((s_cb(2) - s_cb(4))* &
                                               (s_cb(4) - s_cb(0))*(s_cb(4) - s_cb(1)))
                    pi_coef_${XYZ}$ (1, 1, cbc_loc_in) = &
                        ((s_cb(0) - s_cb(2))*(s_cb(1) - s_cb(2))* &
                         ((s_cb(1) - s_cb(3))*(s_cb(2) - s_cb(3)) + &
                          (s_cb(0) - s_cb(4))*((s_cb(1) - s_cb(3)) + &
                                               (s_cb(2) - s_cb(4)))))/ &
                        ((s_cb(0) - s_cb(3))*(s_cb(1) - s_cb(3))* &
                         (s_cb(0) - s_cb(4))*(s_cb(1) - s_cb(4)))
                    pi_coef_${XYZ}$ (1, 2, cbc_loc_in) = &
                        ((s_cb(1) - s_cb(2))*(s_cb(2) - s_cb(3))* &
                         (s_cb(2) - s_cb(4)))/((s_cb(0) - s_cb(2))* &
                                               (s_cb(0) - s_cb(3))*(s_cb(0) - s_cb(4)))

                end if
            end if
        #:endfor

        ! END: Computing CBC4 Coefficients

        ! Nullifying CBC coefficients

    end subroutine s_compute_cbc_coefficients

    !!  The goal of the procedure is to associate the FD and PI
    !!      coefficients, or CBC coefficients, with the appropriate
    !!      targets, based on the coordinate direction and location
    !!      of the CBC.
    !!  @param cbc_dir_in CBC coordinate direction
    !!  @param cbc_loc_in CBC coordinate location
    subroutine s_associate_cbc_coefficients_pointers(cbc_dir_in, cbc_loc_in)

        integer, intent(in) :: cbc_dir_in, cbc_loc_in

        integer :: i !< Generic loop iterator

        ! Associating CBC Coefficients in x-direction
        if (cbc_dir_in == 1) then

            !fd_coef => fd_coef_x; if (weno_order > 1) pi_coef => pi_coef_x

            if (cbc_loc_in == -1) then
                do i = 0, buff_size
                    ds(i) = dx(i)
                end do
            else
                do i = 0, buff_size
                    ds(i) = dx(m - i)
                end do
            end if

            ! Associating CBC Coefficients in y-direction
        elseif (cbc_dir_in == 2) then

            !fd_coef => fd_coef_y; if (weno_order > 1) pi_coef => pi_coef_y

            if (cbc_loc_in == -1) then
                do i = 0, buff_size
                    ds(i) = dy(i)
                end do
            else
                do i = 0, buff_size
                    ds(i) = dy(n - i)
                end do
            end if

            ! Associating CBC Coefficients in z-direction
        else

            !fd_coef => fd_coef_z; if (weno_order > 1) pi_coef => pi_coef_z

            if (cbc_loc_in == -1) then
                do i = 0, buff_size
                    ds(i) = dz(i)
                end do
            else
                do i = 0, buff_size
                    ds(i) = dz(p - i)
                end do
            end if

        end if

        $:GPU_UPDATE(device='[ds]')

    end subroutine s_associate_cbc_coefficients_pointers

    !>  The following is the implementation of the CBC based on
        !!      the work of Thompson (1987, 1990) on hyperbolic systems.
        !!      The CBC is indirectly applied in the computation of the
        !!      right-hand-side (RHS) near the relevant domain boundary
        !!      through the modification of the fluxes.
        !!  @param q_prim_vf Cell-average primitive variables
        !!  @param flux_vf Cell-boundary-average fluxes
        !!  @param flux_src_vf Cell-boundary-average flux sources
        !!  @param cbc_dir_norm CBC coordinate direction
        !!  @param cbc_loc_norm CBC coordinate location
        !!  @param ix Index bound in the first coordinate direction
        !!  @param iy Index bound in the second coordinate direction
        !!  @param iz Index bound in the third coordinate direction
    subroutine s_cbc(q_prim_vf, flux_vf, flux_src_vf, &
                     cbc_dir_norm, cbc_loc_norm, &
                     ix, iy, iz)

        type(scalar_field), &
            dimension(sys_size), &
            intent(in) :: q_prim_vf

        type(scalar_field), &
            dimension(sys_size), &
            intent(inout) :: flux_vf, flux_src_vf

        integer, intent(in) :: cbc_dir_norm, cbc_loc_norm

        type(int_bounds_info), intent(in) :: ix, iy, iz

        ! First-order time derivatives of the partial densities, density,
        ! velocity, pressure, advection variables, and the specific heat
        ! ratio and liquid stiffness functions

        real(wp), dimension(num_fluids) :: dalpha_rho_dt
        real(wp) :: drho_dt
        real(wp), dimension(num_dims) :: dvel_dt
        real(wp) :: dpres_dt
        real(wp), dimension(num_fluids) :: dadv_dt
        real(wp) :: dgamma_dt
        real(wp) :: dpi_inf_dt
        real(wp) :: dqv_dt
        real(wp) :: dpres_ds
        real(wp), dimension(contxe) :: alpha_rho, dalpha_rho_ds, mf
        real(wp), dimension(2) :: Re_cbc
        real(wp), dimension(num_vels) :: vel, dvel_ds
        real(wp), dimension(num_fluids) :: adv_local, dadv_ds
        real(wp), dimension(sys_size) :: L
        real(wp), dimension(3) :: lambda

        real(wp) :: rho         !< Cell averaged density
        real(wp) :: pres        !< Cell averaged pressure
        real(wp) :: E           !< Cell averaged energy
        real(wp) :: H           !< Cell averaged enthalpy
        real(wp) :: gamma       !< Cell averaged specific heat ratio
        real(wp) :: pi_inf      !< Cell averaged liquid stiffness
        real(wp) :: qv          !< Cell averaged fluid reference energy
        real(wp) :: c
        real(wp) :: Ma
        real(wp) :: T, sum_Enthalpies
        real(wp) :: Cv, Cp, e_mix, Mw, R_gas
        real(wp), dimension(num_species) :: Ys, h_k, dYs_dt, dYs_ds, Xs, Gamma_i, Cp_i

        real(wp) :: vel_K_sum, vel_dv_dt_sum

        integer :: i, j, k, r !< Generic loop iterators

        ! Reshaping of inputted data and association of the FD and PI
        ! coefficients, or CBC coefficients, respectively, hinging on
        ! selected CBC coordinate direction

        cbc_dir = cbc_dir_norm
        cbc_loc = cbc_loc_norm

        $:GPU_UPDATE(device='[cbc_dir, cbc_loc]')

        call s_initialize_cbc(q_prim_vf, flux_vf, flux_src_vf, &
                              ix, iy, iz)

        call s_associate_cbc_coefficients_pointers(cbc_dir, cbc_loc)

        #:for CBC_DIR, XYZ in [(1, 'x'), (2, 'y'), (3, 'z')]
            if (cbc_dir == ${CBC_DIR}$ .and. recon_type == WENO_TYPE) then

                ! PI2 of flux_rs_vf and flux_src_rs_vf at j = 1/2
                if (weno_order == 3) then

                    call s_convert_primitive_to_flux_variables(q_prim_rs${XYZ}$_vf, &
                                                               F_rs${XYZ}$_vf, &
                                                               F_src_rs${XYZ}$_vf, &
                                                               is1, is2, is3, idwbuff(2)%beg, idwbuff(3)%beg)

                    $:GPU_PARALLEL_LOOP(private='[i,r,k]', collapse=3)
                    do i = 1, flux_cbc_index
                        do r = is3%beg, is3%end
                            do k = is2%beg, is2%end
                                flux_rs${XYZ}$_vf_l(0, k, r, i) = F_rs${XYZ}$_vf(0, k, r, i) &
                                                                  + pi_coef_${XYZ}$ (0, 0, cbc_loc)* &
                                                                  (F_rs${XYZ}$_vf(1, k, r, i) - &
                                                                   F_rs${XYZ}$_vf(0, k, r, i))
                            end do
                        end do
                    end do
                    $:END_GPU_PARALLEL_LOOP()

                    $:GPU_PARALLEL_LOOP(private='[i,r,k]', collapse=3)
                    do i = advxb, advxe
                        do r = is3%beg, is3%end
                            do k = is2%beg, is2%end
                                flux_src_rs${XYZ}$_vf_l(0, k, r, i) = F_src_rs${XYZ}$_vf(0, k, r, i) + &
                                                                      (F_src_rs${XYZ}$_vf(1, k, r, i) - &
                                                                       F_src_rs${XYZ}$_vf(0, k, r, i)) &
                                                                      *pi_coef_${XYZ}$ (0, 0, cbc_loc)
                            end do
                        end do
                    end do
                    $:END_GPU_PARALLEL_LOOP()

                    ! PI4 of flux_rs_vf and flux_src_rs_vf at j = 1/2, 3/2
                else
                    call s_convert_primitive_to_flux_variables(q_prim_rs${XYZ}$_vf, &
                                                               F_rs${XYZ}$_vf, &
                                                               F_src_rs${XYZ}$_vf, &
                                                               is1, is2, is3, idwbuff(2)%beg, idwbuff(3)%beg)

                    $:GPU_PARALLEL_LOOP(private='[i,j,r,k]', collapse=4)
                    do i = 1, flux_cbc_index
                        do j = 0, 1
                            do r = is3%beg, is3%end
                                do k = is2%beg, is2%end
                                    flux_rs${XYZ}$_vf_l(j, k, r, i) = F_rs${XYZ}$_vf(j, k, r, i) &
                                                                      + pi_coef_${XYZ}$ (j, 0, cbc_loc)* &
                                                                      (F_rs${XYZ}$_vf(3, k, r, i) - &
                                                                       F_rs${XYZ}$_vf(2, k, r, i)) &
                                                                      + pi_coef_${XYZ}$ (j, 1, cbc_loc)* &
                                                                      (F_rs${XYZ}$_vf(2, k, r, i) - &
                                                                       F_rs${XYZ}$_vf(1, k, r, i)) &
                                                                      + pi_coef_${XYZ}$ (j, 2, cbc_loc)* &
                                                                      (F_rs${XYZ}$_vf(1, k, r, i) - &
                                                                       F_rs${XYZ}$_vf(0, k, r, i))
                                end do
                            end do
                        end do
                    end do
                    $:END_GPU_PARALLEL_LOOP()

                    $:GPU_PARALLEL_LOOP(private='[i,j,r,k]', collapse=4)
                    do i = advxb, advxe
                        do j = 0, 1
                            do r = is3%beg, is3%end
                                do k = is2%beg, is2%end
                                    flux_src_rs${XYZ}$_vf_l(j, k, r, i) = F_src_rs${XYZ}$_vf(j, k, r, i) + &
                                                                          (F_src_rs${XYZ}$_vf(3, k, r, i) - &
                                                                           F_src_rs${XYZ}$_vf(2, k, r, i)) &
                                                                          *pi_coef_${XYZ}$ (j, 0, cbc_loc) + &
                                                                          (F_src_rs${XYZ}$_vf(2, k, r, i) - &
                                                                           F_src_rs${XYZ}$_vf(1, k, r, i)) &
                                                                          *pi_coef_${XYZ}$ (j, 1, cbc_loc) + &
                                                                          (F_src_rs${XYZ}$_vf(1, k, r, i) - &
                                                                           F_src_rs${XYZ}$_vf(0, k, r, i)) &
                                                                          *pi_coef_${XYZ}$ (j, 2, cbc_loc)
                                end do
                            end do
                        end do
                    end do
                    $:END_GPU_PARALLEL_LOOP()

                end if

                ! FD2 or FD4 of RHS at j = 0
<<<<<<< HEAD
                $:GPU_PARALLEL_LOOP(collapse=2, private='[r,k,alpha_rho, vel, adv_local, mf, dvel_ds, dadv_ds, Re_cbc, dalpha_rho_ds,dvel_dt, dadv_dt, dalpha_rho_dt, L, lambda, Ys, dYs_dt, dYs_ds, h_k, Cp_i, Gamma_i, Xs]')
                do r = is3%beg, is3%end
                    do k = is2%beg, is2%end
=======
                #:call GPU_PARALLEL_LOOP(collapse=2, private='[alpha_rho, vel, adv_local, mf, dvel_ds, dadv_ds, Re_cbc, dalpha_rho_ds, dpres_ds, dvel_dt, dadv_dt, dalpha_rho_dt, L, lambda, Ys, dYs_dt, dYs_ds, h_k, Cp_i, Gamma_i, Xs, drho_dt, dpres_dt, dpi_inf_dt, dqv_dt, dgamma_dt, rho, pres, E, H, gamma, pi_inf, qv, c, Ma, T, sum_Enthalpies, Cv, Cp, e_mix, Mw, R_gas, vel_K_sum, vel_dv_dt_sum, i, j]', copyin='[dir_idx]')
                    do r = is3%beg, is3%end
                        do k = is2%beg, is2%end
>>>>>>> 37560f12

                        ! Transferring the Primitive Variables
                        $:GPU_LOOP(parallelism='[seq]')
                        do i = 1, contxe
                            alpha_rho(i) = q_prim_rs${XYZ}$_vf(0, k, r, i)
                        end do

                        $:GPU_LOOP(parallelism='[seq]')
                        do i = 1, num_dims
                            vel(i) = q_prim_rs${XYZ}$_vf(0, k, r, contxe + i)
                        end do

                        vel_K_sum = 0._wp
                        $:GPU_LOOP(parallelism='[seq]')
                        do i = 1, num_dims
                            vel_K_sum = vel_K_sum + vel(i)**2._wp
                        end do

                        pres = q_prim_rs${XYZ}$_vf(0, k, r, E_idx)

                        $:GPU_LOOP(parallelism='[seq]')
                        do i = 1, advxe - E_idx
                            adv_local(i) = q_prim_rs${XYZ}$_vf(0, k, r, E_idx + i)
                        end do

                        if (bubbles_euler) then
                            call s_convert_species_to_mixture_variables_bubbles_acc(rho, gamma, pi_inf, qv, adv_local, alpha_rho, Re_cbc)
                        else
                            call s_convert_species_to_mixture_variables_acc(rho, gamma, pi_inf, qv, adv_local, alpha_rho, Re_cbc)
                        end if

                        $:GPU_LOOP(parallelism='[seq]')
                        do i = 1, contxe
                            mf(i) = alpha_rho(i)/rho
                        end do

                        if (chemistry) then
                            $:GPU_LOOP(parallelism='[seq]')
                            do i = chemxb, chemxe
                                Ys(i - chemxb + 1) = q_prim_rs${XYZ}$_vf(0, k, r, i)
                            end do

                            call get_mixture_molecular_weight(Ys, Mw)
                            R_gas = gas_constant/Mw
                            T = pres/rho/R_gas
                            call get_mixture_specific_heat_cp_mass(T, Ys, Cp)
                            call get_mixture_energy_mass(T, Ys, e_mix)
                            E = rho*e_mix + 5.e-1_wp*rho*vel_K_sum
                            if (chem_params%gamma_method == 1) then
                                !> gamma_method = 1: Ref. Section 2.3.1 Formulation of doi:10.7907/ZKW8-ES97.
                                call get_mole_fractions(Mw, Ys, Xs)
                                call get_species_specific_heats_r(T, Cp_i)
                                Gamma_i = Cp_i/(Cp_i - 1.0_wp)
                                gamma = sum(Xs(:)/(Gamma_i(:) - 1.0_wp))
                            else if (chem_params%gamma_method == 2) then
                                !> gamma_method = 2: c_p / c_v where c_p, c_v are specific heats.
                                call get_mixture_specific_heat_cv_mass(T, Ys, Cv)
                                gamma = 1.0_wp/(Cp/Cv - 1.0_wp)
                            end if
                        else
                            E = gamma*pres + pi_inf + 5.e-1_wp*rho*vel_K_sum
                        end if

                        H = (E + pres)/rho

                        ! Compute mixture sound speed
                        call s_compute_speed_of_sound(pres, rho, gamma, pi_inf, H, adv_local, vel_K_sum, 0._wp, c)

                        ! First-Order Spatial Derivatives of Primitive Variables

                        $:GPU_LOOP(parallelism='[seq]')
                        do i = 1, contxe
                            dalpha_rho_ds(i) = 0._wp
                        end do

                        $:GPU_LOOP(parallelism='[seq]')
                        do i = 1, num_dims
                            dvel_ds(i) = 0._wp
                        end do

                        dpres_ds = 0._wp
                        $:GPU_LOOP(parallelism='[seq]')
                        do i = 1, advxe - E_idx
                            dadv_ds(i) = 0._wp
                        end do

                        if (chemistry) then
                            $:GPU_LOOP(parallelism='[seq]')
                            do i = 1, num_species
                                dYs_ds(i) = 0._wp
                            end do
                        end if

                        $:GPU_LOOP(parallelism='[seq]')
                        do j = 0, buff_size

                            $:GPU_LOOP(parallelism='[seq]')
                            do i = 1, contxe
                                dalpha_rho_ds(i) = q_prim_rs${XYZ}$_vf(j, k, r, i)* &
                                                   fd_coef_${XYZ}$ (j, cbc_loc) + &
                                                   dalpha_rho_ds(i)
                            end do
                            $:GPU_LOOP(parallelism='[seq]')
                            do i = 1, num_dims
                                dvel_ds(i) = q_prim_rs${XYZ}$_vf(j, k, r, contxe + i)* &
                                             fd_coef_${XYZ}$ (j, cbc_loc) + &
                                             dvel_ds(i)
                            end do

                            dpres_ds = q_prim_rs${XYZ}$_vf(j, k, r, E_idx)* &
                                       fd_coef_${XYZ}$ (j, cbc_loc) + &
                                       dpres_ds
                            $:GPU_LOOP(parallelism='[seq]')
                            do i = 1, advxe - E_idx
                                dadv_ds(i) = q_prim_rs${XYZ}$_vf(j, k, r, E_idx + i)* &
                                             fd_coef_${XYZ}$ (j, cbc_loc) + &
                                             dadv_ds(i)
                            end do

                            if (chemistry) then
                                $:GPU_LOOP(parallelism='[seq]')
                                do i = 1, num_species
                                    dYs_ds(i) = q_prim_rs${XYZ}$_vf(j, k, r, chemxb - 1 + i)* &
                                                fd_coef_${XYZ}$ (j, cbc_loc) + &
                                                dYs_ds(i)
                                end do
                            end if
                        end do

                        ! First-Order Temporal Derivatives of Primitive Variables
                        lambda(1) = vel(dir_idx(1)) - c
                        lambda(2) = vel(dir_idx(1))
                        lambda(3) = vel(dir_idx(1)) + c

                        Ma = vel(dir_idx(1))/c

                        if ((cbc_loc == -1 .and. bc${XYZ}$b == BC_CHAR_SLIP_WALL) .or. &
                            (cbc_loc == 1 .and. bc${XYZ}$e == BC_CHAR_SLIP_WALL)) then
                            call s_compute_slip_wall_L(lambda, L, rho, c, dpres_ds, dvel_ds)
                        else if ((cbc_loc == -1 .and. bc${XYZ}$b == BC_CHAR_NR_SUB_BUFFER) .or. &
                                 (cbc_loc == 1 .and. bc${XYZ}$e == BC_CHAR_NR_SUB_BUFFER)) then
                            call s_compute_nonreflecting_subsonic_buffer_L(lambda, L, rho, c, mf, dalpha_rho_ds, dpres_ds, dvel_ds, dadv_ds, dYs_ds)
                        else if ((cbc_loc == -1 .and. bc${XYZ}$b == BC_CHAR_NR_SUB_INFLOW) .or. &
                                 (cbc_loc == 1 .and. bc${XYZ}$e == BC_CHAR_NR_SUB_INFLOW)) then
                            call s_compute_nonreflecting_subsonic_inflow_L(lambda, L, rho, c, dpres_ds, dvel_ds)
                            ! Add GRCBC for Subsonic Inflow
                            if (bc_${XYZ}$%grcbc_in) then
                                $:GPU_LOOP(parallelism='[seq]')
                                do i = 2, momxb
                                    L(2) = c**3._wp*Ma*(alpha_rho(i - 1) - alpha_rho_in(i - 1, ${CBC_DIR}$))/Del_in(${CBC_DIR}$) - c*Ma*(pres - pres_in(${CBC_DIR}$))/Del_in(${CBC_DIR}$)
                                end do
                                if (n > 0) then
                                    L(momxb + 1) = c*Ma*(vel(dir_idx(2)) - vel_in(${CBC_DIR}$, dir_idx(2)))/Del_in(${CBC_DIR}$)
                                    if (p > 0) then
                                        L(momxb + 2) = c*Ma*(vel(dir_idx(3)) - vel_in(${CBC_DIR}$, dir_idx(3)))/Del_in(${CBC_DIR}$)
                                    end if
                                end if
                                $:GPU_LOOP(parallelism='[seq]')
                                do i = E_idx, advxe - 1
                                    L(i) = c*Ma*(adv_local(i + 1 - E_idx) - alpha_in(i + 1 - E_idx, ${CBC_DIR}$))/Del_in(${CBC_DIR}$)
                                end do
                                L(advxe) = rho*c**2._wp*(1._wp + Ma)*(vel(dir_idx(1)) + vel_in(${CBC_DIR}$, dir_idx(1))*sign(1, cbc_loc))/Del_in(${CBC_DIR}$) + c*(1._wp + Ma)*(pres - pres_in(${CBC_DIR}$))/Del_in(${CBC_DIR}$)
                            end if
                        else if ((cbc_loc == -1 .and. bc${XYZ}$b == BC_CHAR_NR_SUB_OUTFLOW) .or. &
                                 (cbc_loc == 1 .and. bc${XYZ}$e == BC_CHAR_NR_SUB_OUTFLOW)) then
                            call s_compute_nonreflecting_subsonic_outflow_L(lambda, L, rho, c, mf, dalpha_rho_ds, dpres_ds, dvel_ds, dadv_ds, dYs_ds)
                            ! Add GRCBC for Subsonic Outflow (Pressure)
                            if (bc_${XYZ}$%grcbc_out) then
                                L(advxe) = c*(1._wp - Ma)*(pres - pres_out(${CBC_DIR}$))/Del_out(${CBC_DIR}$)

                                ! Add GRCBC for Subsonic Outflow (Normal Velocity)
                                if (bc_${XYZ}$%grcbc_vel_out) then
                                    L(advxe) = L(advxe) + rho*c**2._wp*(1._wp - Ma)*(vel(dir_idx(1)) + vel_out(${CBC_DIR}$, dir_idx(1))*sign(1, cbc_loc))/Del_out(${CBC_DIR}$)
                                end if
                            end if
                        else if ((cbc_loc == -1 .and. bc${XYZ}$b == BC_CHAR_FF_SUB_OUTFLOW) .or. &
                                 (cbc_loc == 1 .and. bc${XYZ}$e == BC_CHAR_FF_SUB_OUTFLOW)) then
                            call s_compute_force_free_subsonic_outflow_L(lambda, L, rho, c, mf, dalpha_rho_ds, dpres_ds, dvel_ds, dadv_ds)
                        else if ((cbc_loc == -1 .and. bc${XYZ}$b == BC_CHAR_CP_SUB_OUTFLOW) .or. &
                                 (cbc_loc == 1 .and. bc${XYZ}$e == BC_CHAR_CP_SUB_OUTFLOW)) then
                            call s_compute_constant_pressure_subsonic_outflow_L(lambda, L, rho, c, mf, dalpha_rho_ds, dpres_ds, dvel_ds, dadv_ds)
                        else if ((cbc_loc == -1 .and. bc${XYZ}$b == BC_CHAR_SUP_INFLOW) .or. &
                                 (cbc_loc == 1 .and. bc${XYZ}$e == BC_CHAR_SUP_INFLOW)) then
                            call s_compute_supersonic_inflow_L(L)
                        else if ((cbc_loc == -1 .and. bc${XYZ}$b == BC_CHAR_SUP_OUTFLOW) .or. &
                                 (cbc_loc == 1 .and. bc${XYZ}$e == BC_CHAR_SUP_OUTFLOW)) then
                            call s_compute_supersonic_outflow_L(lambda, L, rho, c, mf, dalpha_rho_ds, dpres_ds, dvel_ds, dadv_ds, dYs_ds)
                        end if

                        ! Be careful about the cylindrical coordinate!
                        if (cyl_coord .and. cbc_dir == 2 .and. cbc_loc == 1) then
                            dpres_dt = -5.e-1_wp*(L(advxe) + L(1)) + rho*c*c*vel(dir_idx(1)) &
                                       /y_cc(n)
                        else
                            dpres_dt = -5.e-1_wp*(L(advxe) + L(1))
                        end if

                        $:GPU_LOOP(parallelism='[seq]')
                        do i = 1, contxe
                            dalpha_rho_dt(i) = &
                                -(L(i + 1) - mf(i)*dpres_dt)/(c*c)
                        end do

                        $:GPU_LOOP(parallelism='[seq]')
                        do i = 1, num_dims
                            dvel_dt(dir_idx(i)) = dir_flg(dir_idx(i))* &
                                                  (L(1) - L(advxe))/(2._wp*rho*c) + &
                                                  (dir_flg(dir_idx(i)) - 1._wp)* &
                                                  L(momxb + i - 1)
                        end do

                        vel_dv_dt_sum = 0._wp
                        $:GPU_LOOP(parallelism='[seq]')
                        do i = 1, num_dims
                            vel_dv_dt_sum = vel_dv_dt_sum + vel(i)*dvel_dt(i)
                        end do

                        if (chemistry) then
                            $:GPU_LOOP(parallelism='[seq]')
                            do i = 1, num_species
                                dYs_dt(i) = -1._wp*L(chemxb + i - 1)
                            end do
                        end if

                        ! The treatment of void fraction source is unclear
                        if (cyl_coord .and. cbc_dir == 2 .and. cbc_loc == 1) then
                            $:GPU_LOOP(parallelism='[seq]')
                            do i = 1, advxe - E_idx
                                dadv_dt(i) = -L(momxe + i) !+ adv_local(i) * vel(dir_idx(1))/y_cc(n)
                            end do
                        else
                            $:GPU_LOOP(parallelism='[seq]')
                            do i = 1, advxe - E_idx
                                dadv_dt(i) = -L(momxe + i)
                            end do
                        end if

                        drho_dt = 0._wp; dgamma_dt = 0._wp; dpi_inf_dt = 0._wp; dqv_dt = 0._wp

                        if (model_eqns == 1) then
                            drho_dt = dalpha_rho_dt(1)
                            dgamma_dt = dadv_dt(1)
                            dpi_inf_dt = dadv_dt(2)
                        else
                            $:GPU_LOOP(parallelism='[seq]')
                            do i = 1, num_fluids
                                drho_dt = drho_dt + dalpha_rho_dt(i)
                                dgamma_dt = dgamma_dt + dadv_dt(i)*gammas(i)
                                dpi_inf_dt = dpi_inf_dt + dadv_dt(i)*pi_infs(i)
                                dqv_dt = dqv_dt + dalpha_rho_dt(i)*qvs(i)
                            end do
                        end if

                        ! flux_rs_vf_l and flux_src_rs_vf_l at j = -1/2
                        $:GPU_LOOP(parallelism='[seq]')
                        do i = 1, contxe
                            flux_rs${XYZ}$_vf_l(-1, k, r, i) = flux_rs${XYZ}$_vf_l(0, k, r, i) &
                                                               + ds(0)*dalpha_rho_dt(i)
                        end do

<<<<<<< HEAD
                        $:GPU_LOOP(parallelism='[seq]')
                        do i = momxb, momxe
                            flux_rs${XYZ}$_vf_l(-1, k, r, i) = flux_rs${XYZ}$_vf_l(0, k, r, i) &
                                                               + ds(0)*(vel(i - contxe)*drho_dt &
                                                                        + rho*dvel_dt(i - contxe))
                        end do
=======
                            if (model_eqns == 1) then
                                drho_dt = dalpha_rho_dt(1)
                                dgamma_dt = dadv_dt(1)
                                #:if not MFC_CASE_OPTIMIZATION or num_fluids > 1
                                    dpi_inf_dt = dadv_dt(2)
                                #:endif
                            else
                                $:GPU_LOOP(parallelism='[seq]')
                                do i = 1, num_fluids
                                    drho_dt = drho_dt + dalpha_rho_dt(i)
                                    dgamma_dt = dgamma_dt + dadv_dt(i)*gammas(i)
                                    dpi_inf_dt = dpi_inf_dt + dadv_dt(i)*pi_infs(i)
                                    dqv_dt = dqv_dt + dalpha_rho_dt(i)*qvs(i)
                                end do
                            end if
>>>>>>> 37560f12

                        if (chemistry) then
                            ! Evolution of LODI equation of energy for real gases adjusted to perfect gas, doi:10.1006/jcph.2002.6990
                            call get_species_enthalpies_rt(T, h_k)
                            sum_Enthalpies = 0._wp
                            $:GPU_LOOP(parallelism='[seq]')
                            do i = 1, num_species
                                #:block UNDEF_AMD
                                    h_k(i) = h_k(i)*gas_constant/molecular_weights(i)*T
                                    sum_Enthalpies = sum_Enthalpies + (rho*h_k(i) - pres*Mw/molecular_weights(i)*Cp/R_gas)*dYs_dt(i)
                                #:endblock UNDEF_AMD

                                #:block DEF_AMD
                                    h_k(i) = h_k(i)*gas_constant/molecular_weights_nonparameter(i)*T
                                    sum_Enthalpies = sum_Enthalpies + (rho*h_k(i) - pres*Mw/molecular_weights_nonparameter(i)*Cp/R_gas)*dYs_dt(i)
                                #:endblock DEF_AMD
                            end do
                            flux_rs${XYZ}$_vf_l(-1, k, r, E_idx) = flux_rs${XYZ}$_vf_l(0, k, r, E_idx) &
                                                                   + ds(0)*((E/rho + pres/rho)*drho_dt + rho*vel_dv_dt_sum + Cp*T*L(2)/(c*c) + sum_Enthalpies)
                            $:GPU_LOOP(parallelism='[seq]')
                            do i = 1, num_species
                                flux_rs${XYZ}$_vf_l(-1, k, r, i - 1 + chemxb) = flux_rs${XYZ}$_vf_l(0, k, r, chemxb + i - 1) &
                                                                                + ds(0)*(drho_dt*Ys(i) + rho*dYs_dt(i))
                            end do
                        else
                            flux_rs${XYZ}$_vf_l(-1, k, r, E_idx) = flux_rs${XYZ}$_vf_l(0, k, r, E_idx) &
                                                                   + ds(0)*(pres*dgamma_dt &
                                                                            + gamma*dpres_dt &
                                                                            + dpi_inf_dt &
                                                                            + dqv_dt &
                                                                            + rho*vel_dv_dt_sum &
                                                                            + 5.e-1_wp*drho_dt*vel_K_sum)
                        end if

                        if (riemann_solver == 1) then
                            $:GPU_LOOP(parallelism='[seq]')
                            do i = advxb, advxe
                                flux_rs${XYZ}$_vf_l(-1, k, r, i) = 0._wp
                            end do

                            $:GPU_LOOP(parallelism='[seq]')
                            do i = advxb, advxe
                                flux_src_rs${XYZ}$_vf_l(-1, k, r, i) = &
                                    1._wp/max(abs(vel(dir_idx(1))), sgm_eps) &
                                    *sign(1._wp, vel(dir_idx(1))) &
                                    *(flux_rs${XYZ}$_vf_l(0, k, r, i) &
                                      + vel(dir_idx(1)) &
                                      *flux_src_rs${XYZ}$_vf_l(0, k, r, i) &
                                      + ds(0)*dadv_dt(i - E_idx))
                            end do

                        else

                            $:GPU_LOOP(parallelism='[seq]')
                            do i = advxb, advxe
                                flux_rs${XYZ}$_vf_l(-1, k, r, i) = flux_rs${XYZ}$_vf_l(0, k, r, i) + &
                                                                   ds(0)*dadv_dt(i - E_idx)
                            end do

                            $:GPU_LOOP(parallelism='[seq]')
                            do i = advxb, advxe
                                flux_src_rs${XYZ}$_vf_l(-1, k, r, i) = flux_src_rs${XYZ}$_vf_l(0, k, r, i)
                            end do

                        end if
                        ! END: flux_rs_vf_l and flux_src_rs_vf_l at j = -1/2

                    end do
                end do
                $:END_GPU_PARALLEL_LOOP()
            end if
        #:endfor

        ! END: FD2 or FD4 of RHS at j = 0

        ! The reshaping of outputted data and disssociation of the FD and PI
        ! coefficients, or CBC coefficients, respectively, based on selected
        ! CBC coordinate direction.
        call s_finalize_cbc(flux_vf, flux_src_vf)
    end subroutine s_cbc

    !>  The computation of parameters, the allocation of memory,
        !!      the association of pointers and/or the execution of any
        !!      other procedures that are required for the setup of the
        !!      selected CBC.
        !!  @param q_prim_vf Cell-average primitive variables
        !!  @param flux_vf Cell-boundary-average fluxes
        !!  @param flux_src_vf Cell-boundary-average flux sources
        !!  @param ix Index bound in the first coordinate direction
        !!  @param iy Index bound in the second coordinate direction
        !!  @param iz Index bound in the third coordinate direction
    subroutine s_initialize_cbc(q_prim_vf, flux_vf, flux_src_vf, &
                                ix, iy, iz)

        type(scalar_field), &
            dimension(sys_size), &
            intent(in) :: q_prim_vf

        type(scalar_field), &
            dimension(sys_size), &
            intent(in) :: flux_vf, flux_src_vf

        type(int_bounds_info), intent(in) :: ix, iy, iz

        integer :: i, j, k, r !< Generic loop iterators

        ! Configuring the coordinate direction indexes and flags

        ! Determining the indicial shift based on CBC location

        ! END: Allocation/Association of Primitive and Flux Variables

        if (cbc_dir == 1) then
            is1%beg = 0; is1%end = buff_size; is2 = iy; is3 = iz
            dir_idx = (/1, 2, 3/); dir_flg = (/1._wp, 0._wp, 0._wp/)
        elseif (cbc_dir == 2) then
            is1%beg = 0; is1%end = buff_size; is2 = ix; is3 = iz
            dir_idx = (/2, 1, 3/); dir_flg = (/0._wp, 1._wp, 0._wp/)
        else
            is1%beg = 0; is1%end = buff_size; is2 = iy; is3 = ix
            dir_idx = (/3, 1, 2/); dir_flg = (/0._wp, 0._wp, 1._wp/)
        end if

        dj = max(0, cbc_loc)
        $:GPU_UPDATE(device='[is1,is2,is3,dj]')
        $:GPU_UPDATE(device='[dir_idx,dir_flg]')

        ! Reshaping Inputted Data in x-direction
        if (cbc_dir == 1) then

            $:GPU_PARALLEL_LOOP(private='[i,j,k,r]', collapse=4)
            do i = 1, sys_size
                do r = is3%beg, is3%end
                    do k = is2%beg, is2%end
                        do j = 0, buff_size
                            q_prim_rsx_vf(j, k, r, i) = &
                                q_prim_vf(i)%sf(dj*(m - 2*j) + j, k, r)
                        end do
                    end do
                end do
            end do
            $:END_GPU_PARALLEL_LOOP()

            $:GPU_PARALLEL_LOOP(private='[j,k,r]', collapse=3)
            do r = is3%beg, is3%end
                do k = is2%beg, is2%end
                    do j = 0, buff_size
                        q_prim_rsx_vf(j, k, r, momxb) = &
                            q_prim_vf(momxb)%sf(dj*(m - 2*j) + j, k, r)* &
                            sign(1._wp, -1._wp*cbc_loc)
                    end do
                end do
            end do
            $:END_GPU_PARALLEL_LOOP()

            $:GPU_PARALLEL_LOOP(private='[i,j,k,r]', collapse=4)
            do i = 1, flux_cbc_index
                do r = is3%beg, is3%end
                    do k = is2%beg, is2%end
                        do j = -1, buff_size
                            flux_rsx_vf_l(j, k, r, i) = &
                                flux_vf(i)%sf(dj*((m - 1) - 2*j) + j, k, r)* &
                                sign(1._wp, -1._wp*cbc_loc)
                        end do
                    end do
                end do
            end do
            $:END_GPU_PARALLEL_LOOP()

            $:GPU_PARALLEL_LOOP(private='[j,k,r]', collapse=3)
            do r = is3%beg, is3%end
                do k = is2%beg, is2%end
                    do j = -1, buff_size
                        flux_rsx_vf_l(j, k, r, momxb) = &
                            flux_vf(momxb)%sf(dj*((m - 1) - 2*j) + j, k, r)
                    end do
                end do
            end do
            $:END_GPU_PARALLEL_LOOP()

            if (riemann_solver == 1) then
                $:GPU_PARALLEL_LOOP(private='[i,j,k,r]', collapse=4)
                do i = advxb, advxe
                    do r = is3%beg, is3%end
                        do k = is2%beg, is2%end
                            do j = -1, buff_size
                                flux_src_rsx_vf_l(j, k, r, i) = &
                                    flux_src_vf(i)%sf(dj*((m - 1) - 2*j) + j, k, r)
                            end do
                        end do
                    end do
                end do
                $:END_GPU_PARALLEL_LOOP()
            else
                $:GPU_PARALLEL_LOOP(private='[j,k,r]', collapse=3)
                do r = is3%beg, is3%end
                    do k = is2%beg, is2%end
                        do j = -1, buff_size
                            flux_src_rsx_vf_l(j, k, r, advxb) = &
                                flux_src_vf(advxb)%sf(dj*((m - 1) - 2*j) + j, k, r)* &
                                sign(1._wp, -1._wp*cbc_loc)
                        end do
                    end do
                end do
                $:END_GPU_PARALLEL_LOOP()
            end if

            ! END: Reshaping Inputted Data in x-direction

            ! Reshaping Inputted Data in y-direction
        elseif (cbc_dir == 2) then

            $:GPU_PARALLEL_LOOP(private='[i,j,k,r]', collapse=4)
            do i = 1, sys_size
                do r = is3%beg, is3%end
                    do k = is2%beg, is2%end
                        do j = 0, buff_size
                            q_prim_rsy_vf(j, k, r, i) = &
                                q_prim_vf(i)%sf(k, dj*(n - 2*j) + j, r)
                        end do
                    end do
                end do
            end do
            $:END_GPU_PARALLEL_LOOP()

            $:GPU_PARALLEL_LOOP(private='[j,k,r]', collapse=3)
            do r = is3%beg, is3%end
                do k = is2%beg, is2%end
                    do j = 0, buff_size
                        q_prim_rsy_vf(j, k, r, momxb + 1) = &
                            q_prim_vf(momxb + 1)%sf(k, dj*(n - 2*j) + j, r)* &
                            sign(1._wp, -1._wp*cbc_loc)
                    end do
                end do
            end do
            $:END_GPU_PARALLEL_LOOP()

            $:GPU_PARALLEL_LOOP(private='[i,j,k,r]', collapse=4)
            do i = 1, flux_cbc_index
                do r = is3%beg, is3%end
                    do k = is2%beg, is2%end
                        do j = -1, buff_size
                            flux_rsy_vf_l(j, k, r, i) = &
                                flux_vf(i)%sf(k, dj*((n - 1) - 2*j) + j, r)* &
                                sign(1._wp, -1._wp*cbc_loc)
                        end do
                    end do
                end do
            end do
            $:END_GPU_PARALLEL_LOOP()

            $:GPU_PARALLEL_LOOP(private='[j,k,r]', collapse=3)
            do r = is3%beg, is3%end
                do k = is2%beg, is2%end
                    do j = -1, buff_size
                        flux_rsy_vf_l(j, k, r, momxb + 1) = &
                            flux_vf(momxb + 1)%sf(k, dj*((n - 1) - 2*j) + j, r)
                    end do
                end do
            end do
            $:END_GPU_PARALLEL_LOOP()

            if (riemann_solver == 1) then
                $:GPU_PARALLEL_LOOP(private='[i,j,k,r]', collapse=4)
                do i = advxb, advxe
                    do r = is3%beg, is3%end
                        do k = is2%beg, is2%end
                            do j = -1, buff_size
                                flux_src_rsy_vf_l(j, k, r, i) = &
                                    flux_src_vf(i)%sf(k, dj*((n - 1) - 2*j) + j, r)
                            end do
                        end do
                    end do
                end do
                $:END_GPU_PARALLEL_LOOP()
            else
                $:GPU_PARALLEL_LOOP(private='[j,k,r]', collapse=3)
                do r = is3%beg, is3%end
                    do k = is2%beg, is2%end
                        do j = -1, buff_size
                            flux_src_rsy_vf_l(j, k, r, advxb) = &
                                flux_src_vf(advxb)%sf(k, dj*((n - 1) - 2*j) + j, r)* &
                                sign(1._wp, -1._wp*cbc_loc)
                        end do
                    end do
                end do
                $:END_GPU_PARALLEL_LOOP()
            end if

            ! END: Reshaping Inputted Data in y-direction

            ! Reshaping Inputted Data in z-direction
        else

            $:GPU_PARALLEL_LOOP(private='[i,j,k,r]', collapse=4)
            do i = 1, sys_size
                do r = is3%beg, is3%end
                    do k = is2%beg, is2%end
                        do j = 0, buff_size
                            q_prim_rsz_vf(j, k, r, i) = &
                                q_prim_vf(i)%sf(r, k, dj*(p - 2*j) + j)
                        end do
                    end do
                end do
            end do
            $:END_GPU_PARALLEL_LOOP()

            $:GPU_PARALLEL_LOOP(private='[j,k,r]', collapse=3)
            do r = is3%beg, is3%end
                do k = is2%beg, is2%end
                    do j = 0, buff_size
                        q_prim_rsz_vf(j, k, r, momxe) = &
                            q_prim_vf(momxe)%sf(r, k, dj*(p - 2*j) + j)* &
                            sign(1._wp, -1._wp*cbc_loc)
                    end do
                end do
            end do
            $:END_GPU_PARALLEL_LOOP()

            $:GPU_PARALLEL_LOOP(private='[i,j,k,r]', collapse=4)
            do i = 1, flux_cbc_index
                do r = is3%beg, is3%end
                    do k = is2%beg, is2%end
                        do j = -1, buff_size
                            flux_rsz_vf_l(j, k, r, i) = &
                                flux_vf(i)%sf(r, k, dj*((p - 1) - 2*j) + j)* &
                                sign(1._wp, -1._wp*cbc_loc)
                        end do
                    end do
                end do
            end do
            $:END_GPU_PARALLEL_LOOP()

            $:GPU_PARALLEL_LOOP(private='[j,k,r]', collapse=3)
            do r = is3%beg, is3%end
                do k = is2%beg, is2%end
                    do j = -1, buff_size
                        flux_rsz_vf_l(j, k, r, momxe) = &
                            flux_vf(momxe)%sf(r, k, dj*((p - 1) - 2*j) + j)
                    end do
                end do
            end do
            $:END_GPU_PARALLEL_LOOP()

            if (riemann_solver == 1) then
                $:GPU_PARALLEL_LOOP(private='[i,j,k,r]', collapse=4)
                do i = advxb, advxe
                    do r = is3%beg, is3%end
                        do k = is2%beg, is2%end
                            do j = -1, buff_size
                                flux_src_rsz_vf_l(j, k, r, i) = &
                                    flux_src_vf(i)%sf(r, k, dj*((p - 1) - 2*j) + j)
                            end do
                        end do
                    end do
                end do
                $:END_GPU_PARALLEL_LOOP()
            else
                $:GPU_PARALLEL_LOOP(private='[j,k,r]', collapse=3)
                do r = is3%beg, is3%end
                    do k = is2%beg, is2%end
                        do j = -1, buff_size
                            flux_src_rsz_vf_l(j, k, r, advxb) = &
                                flux_src_vf(advxb)%sf(r, k, dj*((p - 1) - 2*j) + j)* &
                                sign(1._wp, -1._wp*cbc_loc)
                        end do
                    end do
                end do
                $:END_GPU_PARALLEL_LOOP()
            end if

        end if
        ! END: Reshaping Inputted Data in z-direction

        ! Association of the procedural pointer to the appropriate procedure
        ! that will be utilized in the evaluation of L variables for the CBC

    end subroutine s_initialize_cbc

    !>  Deallocation and/or the disassociation procedures that
        !!      are necessary in order to finalize the CBC application
        !!  @param flux_vf Cell-boundary-average fluxes
        !!  @param flux_src_vf Cell-boundary-average flux sources
    subroutine s_finalize_cbc(flux_vf, flux_src_vf)

        type(scalar_field), &
            dimension(sys_size), &
            intent(inout) :: flux_vf, flux_src_vf

        integer :: i, j, k, r !< Generic loop iterators

        ! Determining the indicial shift based on CBC location
        dj = max(0, cbc_loc)
        $:GPU_UPDATE(device='[dj]')

        ! Reshaping Outputted Data in x-direction
        if (cbc_dir == 1) then

            $:GPU_PARALLEL_LOOP(private='[i,j,k,r]', collapse=4)
            do i = 1, flux_cbc_index
                do r = is3%beg, is3%end
                    do k = is2%beg, is2%end
                        do j = -1, buff_size
                            flux_vf(i)%sf(dj*((m - 1) - 2*j) + j, k, r) = &
                                flux_rsx_vf_l(j, k, r, i)* &
                                sign(1._wp, -1._wp*cbc_loc)
                        end do
                    end do
                end do
            end do
            $:END_GPU_PARALLEL_LOOP()
            $:GPU_PARALLEL_LOOP(private='[j,k,r]', collapse=3)
            do r = is3%beg, is3%end
                do k = is2%beg, is2%end
                    do j = -1, buff_size
                        flux_vf(momxb)%sf(dj*((m - 1) - 2*j) + j, k, r) = &
                            flux_rsx_vf_l(j, k, r, momxb)
                    end do
                end do
            end do
            $:END_GPU_PARALLEL_LOOP()

            if (riemann_solver == 1) then
                $:GPU_PARALLEL_LOOP(private='[i,j,k,r]', collapse=4)
                do i = advxb, advxe
                    do r = is3%beg, is3%end
                        do k = is2%beg, is2%end
                            do j = -1, buff_size
                                flux_src_vf(i)%sf(dj*((m - 1) - 2*j) + j, k, r) = &
                                    flux_src_rsx_vf_l(j, k, r, i)
                            end do
                        end do
                    end do
                end do
                $:END_GPU_PARALLEL_LOOP()
            else
                $:GPU_PARALLEL_LOOP(private='[j,k,r]', collapse=3)
                do r = is3%beg, is3%end
                    do k = is2%beg, is2%end
                        do j = -1, buff_size
                            flux_src_vf(advxb)%sf(dj*((m - 1) - 2*j) + j, k, r) = &
                                flux_src_rsx_vf_l(j, k, r, advxb)* &
                                sign(1._wp, -1._wp*cbc_loc)
                        end do
                    end do
                end do
                $:END_GPU_PARALLEL_LOOP()
            end if
            ! END: Reshaping Outputted Data in x-direction

            ! Reshaping Outputted Data in y-direction
        elseif (cbc_dir == 2) then

            $:GPU_PARALLEL_LOOP(private='[i,j,k,r]', collapse=4)
            do i = 1, flux_cbc_index
                do r = is3%beg, is3%end
                    do k = is2%beg, is2%end
                        do j = -1, buff_size
                            flux_vf(i)%sf(k, dj*((n - 1) - 2*j) + j, r) = &
                                flux_rsy_vf_l(j, k, r, i)* &
                                sign(1._wp, -1._wp*cbc_loc)
                        end do
                    end do
                end do
            end do
            $:END_GPU_PARALLEL_LOOP()

            $:GPU_PARALLEL_LOOP(private='[j,k,r]', collapse=3)
            do r = is3%beg, is3%end
                do k = is2%beg, is2%end
                    do j = -1, buff_size
                        flux_vf(momxb + 1)%sf(k, dj*((n - 1) - 2*j) + j, r) = &
                            flux_rsy_vf_l(j, k, r, momxb + 1)
                    end do
                end do
            end do
            $:END_GPU_PARALLEL_LOOP()

            if (riemann_solver == 1) then
                $:GPU_PARALLEL_LOOP(private='[i,j,k,r]', collapse=4)
                do i = advxb, advxe
                    do r = is3%beg, is3%end
                        do k = is2%beg, is2%end
                            do j = -1, buff_size
                                flux_src_vf(i)%sf(k, dj*((n - 1) - 2*j) + j, r) = &
                                    flux_src_rsy_vf_l(j, k, r, i)
                            end do
                        end do
                    end do
                end do
                $:END_GPU_PARALLEL_LOOP()
            else
                $:GPU_PARALLEL_LOOP(private='[j,k,r]', collapse=3)
                do r = is3%beg, is3%end
                    do k = is2%beg, is2%end
                        do j = -1, buff_size
                            flux_src_vf(advxb)%sf(k, dj*((n - 1) - 2*j) + j, r) = &
                                flux_src_rsy_vf_l(j, k, r, advxb)* &
                                sign(1._wp, -1._wp*cbc_loc)
                        end do
                    end do
                end do
                $:END_GPU_PARALLEL_LOOP()
            end if

            ! END: Reshaping Outputted Data in y-direction

            ! Reshaping Outputted Data in z-direction
        else

            $:GPU_PARALLEL_LOOP(private='[i,j,k,r]', collapse=4)
            do i = 1, flux_cbc_index
                do r = is3%beg, is3%end
                    do k = is2%beg, is2%end
                        do j = -1, buff_size
                            flux_vf(i)%sf(r, k, dj*((p - 1) - 2*j) + j) = &
                                flux_rsz_vf_l(j, k, r, i)* &
                                sign(1._wp, -1._wp*cbc_loc)
                        end do
                    end do
                end do
            end do
            $:END_GPU_PARALLEL_LOOP()

            $:GPU_PARALLEL_LOOP(private='[j,k,r]', collapse=3)
            do r = is3%beg, is3%end
                do k = is2%beg, is2%end
                    do j = -1, buff_size
                        flux_vf(momxe)%sf(r, k, dj*((p - 1) - 2*j) + j) = &
                            flux_rsz_vf_l(j, k, r, momxe)
                    end do
                end do
            end do
            $:END_GPU_PARALLEL_LOOP()

            if (riemann_solver == 1) then
                $:GPU_PARALLEL_LOOP(private='[i,j,k,r]', collapse=4)
                do i = advxb, advxe
                    do r = is3%beg, is3%end
                        do k = is2%beg, is2%end
                            do j = -1, buff_size
                                flux_src_vf(i)%sf(r, k, dj*((p - 1) - 2*j) + j) = &
                                    flux_src_rsz_vf_l(j, k, r, i)
                            end do
                        end do
                    end do
                end do
                $:END_GPU_PARALLEL_LOOP()
            else
                $:GPU_PARALLEL_LOOP(private='[j,k,r]', collapse=3)
                do r = is3%beg, is3%end
                    do k = is2%beg, is2%end
                        do j = -1, buff_size
                            flux_src_vf(advxb)%sf(r, k, dj*((p - 1) - 2*j) + j) = &
                                flux_src_rsz_vf_l(j, k, r, advxb)* &
                                sign(1._wp, -1._wp*cbc_loc)
                        end do
                    end do
                end do
                $:END_GPU_PARALLEL_LOOP()
            end if

        end if
        ! END: Reshaping Outputted Data in z-direction

    end subroutine s_finalize_cbc

    ! Detext if the problem has any characteristic boundary conditions
    elemental subroutine s_any_cbc_boundaries(toggle)

        logical, intent(inout) :: toggle

        toggle = .false.

        #:for BC in {-5, -6, -7, -8, -9, -10, -11, -12, -13}
            if (any((/bc_x%beg, bc_x%end, bc_y%beg, bc_y%end, bc_z%beg, bc_z%end/) == ${BC}$)) then
                toggle = .true.
            end if
        #:endfor

    end subroutine s_any_cbc_boundaries

    !> Module deallocation and/or disassociation procedures
    impure subroutine s_finalize_cbc_module

        logical :: is_cbc

        call s_any_cbc_boundaries(is_cbc)

        if (is_cbc .eqv. .false.) return

        ! Deallocating the cell-average primitive variables
        @:DEALLOCATE(q_prim_rsx_vf)
        if (weno_order > 1 .or. muscl_order > 1) then
            @:DEALLOCATE(F_rsx_vf, F_src_rsx_vf)
        end if
        @:DEALLOCATE(flux_rsx_vf_l, flux_src_rsx_vf_l)

        if (n > 0) then
            @:DEALLOCATE(q_prim_rsy_vf)
            if (weno_order > 1 .or. muscl_order > 1) then
                @:DEALLOCATE(F_rsy_vf, F_src_rsy_vf)
            end if
            @:DEALLOCATE(flux_rsy_vf_l, flux_src_rsy_vf_l)
        end if
        if (p > 0) then
            @:DEALLOCATE(q_prim_rsz_vf)
            if (weno_order > 1 .or. muscl_order > 1) then
                @:DEALLOCATE(F_rsz_vf, F_src_rsz_vf)
            end if
            @:DEALLOCATE(flux_rsz_vf_l, flux_src_rsz_vf_l)
        end if

        ! Deallocating the cell-width distribution in the s-direction
        @:DEALLOCATE(ds)

        ! Deallocating GRCBC inputs
        @:DEALLOCATE(vel_in, vel_out, pres_in, pres_out, Del_in, Del_out, alpha_rho_in, alpha_in)

        ! Deallocating CBC Coefficients in x-direction
        if (all((/bc_x%beg, bc_x%end/) <= -5) .and. all((/bc_x%beg, bc_x%end/) >= -13) .or. &
            bc_x%beg <= -5 .and. bc_x%beg >= -13 .or. &
            bc_x%end <= -5 .and. bc_x%end >= -13) then
            @:DEALLOCATE(fd_coef_x)
            if (weno_order > 1 .or. muscl_order > 1) then
                @:DEALLOCATE(pi_coef_x)
            end if
        end if

        ! Deallocating CBC Coefficients in y-direction
        if (n > 0) then
            if (all((/bc_y%beg, bc_y%end/) <= -5) .and. all((/bc_y%beg, bc_y%end/) >= -13) .or. &
                bc_y%beg <= -5 .and. bc_y%beg >= -13 .or. &
                bc_y%end <= -5 .and. bc_y%end >= -13) then
                @:DEALLOCATE(fd_coef_y)
                if (weno_order > 1) then
                    @:DEALLOCATE(pi_coef_y)
                end if
            end if
        end if

        ! Deallocating CBC Coefficients in z-direction
        if (p > 0) then
            if (all((/bc_z%beg, bc_z%end/) <= -5) .and. all((/bc_z%beg, bc_z%end/) >= -13) .or. &
                bc_z%beg <= -5 .and. bc_z%beg >= -13 .or. &
                bc_z%end <= -5 .and. bc_z%end >= -13) then
                @:DEALLOCATE(fd_coef_z)
                if (weno_order > 1) then
                    @:DEALLOCATE(pi_coef_z)
                end if
            end if
        end if

    end subroutine s_finalize_cbc_module

end module m_cbc<|MERGE_RESOLUTION|>--- conflicted
+++ resolved
@@ -785,283 +785,248 @@
                 end if
 
                 ! FD2 or FD4 of RHS at j = 0
-<<<<<<< HEAD
-                $:GPU_PARALLEL_LOOP(collapse=2, private='[r,k,alpha_rho, vel, adv_local, mf, dvel_ds, dadv_ds, Re_cbc, dalpha_rho_ds,dvel_dt, dadv_dt, dalpha_rho_dt, L, lambda, Ys, dYs_dt, dYs_ds, h_k, Cp_i, Gamma_i, Xs]')
-                do r = is3%beg, is3%end
-                    do k = is2%beg, is2%end
-=======
-                #:call GPU_PARALLEL_LOOP(collapse=2, private='[alpha_rho, vel, adv_local, mf, dvel_ds, dadv_ds, Re_cbc, dalpha_rho_ds, dpres_ds, dvel_dt, dadv_dt, dalpha_rho_dt, L, lambda, Ys, dYs_dt, dYs_ds, h_k, Cp_i, Gamma_i, Xs, drho_dt, dpres_dt, dpi_inf_dt, dqv_dt, dgamma_dt, rho, pres, E, H, gamma, pi_inf, qv, c, Ma, T, sum_Enthalpies, Cv, Cp, e_mix, Mw, R_gas, vel_K_sum, vel_dv_dt_sum, i, j]', copyin='[dir_idx]')
+                $:GPU_PARALLEL_LOOP(collapse=2, private='[r,k,alpha_rho, vel, adv_local, mf, dvel_ds, dadv_ds, Re_cbc, dalpha_rho_ds, dpres_ds, dvel_dt, dadv_dt, dalpha_rho_dt, L, lambda, Ys, dYs_dt, dYs_ds, h_k, Cp_i, Gamma_i, Xs, drho_dt, dpres_dt, dpi_inf_dt, dqv_dt, dgamma_dt, rho, pres, E, H, gamma, pi_inf, qv, c, Ma, T, sum_Enthalpies, Cv, Cp, e_mix, Mw, R_gas, vel_K_sum, vel_dv_dt_sum, i, j]', copyin='[dir_idx]')
                     do r = is3%beg, is3%end
                         do k = is2%beg, is2%end
->>>>>>> 37560f12
-
-                        ! Transferring the Primitive Variables
-                        $:GPU_LOOP(parallelism='[seq]')
-                        do i = 1, contxe
-                            alpha_rho(i) = q_prim_rs${XYZ}$_vf(0, k, r, i)
-                        end do
-
-                        $:GPU_LOOP(parallelism='[seq]')
-                        do i = 1, num_dims
-                            vel(i) = q_prim_rs${XYZ}$_vf(0, k, r, contxe + i)
-                        end do
-
-                        vel_K_sum = 0._wp
-                        $:GPU_LOOP(parallelism='[seq]')
-                        do i = 1, num_dims
-                            vel_K_sum = vel_K_sum + vel(i)**2._wp
-                        end do
-
-                        pres = q_prim_rs${XYZ}$_vf(0, k, r, E_idx)
-
-                        $:GPU_LOOP(parallelism='[seq]')
-                        do i = 1, advxe - E_idx
-                            adv_local(i) = q_prim_rs${XYZ}$_vf(0, k, r, E_idx + i)
-                        end do
-
-                        if (bubbles_euler) then
-                            call s_convert_species_to_mixture_variables_bubbles_acc(rho, gamma, pi_inf, qv, adv_local, alpha_rho, Re_cbc)
-                        else
-                            call s_convert_species_to_mixture_variables_acc(rho, gamma, pi_inf, qv, adv_local, alpha_rho, Re_cbc)
-                        end if
-
-                        $:GPU_LOOP(parallelism='[seq]')
-                        do i = 1, contxe
-                            mf(i) = alpha_rho(i)/rho
-                        end do
-
-                        if (chemistry) then
-                            $:GPU_LOOP(parallelism='[seq]')
-                            do i = chemxb, chemxe
-                                Ys(i - chemxb + 1) = q_prim_rs${XYZ}$_vf(0, k, r, i)
-                            end do
-
-                            call get_mixture_molecular_weight(Ys, Mw)
-                            R_gas = gas_constant/Mw
-                            T = pres/rho/R_gas
-                            call get_mixture_specific_heat_cp_mass(T, Ys, Cp)
-                            call get_mixture_energy_mass(T, Ys, e_mix)
-                            E = rho*e_mix + 5.e-1_wp*rho*vel_K_sum
-                            if (chem_params%gamma_method == 1) then
-                                !> gamma_method = 1: Ref. Section 2.3.1 Formulation of doi:10.7907/ZKW8-ES97.
-                                call get_mole_fractions(Mw, Ys, Xs)
-                                call get_species_specific_heats_r(T, Cp_i)
-                                Gamma_i = Cp_i/(Cp_i - 1.0_wp)
-                                gamma = sum(Xs(:)/(Gamma_i(:) - 1.0_wp))
-                            else if (chem_params%gamma_method == 2) then
-                                !> gamma_method = 2: c_p / c_v where c_p, c_v are specific heats.
-                                call get_mixture_specific_heat_cv_mass(T, Ys, Cv)
-                                gamma = 1.0_wp/(Cp/Cv - 1.0_wp)
-                            end if
-                        else
-                            E = gamma*pres + pi_inf + 5.e-1_wp*rho*vel_K_sum
-                        end if
-
-                        H = (E + pres)/rho
-
-                        ! Compute mixture sound speed
-                        call s_compute_speed_of_sound(pres, rho, gamma, pi_inf, H, adv_local, vel_K_sum, 0._wp, c)
-
-                        ! First-Order Spatial Derivatives of Primitive Variables
-
-                        $:GPU_LOOP(parallelism='[seq]')
-                        do i = 1, contxe
-                            dalpha_rho_ds(i) = 0._wp
-                        end do
-
-                        $:GPU_LOOP(parallelism='[seq]')
-                        do i = 1, num_dims
-                            dvel_ds(i) = 0._wp
-                        end do
-
-                        dpres_ds = 0._wp
-                        $:GPU_LOOP(parallelism='[seq]')
-                        do i = 1, advxe - E_idx
-                            dadv_ds(i) = 0._wp
-                        end do
-
-                        if (chemistry) then
-                            $:GPU_LOOP(parallelism='[seq]')
-                            do i = 1, num_species
-                                dYs_ds(i) = 0._wp
-                            end do
-                        end if
-
-                        $:GPU_LOOP(parallelism='[seq]')
-                        do j = 0, buff_size
-
+
+                            ! Transferring the Primitive Variables
                             $:GPU_LOOP(parallelism='[seq]')
                             do i = 1, contxe
-                                dalpha_rho_ds(i) = q_prim_rs${XYZ}$_vf(j, k, r, i)* &
-                                                   fd_coef_${XYZ}$ (j, cbc_loc) + &
-                                                   dalpha_rho_ds(i)
-                            end do
+                                alpha_rho(i) = q_prim_rs${XYZ}$_vf(0, k, r, i)
+                            end do
+
                             $:GPU_LOOP(parallelism='[seq]')
                             do i = 1, num_dims
-                                dvel_ds(i) = q_prim_rs${XYZ}$_vf(j, k, r, contxe + i)* &
-                                             fd_coef_${XYZ}$ (j, cbc_loc) + &
-                                             dvel_ds(i)
-                            end do
-
-                            dpres_ds = q_prim_rs${XYZ}$_vf(j, k, r, E_idx)* &
-                                       fd_coef_${XYZ}$ (j, cbc_loc) + &
-                                       dpres_ds
+                                vel(i) = q_prim_rs${XYZ}$_vf(0, k, r, contxe + i)
+                            end do
+
+                            vel_K_sum = 0._wp
+                            $:GPU_LOOP(parallelism='[seq]')
+                            do i = 1, num_dims
+                                vel_K_sum = vel_K_sum + vel(i)**2._wp
+                            end do
+
+                            pres = q_prim_rs${XYZ}$_vf(0, k, r, E_idx)
+
                             $:GPU_LOOP(parallelism='[seq]')
                             do i = 1, advxe - E_idx
-                                dadv_ds(i) = q_prim_rs${XYZ}$_vf(j, k, r, E_idx + i)* &
-                                             fd_coef_${XYZ}$ (j, cbc_loc) + &
-                                             dadv_ds(i)
+                                adv_local(i) = q_prim_rs${XYZ}$_vf(0, k, r, E_idx + i)
+                            end do
+
+                            if (bubbles_euler) then
+                                call s_convert_species_to_mixture_variables_bubbles_acc(rho, gamma, pi_inf, qv, adv_local, alpha_rho, Re_cbc)
+                            else
+                                call s_convert_species_to_mixture_variables_acc(rho, gamma, pi_inf, qv, adv_local, alpha_rho, Re_cbc)
+                            end if
+
+                            $:GPU_LOOP(parallelism='[seq]')
+                            do i = 1, contxe
+                                mf(i) = alpha_rho(i)/rho
+                            end do
+
+                            if (chemistry) then
+                                $:GPU_LOOP(parallelism='[seq]')
+                                do i = chemxb, chemxe
+                                    Ys(i - chemxb + 1) = q_prim_rs${XYZ}$_vf(0, k, r, i)
+                                end do
+
+                                call get_mixture_molecular_weight(Ys, Mw)
+                                R_gas = gas_constant/Mw
+                                T = pres/rho/R_gas
+                                call get_mixture_specific_heat_cp_mass(T, Ys, Cp)
+                                call get_mixture_energy_mass(T, Ys, e_mix)
+                                E = rho*e_mix + 5.e-1_wp*rho*vel_K_sum
+                                if (chem_params%gamma_method == 1) then
+                                    !> gamma_method = 1: Ref. Section 2.3.1 Formulation of doi:10.7907/ZKW8-ES97.
+                                    call get_mole_fractions(Mw, Ys, Xs)
+                                    call get_species_specific_heats_r(T, Cp_i)
+                                    Gamma_i = Cp_i/(Cp_i - 1.0_wp)
+                                    gamma = sum(Xs(:)/(Gamma_i(:) - 1.0_wp))
+                                else if (chem_params%gamma_method == 2) then
+                                    !> gamma_method = 2: c_p / c_v where c_p, c_v are specific heats.
+                                    call get_mixture_specific_heat_cv_mass(T, Ys, Cv)
+                                    gamma = 1.0_wp/(Cp/Cv - 1.0_wp)
+                                end if
+                            else
+                                E = gamma*pres + pi_inf + 5.e-1_wp*rho*vel_K_sum
+                            end if
+
+                            H = (E + pres)/rho
+
+                            ! Compute mixture sound speed
+                            call s_compute_speed_of_sound(pres, rho, gamma, pi_inf, H, adv_local, vel_K_sum, 0._wp, c)
+
+                            ! First-Order Spatial Derivatives of Primitive Variables
+
+                            $:GPU_LOOP(parallelism='[seq]')
+                            do i = 1, contxe
+                                dalpha_rho_ds(i) = 0._wp
+                            end do
+
+                            $:GPU_LOOP(parallelism='[seq]')
+                            do i = 1, num_dims
+                                dvel_ds(i) = 0._wp
+                            end do
+
+                            dpres_ds = 0._wp
+                            $:GPU_LOOP(parallelism='[seq]')
+                            do i = 1, advxe - E_idx
+                                dadv_ds(i) = 0._wp
                             end do
 
                             if (chemistry) then
                                 $:GPU_LOOP(parallelism='[seq]')
                                 do i = 1, num_species
-                                    dYs_ds(i) = q_prim_rs${XYZ}$_vf(j, k, r, chemxb - 1 + i)* &
-                                                fd_coef_${XYZ}$ (j, cbc_loc) + &
-                                                dYs_ds(i)
+                                    dYs_ds(i) = 0._wp
                                 end do
                             end if
-                        end do
-
-                        ! First-Order Temporal Derivatives of Primitive Variables
-                        lambda(1) = vel(dir_idx(1)) - c
-                        lambda(2) = vel(dir_idx(1))
-                        lambda(3) = vel(dir_idx(1)) + c
-
-                        Ma = vel(dir_idx(1))/c
-
-                        if ((cbc_loc == -1 .and. bc${XYZ}$b == BC_CHAR_SLIP_WALL) .or. &
-                            (cbc_loc == 1 .and. bc${XYZ}$e == BC_CHAR_SLIP_WALL)) then
-                            call s_compute_slip_wall_L(lambda, L, rho, c, dpres_ds, dvel_ds)
-                        else if ((cbc_loc == -1 .and. bc${XYZ}$b == BC_CHAR_NR_SUB_BUFFER) .or. &
-                                 (cbc_loc == 1 .and. bc${XYZ}$e == BC_CHAR_NR_SUB_BUFFER)) then
-                            call s_compute_nonreflecting_subsonic_buffer_L(lambda, L, rho, c, mf, dalpha_rho_ds, dpres_ds, dvel_ds, dadv_ds, dYs_ds)
-                        else if ((cbc_loc == -1 .and. bc${XYZ}$b == BC_CHAR_NR_SUB_INFLOW) .or. &
-                                 (cbc_loc == 1 .and. bc${XYZ}$e == BC_CHAR_NR_SUB_INFLOW)) then
-                            call s_compute_nonreflecting_subsonic_inflow_L(lambda, L, rho, c, dpres_ds, dvel_ds)
-                            ! Add GRCBC for Subsonic Inflow
-                            if (bc_${XYZ}$%grcbc_in) then
+
+                            $:GPU_LOOP(parallelism='[seq]')
+                            do j = 0, buff_size
+
                                 $:GPU_LOOP(parallelism='[seq]')
-                                do i = 2, momxb
-                                    L(2) = c**3._wp*Ma*(alpha_rho(i - 1) - alpha_rho_in(i - 1, ${CBC_DIR}$))/Del_in(${CBC_DIR}$) - c*Ma*(pres - pres_in(${CBC_DIR}$))/Del_in(${CBC_DIR}$)
+                                do i = 1, contxe
+                                    dalpha_rho_ds(i) = q_prim_rs${XYZ}$_vf(j, k, r, i)* &
+                                                       fd_coef_${XYZ}$ (j, cbc_loc) + &
+                                                       dalpha_rho_ds(i)
                                 end do
-                                if (n > 0) then
-                                    L(momxb + 1) = c*Ma*(vel(dir_idx(2)) - vel_in(${CBC_DIR}$, dir_idx(2)))/Del_in(${CBC_DIR}$)
-                                    if (p > 0) then
-                                        L(momxb + 2) = c*Ma*(vel(dir_idx(3)) - vel_in(${CBC_DIR}$, dir_idx(3)))/Del_in(${CBC_DIR}$)
+                                $:GPU_LOOP(parallelism='[seq]')
+                                do i = 1, num_dims
+                                    dvel_ds(i) = q_prim_rs${XYZ}$_vf(j, k, r, contxe + i)* &
+                                                 fd_coef_${XYZ}$ (j, cbc_loc) + &
+                                                 dvel_ds(i)
+                                end do
+
+                                dpres_ds = q_prim_rs${XYZ}$_vf(j, k, r, E_idx)* &
+                                           fd_coef_${XYZ}$ (j, cbc_loc) + &
+                                           dpres_ds
+                                $:GPU_LOOP(parallelism='[seq]')
+                                do i = 1, advxe - E_idx
+                                    dadv_ds(i) = q_prim_rs${XYZ}$_vf(j, k, r, E_idx + i)* &
+                                                 fd_coef_${XYZ}$ (j, cbc_loc) + &
+                                                 dadv_ds(i)
+                                end do
+
+                                if (chemistry) then
+                                    $:GPU_LOOP(parallelism='[seq]')
+                                    do i = 1, num_species
+                                        dYs_ds(i) = q_prim_rs${XYZ}$_vf(j, k, r, chemxb - 1 + i)* &
+                                                    fd_coef_${XYZ}$ (j, cbc_loc) + &
+                                                    dYs_ds(i)
+                                    end do
+                                end if
+                            end do
+
+                            ! First-Order Temporal Derivatives of Primitive Variables
+                            lambda(1) = vel(dir_idx(1)) - c
+                            lambda(2) = vel(dir_idx(1))
+                            lambda(3) = vel(dir_idx(1)) + c
+
+                            Ma = vel(dir_idx(1))/c
+
+                            if ((cbc_loc == -1 .and. bc${XYZ}$b == BC_CHAR_SLIP_WALL) .or. &
+                                (cbc_loc == 1 .and. bc${XYZ}$e == BC_CHAR_SLIP_WALL)) then
+                                call s_compute_slip_wall_L(lambda, L, rho, c, dpres_ds, dvel_ds)
+                            else if ((cbc_loc == -1 .and. bc${XYZ}$b == BC_CHAR_NR_SUB_BUFFER) .or. &
+                                     (cbc_loc == 1 .and. bc${XYZ}$e == BC_CHAR_NR_SUB_BUFFER)) then
+                                call s_compute_nonreflecting_subsonic_buffer_L(lambda, L, rho, c, mf, dalpha_rho_ds, dpres_ds, dvel_ds, dadv_ds, dYs_ds)
+                            else if ((cbc_loc == -1 .and. bc${XYZ}$b == BC_CHAR_NR_SUB_INFLOW) .or. &
+                                     (cbc_loc == 1 .and. bc${XYZ}$e == BC_CHAR_NR_SUB_INFLOW)) then
+                                call s_compute_nonreflecting_subsonic_inflow_L(lambda, L, rho, c, dpres_ds, dvel_ds)
+                                ! Add GRCBC for Subsonic Inflow
+                                if (bc_${XYZ}$%grcbc_in) then
+                                    $:GPU_LOOP(parallelism='[seq]')
+                                    do i = 2, momxb
+                                        L(2) = c**3._wp*Ma*(alpha_rho(i - 1) - alpha_rho_in(i - 1, ${CBC_DIR}$))/Del_in(${CBC_DIR}$) - c*Ma*(pres - pres_in(${CBC_DIR}$))/Del_in(${CBC_DIR}$)
+                                    end do
+                                    if (n > 0) then
+                                        L(momxb + 1) = c*Ma*(vel(dir_idx(2)) - vel_in(${CBC_DIR}$, dir_idx(2)))/Del_in(${CBC_DIR}$)
+                                        if (p > 0) then
+                                            L(momxb + 2) = c*Ma*(vel(dir_idx(3)) - vel_in(${CBC_DIR}$, dir_idx(3)))/Del_in(${CBC_DIR}$)
+                                        end if
+                                    end if
+                                    $:GPU_LOOP(parallelism='[seq]')
+                                    do i = E_idx, advxe - 1
+                                        L(i) = c*Ma*(adv_local(i + 1 - E_idx) - alpha_in(i + 1 - E_idx, ${CBC_DIR}$))/Del_in(${CBC_DIR}$)
+                                    end do
+                                    L(advxe) = rho*c**2._wp*(1._wp + Ma)*(vel(dir_idx(1)) + vel_in(${CBC_DIR}$, dir_idx(1))*sign(1, cbc_loc))/Del_in(${CBC_DIR}$) + c*(1._wp + Ma)*(pres - pres_in(${CBC_DIR}$))/Del_in(${CBC_DIR}$)
+                                end if
+                            else if ((cbc_loc == -1 .and. bc${XYZ}$b == BC_CHAR_NR_SUB_OUTFLOW) .or. &
+                                     (cbc_loc == 1 .and. bc${XYZ}$e == BC_CHAR_NR_SUB_OUTFLOW)) then
+                                call s_compute_nonreflecting_subsonic_outflow_L(lambda, L, rho, c, mf, dalpha_rho_ds, dpres_ds, dvel_ds, dadv_ds, dYs_ds)
+                                ! Add GRCBC for Subsonic Outflow (Pressure)
+                                if (bc_${XYZ}$%grcbc_out) then
+                                    L(advxe) = c*(1._wp - Ma)*(pres - pres_out(${CBC_DIR}$))/Del_out(${CBC_DIR}$)
+
+                                    ! Add GRCBC for Subsonic Outflow (Normal Velocity)
+                                    if (bc_${XYZ}$%grcbc_vel_out) then
+                                        L(advxe) = L(advxe) + rho*c**2._wp*(1._wp - Ma)*(vel(dir_idx(1)) + vel_out(${CBC_DIR}$, dir_idx(1))*sign(1, cbc_loc))/Del_out(${CBC_DIR}$)
                                     end if
                                 end if
+                            else if ((cbc_loc == -1 .and. bc${XYZ}$b == BC_CHAR_FF_SUB_OUTFLOW) .or. &
+                                     (cbc_loc == 1 .and. bc${XYZ}$e == BC_CHAR_FF_SUB_OUTFLOW)) then
+                                call s_compute_force_free_subsonic_outflow_L(lambda, L, rho, c, mf, dalpha_rho_ds, dpres_ds, dvel_ds, dadv_ds)
+                            else if ((cbc_loc == -1 .and. bc${XYZ}$b == BC_CHAR_CP_SUB_OUTFLOW) .or. &
+                                     (cbc_loc == 1 .and. bc${XYZ}$e == BC_CHAR_CP_SUB_OUTFLOW)) then
+                                call s_compute_constant_pressure_subsonic_outflow_L(lambda, L, rho, c, mf, dalpha_rho_ds, dpres_ds, dvel_ds, dadv_ds)
+                            else if ((cbc_loc == -1 .and. bc${XYZ}$b == BC_CHAR_SUP_INFLOW) .or. &
+                                     (cbc_loc == 1 .and. bc${XYZ}$e == BC_CHAR_SUP_INFLOW)) then
+                                call s_compute_supersonic_inflow_L(L)
+                            else if ((cbc_loc == -1 .and. bc${XYZ}$b == BC_CHAR_SUP_OUTFLOW) .or. &
+                                     (cbc_loc == 1 .and. bc${XYZ}$e == BC_CHAR_SUP_OUTFLOW)) then
+                                call s_compute_supersonic_outflow_L(lambda, L, rho, c, mf, dalpha_rho_ds, dpres_ds, dvel_ds, dadv_ds, dYs_ds)
+                            end if
+
+                            ! Be careful about the cylindrical coordinate!
+                            if (cyl_coord .and. cbc_dir == 2 .and. cbc_loc == 1) then
+                                dpres_dt = -5.e-1_wp*(L(advxe) + L(1)) + rho*c*c*vel(dir_idx(1)) &
+                                           /y_cc(n)
+                            else
+                                dpres_dt = -5.e-1_wp*(L(advxe) + L(1))
+                            end if
+
+                            $:GPU_LOOP(parallelism='[seq]')
+                            do i = 1, contxe
+                                dalpha_rho_dt(i) = &
+                                    -(L(i + 1) - mf(i)*dpres_dt)/(c*c)
+                            end do
+
+                            $:GPU_LOOP(parallelism='[seq]')
+                            do i = 1, num_dims
+                                dvel_dt(dir_idx(i)) = dir_flg(dir_idx(i))* &
+                                                      (L(1) - L(advxe))/(2._wp*rho*c) + &
+                                                      (dir_flg(dir_idx(i)) - 1._wp)* &
+                                                      L(momxb + i - 1)
+                            end do
+
+                            vel_dv_dt_sum = 0._wp
+                            $:GPU_LOOP(parallelism='[seq]')
+                            do i = 1, num_dims
+                                vel_dv_dt_sum = vel_dv_dt_sum + vel(i)*dvel_dt(i)
+                            end do
+
+                            if (chemistry) then
                                 $:GPU_LOOP(parallelism='[seq]')
-                                do i = E_idx, advxe - 1
-                                    L(i) = c*Ma*(adv_local(i + 1 - E_idx) - alpha_in(i + 1 - E_idx, ${CBC_DIR}$))/Del_in(${CBC_DIR}$)
+                                do i = 1, num_species
+                                    dYs_dt(i) = -1._wp*L(chemxb + i - 1)
                                 end do
-                                L(advxe) = rho*c**2._wp*(1._wp + Ma)*(vel(dir_idx(1)) + vel_in(${CBC_DIR}$, dir_idx(1))*sign(1, cbc_loc))/Del_in(${CBC_DIR}$) + c*(1._wp + Ma)*(pres - pres_in(${CBC_DIR}$))/Del_in(${CBC_DIR}$)
                             end if
-                        else if ((cbc_loc == -1 .and. bc${XYZ}$b == BC_CHAR_NR_SUB_OUTFLOW) .or. &
-                                 (cbc_loc == 1 .and. bc${XYZ}$e == BC_CHAR_NR_SUB_OUTFLOW)) then
-                            call s_compute_nonreflecting_subsonic_outflow_L(lambda, L, rho, c, mf, dalpha_rho_ds, dpres_ds, dvel_ds, dadv_ds, dYs_ds)
-                            ! Add GRCBC for Subsonic Outflow (Pressure)
-                            if (bc_${XYZ}$%grcbc_out) then
-                                L(advxe) = c*(1._wp - Ma)*(pres - pres_out(${CBC_DIR}$))/Del_out(${CBC_DIR}$)
-
-                                ! Add GRCBC for Subsonic Outflow (Normal Velocity)
-                                if (bc_${XYZ}$%grcbc_vel_out) then
-                                    L(advxe) = L(advxe) + rho*c**2._wp*(1._wp - Ma)*(vel(dir_idx(1)) + vel_out(${CBC_DIR}$, dir_idx(1))*sign(1, cbc_loc))/Del_out(${CBC_DIR}$)
-                                end if
+
+                            ! The treatment of void fraction source is unclear
+                            if (cyl_coord .and. cbc_dir == 2 .and. cbc_loc == 1) then
+                                $:GPU_LOOP(parallelism='[seq]')
+                                do i = 1, advxe - E_idx
+                                    dadv_dt(i) = -L(momxe + i) !+ adv_local(i) * vel(dir_idx(1))/y_cc(n)
+                                end do
+                            else
+                                $:GPU_LOOP(parallelism='[seq]')
+                                do i = 1, advxe - E_idx
+                                    dadv_dt(i) = -L(momxe + i)
+                                end do
                             end if
-                        else if ((cbc_loc == -1 .and. bc${XYZ}$b == BC_CHAR_FF_SUB_OUTFLOW) .or. &
-                                 (cbc_loc == 1 .and. bc${XYZ}$e == BC_CHAR_FF_SUB_OUTFLOW)) then
-                            call s_compute_force_free_subsonic_outflow_L(lambda, L, rho, c, mf, dalpha_rho_ds, dpres_ds, dvel_ds, dadv_ds)
-                        else if ((cbc_loc == -1 .and. bc${XYZ}$b == BC_CHAR_CP_SUB_OUTFLOW) .or. &
-                                 (cbc_loc == 1 .and. bc${XYZ}$e == BC_CHAR_CP_SUB_OUTFLOW)) then
-                            call s_compute_constant_pressure_subsonic_outflow_L(lambda, L, rho, c, mf, dalpha_rho_ds, dpres_ds, dvel_ds, dadv_ds)
-                        else if ((cbc_loc == -1 .and. bc${XYZ}$b == BC_CHAR_SUP_INFLOW) .or. &
-                                 (cbc_loc == 1 .and. bc${XYZ}$e == BC_CHAR_SUP_INFLOW)) then
-                            call s_compute_supersonic_inflow_L(L)
-                        else if ((cbc_loc == -1 .and. bc${XYZ}$b == BC_CHAR_SUP_OUTFLOW) .or. &
-                                 (cbc_loc == 1 .and. bc${XYZ}$e == BC_CHAR_SUP_OUTFLOW)) then
-                            call s_compute_supersonic_outflow_L(lambda, L, rho, c, mf, dalpha_rho_ds, dpres_ds, dvel_ds, dadv_ds, dYs_ds)
-                        end if
-
-                        ! Be careful about the cylindrical coordinate!
-                        if (cyl_coord .and. cbc_dir == 2 .and. cbc_loc == 1) then
-                            dpres_dt = -5.e-1_wp*(L(advxe) + L(1)) + rho*c*c*vel(dir_idx(1)) &
-                                       /y_cc(n)
-                        else
-                            dpres_dt = -5.e-1_wp*(L(advxe) + L(1))
-                        end if
-
-                        $:GPU_LOOP(parallelism='[seq]')
-                        do i = 1, contxe
-                            dalpha_rho_dt(i) = &
-                                -(L(i + 1) - mf(i)*dpres_dt)/(c*c)
-                        end do
-
-                        $:GPU_LOOP(parallelism='[seq]')
-                        do i = 1, num_dims
-                            dvel_dt(dir_idx(i)) = dir_flg(dir_idx(i))* &
-                                                  (L(1) - L(advxe))/(2._wp*rho*c) + &
-                                                  (dir_flg(dir_idx(i)) - 1._wp)* &
-                                                  L(momxb + i - 1)
-                        end do
-
-                        vel_dv_dt_sum = 0._wp
-                        $:GPU_LOOP(parallelism='[seq]')
-                        do i = 1, num_dims
-                            vel_dv_dt_sum = vel_dv_dt_sum + vel(i)*dvel_dt(i)
-                        end do
-
-                        if (chemistry) then
-                            $:GPU_LOOP(parallelism='[seq]')
-                            do i = 1, num_species
-                                dYs_dt(i) = -1._wp*L(chemxb + i - 1)
-                            end do
-                        end if
-
-                        ! The treatment of void fraction source is unclear
-                        if (cyl_coord .and. cbc_dir == 2 .and. cbc_loc == 1) then
-                            $:GPU_LOOP(parallelism='[seq]')
-                            do i = 1, advxe - E_idx
-                                dadv_dt(i) = -L(momxe + i) !+ adv_local(i) * vel(dir_idx(1))/y_cc(n)
-                            end do
-                        else
-                            $:GPU_LOOP(parallelism='[seq]')
-                            do i = 1, advxe - E_idx
-                                dadv_dt(i) = -L(momxe + i)
-                            end do
-                        end if
-
-                        drho_dt = 0._wp; dgamma_dt = 0._wp; dpi_inf_dt = 0._wp; dqv_dt = 0._wp
-
-                        if (model_eqns == 1) then
-                            drho_dt = dalpha_rho_dt(1)
-                            dgamma_dt = dadv_dt(1)
-                            dpi_inf_dt = dadv_dt(2)
-                        else
-                            $:GPU_LOOP(parallelism='[seq]')
-                            do i = 1, num_fluids
-                                drho_dt = drho_dt + dalpha_rho_dt(i)
-                                dgamma_dt = dgamma_dt + dadv_dt(i)*gammas(i)
-                                dpi_inf_dt = dpi_inf_dt + dadv_dt(i)*pi_infs(i)
-                                dqv_dt = dqv_dt + dalpha_rho_dt(i)*qvs(i)
-                            end do
-                        end if
-
-                        ! flux_rs_vf_l and flux_src_rs_vf_l at j = -1/2
-                        $:GPU_LOOP(parallelism='[seq]')
-                        do i = 1, contxe
-                            flux_rs${XYZ}$_vf_l(-1, k, r, i) = flux_rs${XYZ}$_vf_l(0, k, r, i) &
-                                                               + ds(0)*dalpha_rho_dt(i)
-                        end do
-
-<<<<<<< HEAD
-                        $:GPU_LOOP(parallelism='[seq]')
-                        do i = momxb, momxe
-                            flux_rs${XYZ}$_vf_l(-1, k, r, i) = flux_rs${XYZ}$_vf_l(0, k, r, i) &
-                                                               + ds(0)*(vel(i - contxe)*drho_dt &
-                                                                        + rho*dvel_dt(i - contxe))
-                        end do
-=======
+
+                            drho_dt = 0._wp; dgamma_dt = 0._wp; dpi_inf_dt = 0._wp; dqv_dt = 0._wp
+
                             if (model_eqns == 1) then
                                 drho_dt = dalpha_rho_dt(1)
                                 dgamma_dt = dadv_dt(1)
@@ -1077,73 +1042,87 @@
                                     dqv_dt = dqv_dt + dalpha_rho_dt(i)*qvs(i)
                                 end do
                             end if
->>>>>>> 37560f12
-
-                        if (chemistry) then
-                            ! Evolution of LODI equation of energy for real gases adjusted to perfect gas, doi:10.1006/jcph.2002.6990
-                            call get_species_enthalpies_rt(T, h_k)
-                            sum_Enthalpies = 0._wp
+
+                            ! flux_rs_vf_l and flux_src_rs_vf_l at j = -1/2
                             $:GPU_LOOP(parallelism='[seq]')
-                            do i = 1, num_species
-                                #:block UNDEF_AMD
-                                    h_k(i) = h_k(i)*gas_constant/molecular_weights(i)*T
-                                    sum_Enthalpies = sum_Enthalpies + (rho*h_k(i) - pres*Mw/molecular_weights(i)*Cp/R_gas)*dYs_dt(i)
-                                #:endblock UNDEF_AMD
-
-                                #:block DEF_AMD
-                                    h_k(i) = h_k(i)*gas_constant/molecular_weights_nonparameter(i)*T
-                                    sum_Enthalpies = sum_Enthalpies + (rho*h_k(i) - pres*Mw/molecular_weights_nonparameter(i)*Cp/R_gas)*dYs_dt(i)
-                                #:endblock DEF_AMD
-                            end do
-                            flux_rs${XYZ}$_vf_l(-1, k, r, E_idx) = flux_rs${XYZ}$_vf_l(0, k, r, E_idx) &
-                                                                   + ds(0)*((E/rho + pres/rho)*drho_dt + rho*vel_dv_dt_sum + Cp*T*L(2)/(c*c) + sum_Enthalpies)
+                            do i = 1, contxe
+                                flux_rs${XYZ}$_vf_l(-1, k, r, i) = flux_rs${XYZ}$_vf_l(0, k, r, i) &
+                                                                   + ds(0)*dalpha_rho_dt(i)
+                            end do
+
                             $:GPU_LOOP(parallelism='[seq]')
-                            do i = 1, num_species
-                                flux_rs${XYZ}$_vf_l(-1, k, r, i - 1 + chemxb) = flux_rs${XYZ}$_vf_l(0, k, r, chemxb + i - 1) &
-                                                                                + ds(0)*(drho_dt*Ys(i) + rho*dYs_dt(i))
-                            end do
-                        else
-                            flux_rs${XYZ}$_vf_l(-1, k, r, E_idx) = flux_rs${XYZ}$_vf_l(0, k, r, E_idx) &
-                                                                   + ds(0)*(pres*dgamma_dt &
-                                                                            + gamma*dpres_dt &
-                                                                            + dpi_inf_dt &
-                                                                            + dqv_dt &
-                                                                            + rho*vel_dv_dt_sum &
-                                                                            + 5.e-1_wp*drho_dt*vel_K_sum)
-                        end if
-
-                        if (riemann_solver == 1) then
-                            $:GPU_LOOP(parallelism='[seq]')
-                            do i = advxb, advxe
-                                flux_rs${XYZ}$_vf_l(-1, k, r, i) = 0._wp
-                            end do
-
-                            $:GPU_LOOP(parallelism='[seq]')
-                            do i = advxb, advxe
-                                flux_src_rs${XYZ}$_vf_l(-1, k, r, i) = &
-                                    1._wp/max(abs(vel(dir_idx(1))), sgm_eps) &
-                                    *sign(1._wp, vel(dir_idx(1))) &
-                                    *(flux_rs${XYZ}$_vf_l(0, k, r, i) &
-                                      + vel(dir_idx(1)) &
-                                      *flux_src_rs${XYZ}$_vf_l(0, k, r, i) &
-                                      + ds(0)*dadv_dt(i - E_idx))
-                            end do
-
-                        else
-
-                            $:GPU_LOOP(parallelism='[seq]')
-                            do i = advxb, advxe
-                                flux_rs${XYZ}$_vf_l(-1, k, r, i) = flux_rs${XYZ}$_vf_l(0, k, r, i) + &
-                                                                   ds(0)*dadv_dt(i - E_idx)
-                            end do
-
-                            $:GPU_LOOP(parallelism='[seq]')
-                            do i = advxb, advxe
-                                flux_src_rs${XYZ}$_vf_l(-1, k, r, i) = flux_src_rs${XYZ}$_vf_l(0, k, r, i)
-                            end do
-
-                        end if
-                        ! END: flux_rs_vf_l and flux_src_rs_vf_l at j = -1/2
+                            do i = momxb, momxe
+                                flux_rs${XYZ}$_vf_l(-1, k, r, i) = flux_rs${XYZ}$_vf_l(0, k, r, i) &
+                                                                   + ds(0)*(vel(i - contxe)*drho_dt &
+                                                                            + rho*dvel_dt(i - contxe))
+                            end do
+
+                            if (chemistry) then
+                                ! Evolution of LODI equation of energy for real gases adjusted to perfect gas, doi:10.1006/jcph.2002.6990
+                                call get_species_enthalpies_rt(T, h_k)
+                                sum_Enthalpies = 0._wp
+                                $:GPU_LOOP(parallelism='[seq]')
+                                do i = 1, num_species
+                                    #:block UNDEF_AMD
+                                        h_k(i) = h_k(i)*gas_constant/molecular_weights(i)*T
+                                        sum_Enthalpies = sum_Enthalpies + (rho*h_k(i) - pres*Mw/molecular_weights(i)*Cp/R_gas)*dYs_dt(i)
+                                    #:endblock UNDEF_AMD
+
+                                    #:block DEF_AMD
+                                        h_k(i) = h_k(i)*gas_constant/molecular_weights_nonparameter(i)*T
+                                        sum_Enthalpies = sum_Enthalpies + (rho*h_k(i) - pres*Mw/molecular_weights_nonparameter(i)*Cp/R_gas)*dYs_dt(i)
+                                    #:endblock DEF_AMD
+                                end do
+                                flux_rs${XYZ}$_vf_l(-1, k, r, E_idx) = flux_rs${XYZ}$_vf_l(0, k, r, E_idx) &
+                                                                       + ds(0)*((E/rho + pres/rho)*drho_dt + rho*vel_dv_dt_sum + Cp*T*L(2)/(c*c) + sum_Enthalpies)
+                                $:GPU_LOOP(parallelism='[seq]')
+                                do i = 1, num_species
+                                    flux_rs${XYZ}$_vf_l(-1, k, r, i - 1 + chemxb) = flux_rs${XYZ}$_vf_l(0, k, r, chemxb + i - 1) &
+                                                                                    + ds(0)*(drho_dt*Ys(i) + rho*dYs_dt(i))
+                                end do
+                            else
+                                flux_rs${XYZ}$_vf_l(-1, k, r, E_idx) = flux_rs${XYZ}$_vf_l(0, k, r, E_idx) &
+                                                                       + ds(0)*(pres*dgamma_dt &
+                                                                                + gamma*dpres_dt &
+                                                                                + dpi_inf_dt &
+                                                                                + dqv_dt &
+                                                                                + rho*vel_dv_dt_sum &
+                                                                                + 5.e-1_wp*drho_dt*vel_K_sum)
+                            end if
+
+                            if (riemann_solver == 1) then
+                                $:GPU_LOOP(parallelism='[seq]')
+                                do i = advxb, advxe
+                                    flux_rs${XYZ}$_vf_l(-1, k, r, i) = 0._wp
+                                end do
+
+                                $:GPU_LOOP(parallelism='[seq]')
+                                do i = advxb, advxe
+                                    flux_src_rs${XYZ}$_vf_l(-1, k, r, i) = &
+                                        1._wp/max(abs(vel(dir_idx(1))), sgm_eps) &
+                                        *sign(1._wp, vel(dir_idx(1))) &
+                                        *(flux_rs${XYZ}$_vf_l(0, k, r, i) &
+                                          + vel(dir_idx(1)) &
+                                          *flux_src_rs${XYZ}$_vf_l(0, k, r, i) &
+                                          + ds(0)*dadv_dt(i - E_idx))
+                                end do
+
+                            else
+
+                                $:GPU_LOOP(parallelism='[seq]')
+                                do i = advxb, advxe
+                                    flux_rs${XYZ}$_vf_l(-1, k, r, i) = flux_rs${XYZ}$_vf_l(0, k, r, i) + &
+                                                                       ds(0)*dadv_dt(i - E_idx)
+                                end do
+
+                                $:GPU_LOOP(parallelism='[seq]')
+                                do i = advxb, advxe
+                                    flux_src_rs${XYZ}$_vf_l(-1, k, r, i) = flux_src_rs${XYZ}$_vf_l(0, k, r, i)
+                                end do
+
+                            end if
+                            ! END: flux_rs_vf_l and flux_src_rs_vf_l at j = -1/2
+
 
                     end do
                 end do
