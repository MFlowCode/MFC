--- conflicted
+++ resolved
@@ -411,11 +411,7 @@
 
     end subroutine s_initialize_qbmm_module
 
-<<<<<<< HEAD
-    subroutine s_compute_qbmm_rhs(idir, q_cons_vf, q_prim_vf, rhs_vf, flux_n_vf, pb, rhs_pb)
-=======
-    pure subroutine s_compute_qbmm_rhs(idir, q_cons_vf, q_prim_vf, rhs_vf, flux_n_vf, pb, rhs_pb, mv, rhs_mv)
->>>>>>> 2f8eef19
+    pure subroutine s_compute_qbmm_rhs(idir, q_cons_vf, q_prim_vf, rhs_vf, flux_n_vf, pb, rhs_pb)
 
         integer, intent(in) :: idir
         type(scalar_field), dimension(sys_size), intent(in) :: q_cons_vf, q_prim_vf
