!>
!! @file m_qbmm.f90
!! @brief Contains module m_qbmm

#:include 'case.fpp'
#:include 'macros.fpp'

!> @brief This module is used to compute moment inversion via qbmm
module m_qbmm

    ! Dependencies =============================================================

    use m_derived_types        !< Definitions of the derived types

    use m_global_parameters    !< Definitions of the global parameters

    use m_mpi_proxy            !< Message passing interface (MPI) module proxy

    use m_variables_conversion !< State variables type conversion procedures

    use m_helper_basic           !< Functions to compare floating point numbers

    use m_helper

    ! ==========================================================================

    implicit none

    private; public :: s_initialize_qbmm_module, s_mom_inv, s_coeff, s_compute_qbmm_rhs

#ifdef CRAY_ACC_WAR
    @:CRAY_DECLARE_GLOBAL(real(wp), dimension(:, :, :, :, :), momrhs)
    !$acc declare link(momrhs)
#else
    real(wp), allocatable, dimension(:, :, :, :, :) :: momrhs
    !$acc declare create(momrhs)
#endif
    #:if MFC_CASE_OPTIMIZATION
        integer, parameter :: nterms = ${nterms}$
    #:else
        integer :: nterms
        !$acc declare create(nterms)
    #:endif

    type(int_bounds_info) :: is1_qbmm, is2_qbmm, is3_qbmm
!$acc declare create(is1_qbmm, is2_qbmm, is3_qbmm)

#ifdef CRAY_ACC_WAR
    @:CRAY_DECLARE_GLOBAL(integer, dimension(:), bubrs)
    @:CRAY_DECLARE_GLOBAL(integer, dimension(:, :), bubmoms)
    !$acc declare link(bubrs, bubmoms)
#else
    integer, allocatable, dimension(:) :: bubrs
    integer, allocatable, dimension(:, :) :: bubmoms
    !$acc declare create(bubrs, bubmoms)
#endif

contains

    subroutine s_initialize_qbmm_module

        integer :: i1, i2, q, i, j

        #:if not MFC_CASE_OPTIMIZATION

            if (bubble_model == 2) then
                ! Keller-Miksis without viscosity/surface tension
                nterms = 32
            else if (bubble_model == 3) then
                ! Rayleigh-Plesset with viscosity/surface tension
                nterms = 7
            end if

            !$acc enter data copyin(nterms)
            !$acc update device(nterms)

        #:endif

        @:ALLOCATE_GLOBAL(momrhs(3, 0:2, 0:2, nterms, nb))
        momrhs = 0._wp

        ! Assigns the required RHS moments for moment transport equations
        ! The rhs%(:,3) is only to be used for R0 quadrature, not for computing X/Y indices
        ! Accounts for different governing equations in polytropic and non-polytropic models
        if (.not. polytropic) then
            do q = 1, nb
                do i1 = 0, 2; do i2 = 0, 2
                        if ((i1 + i2) <= 2) then
                            if (bubble_model == 3) then
                                momrhs(1, i1, i2, 1, q) = -1._wp + i1
                                momrhs(2, i1, i2, 1, q) = -1._wp + i2
                                momrhs(3, i1, i2, 1, q) = 0._wp

                                momrhs(1, i1, i2, 2, q) = -1._wp + i1
                                momrhs(2, i1, i2, 2, q) = 1._wp + i2
                                momrhs(3, i1, i2, 2, q) = 0._wp

                                momrhs(1, i1, i2, 3, q) = -1._wp + i1
                                momrhs(2, i1, i2, 3, q) = -1._wp + i2
                                momrhs(3, i1, i2, 3, q) = 0._wp

                                momrhs(1, i1, i2, 4, q) = -1._wp + i1
                                momrhs(2, i1, i2, 4, q) = 1._wp + i2
                                momrhs(3, i1, i2, 4, q) = 0._wp

                                if (.not. f_is_default(Re_inv)) then
                                    ! add viscosity
                                    momrhs(1, i1, i2, 5, q) = -2._wp + i1
                                    momrhs(2, i1, i2, 5, q) = i2
                                    momrhs(3, i1, i2, 5, q) = 0._wp
                                end if

                                if (.not. f_is_default(Web)) then
                                    ! add surface tension
                                    momrhs(1, i1, i2, 6, q) = -2._wp + i1
                                    momrhs(2, i1, i2, 6, q) = -1._wp + i2
                                    momrhs(3, i1, i2, 6, q) = 0._wp
                                end if

                                momrhs(1, i1, i2, 7, q) = -1._wp + i1
                                momrhs(2, i1, i2, 7, q) = -1._wp + i2
                                momrhs(3, i1, i2, 7, q) = 0._wp

                            else if (bubble_model == 2) then
                                ! KM with approximation of 1/(1-V/C) = 1+V/C
                                momrhs(1, i1, i2, 1, q) = -1._wp + i1
                                momrhs(2, i1, i2, 1, q) = 1._wp + i2
                                momrhs(3, i1, i2, 1, q) = 0._wp

                                momrhs(1, i1, i2, 2, q) = -1._wp + i1
                                momrhs(2, i1, i2, 2, q) = 2._wp + i2
                                momrhs(3, i1, i2, 2, q) = 0._wp

                                momrhs(1, i1, i2, 3, q) = -1._wp + i1
                                momrhs(2, i1, i2, 3, q) = 3._wp + i2
                                momrhs(3, i1, i2, 3, q) = 0._wp

                                momrhs(1, i1, i2, 4, q) = -1._wp + i1
                                momrhs(2, i1, i2, 4, q) = -1._wp + i2
                                momrhs(3, i1, i2, 4, q) = 0._wp

                                momrhs(1, i1, i2, 5, q) = -1._wp + i1
                                momrhs(2, i1, i2, 5, q) = i2
                                momrhs(3, i1, i2, 5, q) = 0._wp

                                momrhs(1, i1, i2, 6, q) = -1._wp + i1
                                momrhs(2, i1, i2, 6, q) = 1._wp + i2
                                momrhs(3, i1, i2, 6, q) = 0._wp

                                momrhs(1, i1, i2, 7, q) = -1._wp + i1
                                momrhs(2, i1, i2, 7, q) = -1._wp + i2
                                momrhs(3, i1, i2, 7, q) = 0._wp

                                momrhs(1, i1, i2, 8, q) = -1._wp + i1
                                momrhs(2, i1, i2, 8, q) = i2
                                momrhs(3, i1, i2, 8, q) = 0._wp

                                momrhs(1, i1, i2, 9, q) = -1._wp + i1
                                momrhs(2, i1, i2, 9, q) = 1._wp + i2
                                momrhs(3, i1, i2, 9, q) = 0._wp

                                momrhs(1, i1, i2, 10, q) = -1._wp + i1
                                momrhs(2, i1, i2, 10, q) = i2
                                momrhs(3, i1, i2, 10, q) = 0._wp

                                momrhs(1, i1, i2, 11, q) = -1._wp + i1
                                momrhs(2, i1, i2, 11, q) = 1._wp + i2
                                momrhs(3, i1, i2, 11, q) = 0._wp

                                momrhs(1, i1, i2, 12, q) = -1._wp + i1
                                momrhs(2, i1, i2, 12, q) = 1._wp + i2
                                momrhs(3, i1, i2, 12, q) = 0._wp

                                momrhs(1, i1, i2, 13, q) = -1._wp + i1
                                momrhs(2, i1, i2, 13, q) = -1._wp + i2
                                momrhs(3, i1, i2, 13, q) = 0._wp

                                momrhs(1, i1, i2, 14, q) = -1._wp + i1
                                momrhs(2, i1, i2, 14, q) = i2
                                momrhs(3, i1, i2, 14, q) = 0._wp

                                momrhs(1, i1, i2, 15, q) = -1._wp + i1
                                momrhs(2, i1, i2, 15, q) = 1._wp + i2
                                momrhs(3, i1, i2, 15, q) = 0._wp

                                momrhs(1, i1, i2, 16, q) = -2._wp + i1
                                momrhs(2, i1, i2, 16, q) = i2
                                momrhs(3, i1, i2, 16, q) = 0._wp

                                momrhs(1, i1, i2, 17, q) = -2._wp + i1
                                momrhs(2, i1, i2, 17, q) = -1._wp + i2
                                momrhs(3, i1, i2, 17, q) = 0._wp

                                momrhs(1, i1, i2, 18, q) = -2._wp + i1
                                momrhs(2, i1, i2, 18, q) = 1._wp + i2
                                momrhs(3, i1, i2, 18, q) = 0._wp

                                momrhs(1, i1, i2, 19, q) = -2._wp + i1
                                momrhs(2, i1, i2, 19, q) = 2._wp + i2
                                momrhs(3, i1, i2, 19, q) = 0._wp

                                momrhs(1, i1, i2, 20, q) = -2._wp + i1
                                momrhs(2, i1, i2, 20, q) = -1._wp + i2
                                momrhs(3, i1, i2, 20, q) = 0._wp

                                momrhs(1, i1, i2, 21, q) = -2._wp + i1
                                momrhs(2, i1, i2, 21, q) = i2
                                momrhs(3, i1, i2, 21, q) = 0._wp

                                momrhs(1, i1, i2, 22, q) = -2._wp + i1
                                momrhs(2, i1, i2, 22, q) = -1._wp + i2
                                momrhs(3, i1, i2, 22, q) = 0._wp

                                momrhs(1, i1, i2, 23, q) = -2._wp + i1
                                momrhs(2, i1, i2, 23, q) = i2
                                momrhs(3, i1, i2, 23, q) = 0._wp

                                momrhs(1, i1, i2, 24, q) = -3._wp + i1
                                momrhs(2, i1, i2, 24, q) = i2
                                momrhs(3, i1, i2, 24, q) = 0._wp

                                momrhs(1, i1, i2, 25, q) = -3._wp + i1
                                momrhs(2, i1, i2, 25, q) = -1._wp + i2
                                momrhs(3, i1, i2, 25, q) = 0._wp

                                momrhs(1, i1, i2, 26, q) = -2._wp + i1
                                momrhs(2, i1, i2, 26, q) = i2
                                momrhs(3, i1, i2, 26, q) = 0._wp

                                momrhs(1, i1, i2, 27, q) = -1._wp + i1
                                momrhs(2, i1, i2, 27, q) = -1._wp + i2
                                momrhs(3, i1, i2, 27, q) = 0._wp

                                momrhs(1, i1, i2, 28, q) = -1._wp + i1
                                momrhs(2, i1, i2, 28, q) = i2
                                momrhs(3, i1, i2, 28, q) = 0._wp

                                momrhs(1, i1, i2, 29, q) = -2._wp + i1
                                momrhs(2, i1, i2, 29, q) = i2
                                momrhs(3, i1, i2, 29, q) = 0._wp

                                momrhs(1, i1, i2, 30, q) = -1._wp + i1
                                momrhs(2, i1, i2, 30, q) = -1._wp + i2
                                momrhs(3, i1, i2, 30, q) = 0._wp

                                momrhs(1, i1, i2, 31, q) = -1._wp + i1
                                momrhs(2, i1, i2, 31, q) = i2
                                momrhs(3, i1, i2, 31, q) = 0._wp

                                momrhs(1, i1, i2, 32, q) = -2._wp + i1
                                momrhs(2, i1, i2, 32, q) = i2
                                momrhs(3, i1, i2, 32, q) = 0._wp
                            end if
                        end if
                    end do; end do
            end do

        else
            do q = 1, nb
                do i1 = 0, 2; do i2 = 0, 2
                        if ((i1 + i2) <= 2) then
                            if (bubble_model == 3) then
                                momrhs(1, i1, i2, 1, q) = -1._wp + i1
                                momrhs(2, i1, i2, 1, q) = -1._wp + i2
                                momrhs(3, i1, i2, 1, q) = 0._wp

                                momrhs(1, i1, i2, 2, q) = -1._wp + i1
                                momrhs(2, i1, i2, 2, q) = 1._wp + i2
                                momrhs(3, i1, i2, 2, q) = 0._wp

                                momrhs(1, i1, i2, 3, q) = -1._wp + i1 - 3._wp*gam
                                momrhs(2, i1, i2, 3, q) = -1._wp + i2
                                momrhs(3, i1, i2, 3, q) = 3._wp*gam

                                momrhs(1, i1, i2, 4, q) = -1._wp + i1
                                momrhs(2, i1, i2, 4, q) = 1._wp + i2
                                momrhs(3, i1, i2, 4, q) = 0._wp

                                if (.not. f_is_default(Re_inv)) then
                                    ! add viscosity
                                    momrhs(1, i1, i2, 5, q) = -2._wp + i1
                                    momrhs(2, i1, i2, 5, q) = i2
                                    momrhs(3, i1, i2, 5, q) = 0._wp
                                end if

                                if (.not. f_is_default(Web)) then
                                    ! add surface tension
                                    momrhs(1, i1, i2, 6, q) = -2._wp + i1
                                    momrhs(2, i1, i2, 6, q) = -1._wp + i2
                                    momrhs(3, i1, i2, 6, q) = 0._wp
                                end if

                                momrhs(1, i1, i2, 7, q) = -1._wp + i1
                                momrhs(2, i1, i2, 7, q) = -1._wp + i2
                                momrhs(3, i1, i2, 7, q) = 0._wp

                            else if (bubble_model == 2) then
                                ! KM with approximation of 1/(1-V/C) = 1+V/C
                                momrhs(1, i1, i2, 1, q) = -1._wp + i1
                                momrhs(2, i1, i2, 1, q) = 1._wp + i2
                                momrhs(3, i1, i2, 1, q) = 0._wp

                                momrhs(1, i1, i2, 2, q) = -1._wp + i1
                                momrhs(2, i1, i2, 2, q) = 2._wp + i2
                                momrhs(3, i1, i2, 2, q) = 0._wp

                                momrhs(1, i1, i2, 3, q) = -1._wp + i1
                                momrhs(2, i1, i2, 3, q) = 3._wp + i2
                                momrhs(3, i1, i2, 3, q) = 0._wp

                                momrhs(1, i1, i2, 4, q) = -1._wp + i1
                                momrhs(2, i1, i2, 4, q) = -1._wp + i2
                                momrhs(3, i1, i2, 4, q) = 0._wp

                                momrhs(1, i1, i2, 5, q) = -1._wp + i1
                                momrhs(2, i1, i2, 5, q) = i2
                                momrhs(3, i1, i2, 5, q) = 0._wp

                                momrhs(1, i1, i2, 6, q) = -1._wp + i1
                                momrhs(2, i1, i2, 6, q) = 1._wp + i2
                                momrhs(3, i1, i2, 6, q) = 0._wp

                                momrhs(1, i1, i2, 7, q) = -1._wp + i1 - 3._wp*gam
                                momrhs(2, i1, i2, 7, q) = -1._wp + i2
                                momrhs(3, i1, i2, 7, q) = 3._wp*gam

                                momrhs(1, i1, i2, 8, q) = -1._wp + i1 - 3._wp*gam
                                momrhs(2, i1, i2, 8, q) = i2
                                momrhs(3, i1, i2, 8, q) = 3._wp*gam

                                momrhs(1, i1, i2, 9, q) = -1._wp + i1 - 3._wp*gam
                                momrhs(2, i1, i2, 9, q) = 1._wp + i2
                                momrhs(3, i1, i2, 9, q) = 3._wp*gam

                                momrhs(1, i1, i2, 10, q) = -1._wp + i1 - 3._wp*gam
                                momrhs(2, i1, i2, 10, q) = i2
                                momrhs(3, i1, i2, 10, q) = 3._wp*gam

                                momrhs(1, i1, i2, 11, q) = -1._wp + i1 - 3._wp*gam
                                momrhs(2, i1, i2, 11, q) = 1._wp + i2
                                momrhs(3, i1, i2, 11, q) = 3._wp*gam

                                momrhs(1, i1, i2, 12, q) = -1._wp + i1
                                momrhs(2, i1, i2, 12, q) = 1._wp + i2
                                momrhs(3, i1, i2, 12, q) = 0._wp

                                momrhs(1, i1, i2, 13, q) = -1._wp + i1
                                momrhs(2, i1, i2, 13, q) = -1._wp + i2
                                momrhs(3, i1, i2, 13, q) = 0._wp

                                momrhs(1, i1, i2, 14, q) = -1._wp + i1
                                momrhs(2, i1, i2, 14, q) = i2
                                momrhs(3, i1, i2, 14, q) = 0._wp

                                momrhs(1, i1, i2, 15, q) = -1._wp + i1
                                momrhs(2, i1, i2, 15, q) = 1._wp + i2
                                momrhs(3, i1, i2, 15, q) = 0._wp

                                momrhs(1, i1, i2, 16, q) = -2._wp + i1
                                momrhs(2, i1, i2, 16, q) = i2
                                momrhs(3, i1, i2, 16, q) = 0._wp

                                momrhs(1, i1, i2, 17, q) = -2._wp + i1
                                momrhs(2, i1, i2, 17, q) = -1._wp + i2
                                momrhs(3, i1, i2, 17, q) = 0._wp

                                momrhs(1, i1, i2, 18, q) = -2._wp + i1
                                momrhs(2, i1, i2, 18, q) = 1._wp + i2
                                momrhs(3, i1, i2, 18, q) = 0._wp

                                momrhs(1, i1, i2, 19, q) = -2._wp + i1
                                momrhs(2, i1, i2, 19, q) = 2._wp + i2
                                momrhs(3, i1, i2, 19, q) = 0._wp

                                momrhs(1, i1, i2, 20, q) = -2._wp + i1
                                momrhs(2, i1, i2, 20, q) = -1._wp + i2
                                momrhs(3, i1, i2, 20, q) = 0._wp

                                momrhs(1, i1, i2, 21, q) = -2._wp + i1
                                momrhs(2, i1, i2, 21, q) = i2
                                momrhs(3, i1, i2, 21, q) = 0._wp

                                momrhs(1, i1, i2, 22, q) = -2._wp + i1 - 3._wp*gam
                                momrhs(2, i1, i2, 22, q) = -1._wp + i2
                                momrhs(3, i1, i2, 22, q) = 3._wp*gam

                                momrhs(1, i1, i2, 23, q) = -2._wp + i1 - 3._wp*gam
                                momrhs(2, i1, i2, 23, q) = i2
                                momrhs(3, i1, i2, 23, q) = 3._wp*gam

                                momrhs(1, i1, i2, 24, q) = -3._wp + i1
                                momrhs(2, i1, i2, 24, q) = i2
                                momrhs(3, i1, i2, 24, q) = 0._wp

                                momrhs(1, i1, i2, 25, q) = -3._wp + i1
                                momrhs(2, i1, i2, 25, q) = -1._wp + i2
                                momrhs(3, i1, i2, 25, q) = 0._wp

                                momrhs(1, i1, i2, 26, q) = -2._wp + i1 - 3._wp*gam
                                momrhs(2, i1, i2, 26, q) = i2
                                momrhs(3, i1, i2, 26, q) = 3._wp*gam

                            end if
                        end if
                    end do; end do
            end do
        end if

        !$acc update device(momrhs)

        @:ALLOCATE_GLOBAL(bubrs(1:nb))
        @:ALLOCATE_GLOBAL(bubmoms(1:nb, 1:nmom))

        do i = 1, nb
            bubrs(i) = bub_idx%rs(i)
        end do
        !$acc update device(bubrs)

        do j = 1, nmom
            do i = 1, nb
                bubmoms(i, j) = bub_idx%moms(i, j)
            end do
        end do
        !$acc update device(bubmoms)

    end subroutine s_initialize_qbmm_module

    subroutine s_compute_qbmm_rhs(idir, q_cons_vf, q_prim_vf, rhs_vf, flux_n_vf, pb, rhs_pb, mv, rhs_mv)

        integer, intent(in) :: idir
        type(scalar_field), dimension(sys_size), intent(in) :: q_cons_vf, q_prim_vf
        type(scalar_field), dimension(sys_size), intent(inout) :: rhs_vf
        type(scalar_field), dimension(sys_size), intent(in) :: flux_n_vf
        real(wp), dimension(startx:, starty:, startz:, 1:, 1:), intent(inout) :: pb, rhs_pb
        real(wp), dimension(startx:, starty:, startz:, 1:, 1:), intent(inout) :: mv, rhs_mv

        integer :: i, j, k, l, q

        real(wp) :: nb_q, nb_dot, R, R2, nR, nR2, nR_dot, nR2_dot, var, AX

        if (idir == 1) then

            !Non-polytropic qbmm needs to account for change in bubble radius due to a change in nb
            if (.not. polytropic) then
                !$acc parallel loop collapse(5) gang vector default(present) private(nb_q, nR, nR2, R, R2, nb_dot, nR_dot, nR2_dot, var, AX)
                do i = 1, nb
                    do q = 1, nnode
                        do l = 0, p
                            do k = 0, n
                                do j = 0, m
                                    nb_q = q_cons_vf(bubxb + (i - 1)*nmom)%sf(j, k, l)
                                    nR = q_cons_vf(bubxb + 1 + (i - 1)*nmom)%sf(j, k, l)
                                    nR2 = q_cons_vf(bubxb + 3 + (i - 1)*nmom)%sf(j, k, l)

                                    R = q_prim_vf(bubxb + 1 + (i - 1)*nmom)%sf(j, k, l)
                                    R2 = q_prim_vf(bubxb + 3 + (i - 1)*nmom)%sf(j, k, l)

                                    if (R2 - R**2._wp > 0._wp) then
                                        var = R2 - R**2._wp
                                    else
                                        var = verysmall
                                    end if

                                    if (q <= 2) then
                                        AX = R - sqrt(var)
                                    else
                                        AX = R + sqrt(var)
                                    end if

                                    nb_dot = flux_n_vf(bubxb + (i - 1)*nmom)%sf(j - 1, k, l) - flux_n_vf(bubxb + (i - 1)*nmom)%sf(j, k, l)
                                    nR_dot = flux_n_vf(bubxb + 1 + (i - 1)*nmom)%sf(j - 1, k, l) - flux_n_vf(bubxb + 1 + (i - 1)*nmom)%sf(j, k, l)
                                    nR2_dot = flux_n_vf(bubxb + 3 + (i - 1)*nmom)%sf(j - 1, k, l) - flux_n_vf(bubxb + 3 + (i - 1)*nmom)%sf(j, k, l)

                                    rhs_pb(j, k, l, q, i) = rhs_pb(j, k, l, q, i) - 3._wp*gam/(dx(j)*AX*nb_q**2)* &
                                                            (nR_dot*nb_q - nR*nb_dot)*(pb(j, k, l, q, i))

                                    if (q <= 2) then
                                        rhs_pb(j, k, l, q, i) = rhs_pb(j, k, l, q, i) + 3._wp*gam/(dx(j)*AX*nb_q**2*sqrt(var)*2._wp)* &
                                                                (nR2_dot*nb_q - nR2*nb_dot)*(pb(j, k, l, q, i))
                                        rhs_pb(j, k, l, q, i) = rhs_pb(j, k, l, q, i) + 3._wp*gam/(dx(j)*AX*nb_q**2*sqrt(var)*2._wp)* &
                                                                (-2._wp*(nR/nb_q)*(nR_dot*nb_q - nR*nb_dot))*(pb(j, k, l, q, i))

                                    else
                                        rhs_pb(j, k, l, q, i) = rhs_pb(j, k, l, q, i) - 3._wp*gam/(dx(j)*AX*nb_q**2*sqrt(var)*2._wp)* &
                                                                (nR2_dot*nb_q - nR2*nb_dot)*(pb(j, k, l, q, i))
                                        rhs_pb(j, k, l, q, i) = rhs_pb(j, k, l, q, i) - 3._wp*gam/(dx(j)*AX*nb_q**2*sqrt(var)*2._wp)* &
                                                                (-2._wp*(nR/nb_q)*(nR_dot*nb_q - nR*nb_dot))*(pb(j, k, l, q, i))
                                    end if

                                end do
                            end do
                        end do
                    end do
                end do
            end if

            !$acc parallel loop collapse(3) gang vector default(present)
            do l = 0, p
                do q = 0, n
                    do i = 0, m

                        rhs_vf(alf_idx)%sf(i, q, l) = rhs_vf(alf_idx)%sf(i, q, l) + mom_sp(2)%sf(i, q, l)
                        j = bubxb
                        !$acc loop seq
                        do k = 1, nb
                            rhs_vf(j)%sf(i, q, l) = &
                                rhs_vf(j)%sf(i, q, l) + mom_3d(0, 0, k)%sf(i, q, l)
                            rhs_vf(j + 1)%sf(i, q, l) = &
                                rhs_vf(j + 1)%sf(i, q, l) + mom_3d(1, 0, k)%sf(i, q, l)
                            rhs_vf(j + 2)%sf(i, q, l) = &
                                rhs_vf(j + 2)%sf(i, q, l) + mom_3d(0, 1, k)%sf(i, q, l)
                            rhs_vf(j + 3)%sf(i, q, l) = &
                                rhs_vf(j + 3)%sf(i, q, l) + mom_3d(2, 0, k)%sf(i, q, l)
                            rhs_vf(j + 4)%sf(i, q, l) = &
                                rhs_vf(j + 4)%sf(i, q, l) + mom_3d(1, 1, k)%sf(i, q, l)
                            rhs_vf(j + 5)%sf(i, q, l) = &
                                rhs_vf(j + 5)%sf(i, q, l) + mom_3d(0, 2, k)%sf(i, q, l)
                            j = j + 6
                        end do

                    end do
                end do
            end do

        elseif (idir == 2) then

            !Non-polytropic qbmm needs to account for change in bubble radius due to a change in nb
            if (.not. polytropic) then
                !$acc parallel loop collapse(5) gang vector default(present) private(nb_q, nR, nR2, R, R2, nb_dot, nR_dot, nR2_dot, var, AX)
                do i = 1, nb
                    do q = 1, nnode
                        do l = 0, p
                            do k = 0, n
                                do j = 0, m
                                    nb_q = q_cons_vf(bubxb + (i - 1)*nmom)%sf(j, k, l)
                                    nR = q_cons_vf(bubxb + 1 + (i - 1)*nmom)%sf(j, k, l)
                                    nR2 = q_cons_vf(bubxb + 3 + (i - 1)*nmom)%sf(j, k, l)

                                    R = q_prim_vf(bubxb + 1 + (i - 1)*nmom)%sf(j, k, l)
                                    R2 = q_prim_vf(bubxb + 3 + (i - 1)*nmom)%sf(j, k, l)

                                    if (R2 - R**2._wp > 0._wp) then
                                        var = R2 - R**2._wp
                                    else
                                        var = verysmall
                                    end if

                                    if (q <= 2) then
                                        AX = R - sqrt(var)
                                    else
                                        AX = R + sqrt(var)
                                    end if

                                    nb_dot = flux_n_vf(bubxb + (i - 1)*nmom)%sf(j, k - 1, l) - flux_n_vf(bubxb + (i - 1)*nmom)%sf(j, k, l)
                                    nR_dot = flux_n_vf(bubxb + 1 + (i - 1)*nmom)%sf(j, k - 1, l) - flux_n_vf(bubxb + 1 + (i - 1)*nmom)%sf(j, k, l)
                                    nR2_dot = flux_n_vf(bubxb + 3 + (i - 1)*nmom)%sf(j, k - 1, l) - flux_n_vf(bubxb + 3 + (i - 1)*nmom)%sf(j, k, l)

                                    rhs_pb(j, k, l, q, i) = rhs_pb(j, k, l, q, i) - 3._wp*gam/(dy(k)*AX*nb_q**2)* &
                                                            (nR_dot*nb_q - nR*nb_dot)*(pb(j, k, l, q, i))

                                    if (q <= 2) then
                                        rhs_pb(j, k, l, q, i) = rhs_pb(j, k, l, q, i) + 3._wp*gam/(dy(k)*AX*nb_q**2*sqrt(var)*2._wp)* &
                                                                (nR2_dot*nb_q - nR2*nb_dot)*(pb(j, k, l, q, i))
                                        rhs_pb(j, k, l, q, i) = rhs_pb(j, k, l, q, i) + 3._wp*gam/(dy(k)*AX*nb_q**2*sqrt(var)*2._wp)* &
                                                                (-2._wp*(nR/nb_q)*(nR_dot*nb_q - nR*nb_dot))*(pb(j, k, l, q, i))

                                    else
                                        rhs_pb(j, k, l, q, i) = rhs_pb(j, k, l, q, i) - 3._wp*gam/(dy(k)*AX*nb_q**2*sqrt(var)*2._wp)* &
                                                                (nR2_dot*nb_q - nR2*nb_dot)*(pb(j, k, l, q, i))
                                        rhs_pb(j, k, l, q, i) = rhs_pb(j, k, l, q, i) - 3._wp*gam/(dy(k)*AX*nb_q**2*sqrt(var)*2._wp)* &
                                                                (-2._wp*(nR/nb_q)*(nR_dot*nb_q - nR*nb_dot))*(pb(j, k, l, q, i))
                                    end if

                                end do
                            end do
                        end do
                    end do
                end do
            end if

        elseif (idir == 3) then

            if (.not. polytropic) then
                if (grid_geometry == 3) then
                    !Non-polytropic qbmm needs to account for change in bubble radius due to a change in nb
                    !$acc parallel loop collapse(5) gang vector default(present) private(nb_q, nR, nR2, R, R2, nb_dot, nR_dot, nR2_dot, var, AX)
                    do i = 1, nb
                        do q = 1, nnode
                            do l = 0, p
                                do k = 0, n
                                    do j = 0, m
                                        nb_q = q_cons_vf(bubxb + (i - 1)*nmom)%sf(j, k, l)
                                        nR = q_cons_vf(bubxb + 1 + (i - 1)*nmom)%sf(j, k, l)
                                        nR2 = q_cons_vf(bubxb + 3 + (i - 1)*nmom)%sf(j, k, l)

                                        R = q_prim_vf(bubxb + 1 + (i - 1)*nmom)%sf(j, k, l)
                                        R2 = q_prim_vf(bubxb + 3 + (i - 1)*nmom)%sf(j, k, l)

                                        if (R2 - R**2._wp > 0._wp) then
                                            var = R2 - R**2._wp
                                        else
                                            var = verysmall
                                        end if

                                        if (q <= 2) then
                                            AX = R - sqrt(var)
                                        else
                                            AX = R + sqrt(var)
                                        end if

                                        nb_dot = q_prim_vf(contxe + idir)%sf(j, k, l)*(flux_n_vf(bubxb + (i - 1)*nmom)%sf(j, k, l - 1) - flux_n_vf(bubxb + (i - 1)*nmom)%sf(j, k, l))
                                        nR_dot = q_prim_vf(contxe + idir)%sf(j, k, l)*(flux_n_vf(bubxb + 1 + (i - 1)*nmom)%sf(j, k, l - 1) - flux_n_vf(bubxb + 1 + (i - 1)*nmom)%sf(j, k, l))
                                        nR2_dot = q_prim_vf(contxe + idir)%sf(j, k, l)*(flux_n_vf(bubxb + 3 + (i - 1)*nmom)%sf(j, k, l - 1) - flux_n_vf(bubxb + 3 + (i - 1)*nmom)%sf(j, k, l))

                                        rhs_pb(j, k, l, q, i) = rhs_pb(j, k, l, q, i) - 3._wp*gam/(dz(l)*y_cc(k)*AX*nb_q**2)* &
                                                                (nR_dot*nb_q - nR*nb_dot)*(pb(j, k, l, q, i))

                                        if (q <= 2) then
                                            rhs_pb(j, k, l, q, i) = rhs_pb(j, k, l, q, i) + 3._wp*gam/(dz(l)*y_cc(k)*AX*nb_q**2*sqrt(var)*2._wp)* &
                                                                    (nR2_dot*nb_q - nR2*nb_dot)*(pb(j, k, l, q, i))
                                            rhs_pb(j, k, l, q, i) = rhs_pb(j, k, l, q, i) + 3._wp*gam/(dz(l)*y_cc(k)*AX*nb_q**2*sqrt(var)*2._wp)* &
                                                                    (-2._wp*(nR/nb_q)*(nR_dot*nb_q - nR*nb_dot))*(pb(j, k, l, q, i))

                                        else
                                            rhs_pb(j, k, l, q, i) = rhs_pb(j, k, l, q, i) - 3._wp*gam/(dz(l)*y_cc(k)*AX*nb_q**2*sqrt(var)*2._wp)* &
                                                                    (nR2_dot*nb_q - nR2*nb_dot)*(pb(j, k, l, q, i))
                                            rhs_pb(j, k, l, q, i) = rhs_pb(j, k, l, q, i) - 3._wp*gam/(dz(l)*y_cc(k)*AX*nb_q**2*sqrt(var)*2._wp)* &
                                                                    (-2._wp*(nR/nb_q)*(nR_dot*nb_q - nR*nb_dot))*(pb(j, k, l, q, i))
                                        end if
                                    end do
                                end do
                            end do
                        end do
                    end do
                else
                    !Non-polytropic qbmm needs to account for change in bubble radius due to a change in nb
                    !$acc parallel loop collapse(5) gang vector default(present) private(nb_q, nR, nR2, R, R2, nb_dot, nR_dot, nR2_dot, var, AX)
                    do i = 1, nb
                        do q = 1, nnode
                            do l = 0, p
                                do k = 0, n
                                    do j = 0, m
                                        nb_q = q_cons_vf(bubxb + (i - 1)*nmom)%sf(j, k, l)
                                        nR = q_cons_vf(bubxb + 1 + (i - 1)*nmom)%sf(j, k, l)
                                        nR2 = q_cons_vf(bubxb + 3 + (i - 1)*nmom)%sf(j, k, l)

                                        R = q_prim_vf(bubxb + 1 + (i - 1)*nmom)%sf(j, k, l)
                                        R2 = q_prim_vf(bubxb + 3 + (i - 1)*nmom)%sf(j, k, l)

                                        if (R2 - R**2._wp > 0._wp) then
                                            var = R2 - R**2._wp
                                        else
                                            var = verysmall
                                        end if

                                        if (q <= 2) then
                                            AX = R - sqrt(var)
                                        else
                                            AX = R + sqrt(var)
                                        end if

                                        nb_dot = flux_n_vf(bubxb + (i - 1)*nmom)%sf(j, k, l - 1) - flux_n_vf(bubxb + (i - 1)*nmom)%sf(j, k, l)
                                        nR_dot = flux_n_vf(bubxb + 1 + (i - 1)*nmom)%sf(j, k, l - 1) - flux_n_vf(bubxb + 1 + (i - 1)*nmom)%sf(j, k, l)
                                        nR2_dot = flux_n_vf(bubxb + 3 + (i - 1)*nmom)%sf(j, k, l - 1) - flux_n_vf(bubxb + 3 + (i - 1)*nmom)%sf(j, k, l)

                                        rhs_pb(j, k, l, q, i) = rhs_pb(j, k, l, q, i) - 3._wp*gam/(dz(l)*AX*nb_q**2)* &
                                                                (nR_dot*nb_q - nR*nb_dot)*(pb(j, k, l, q, i))

                                        if (q <= 2) then
                                            rhs_pb(j, k, l, q, i) = rhs_pb(j, k, l, q, i) + 3._wp*gam/(dz(l)*AX*nb_q**2*sqrt(var)*2._wp)* &
                                                                    (nR2_dot*nb_q - nR2*nb_dot)*(pb(j, k, l, q, i))
                                            rhs_pb(j, k, l, q, i) = rhs_pb(j, k, l, q, i) + 3._wp*gam/(dz(l)*AX*nb_q**2*sqrt(var)*2._wp)* &
                                                                    (-2._wp*(nR/nb_q)*(nR_dot*nb_q - nR*nb_dot))*(pb(j, k, l, q, i))

                                        else
                                            rhs_pb(j, k, l, q, i) = rhs_pb(j, k, l, q, i) - 3._wp*gam/(dz(l)*AX*nb_q**2*sqrt(var)*2._wp)* &
                                                                    (nR2_dot*nb_q - nR2*nb_dot)*(pb(j, k, l, q, i))
                                            rhs_pb(j, k, l, q, i) = rhs_pb(j, k, l, q, i) - 3._wp*gam/(dz(l)*AX*nb_q**2*sqrt(var)*2._wp)* &
                                                                    (-2._wp*(nR/nb_q)*(nR_dot*nb_q - nR*nb_dot))*(pb(j, k, l, q, i))
                                        end if

                                    end do
                                end do
                            end do
                        end do
                    end do
                end if
            end if

        end if

    end subroutine

!Coefficient array for non-polytropic model (pb and mv values are accounted in wght_pb and wght_mv)

    subroutine s_coeff_nonpoly(pres, rho, c, coeffs)
#ifdef CRAY_ACC_WAR
        !DIR$ INLINEALWAYS s_coeff_nonpoly
#else
        !$acc routine seq
#endif
        real(wp), intent(in) :: pres, rho, c
        real(wp), dimension(nterms, 0:2, 0:2), intent(out) :: coeffs

        integer :: i1, i2

        coeffs = 0._wp

        do i2 = 0, 2; do i1 = 0, 2
                if ((i1 + i2) <= 2) then
                    if (bubble_model == 3) then
                        ! RPE
                        coeffs(1, i1, i2) = -1._wp*i2*pres/rho
                        coeffs(2, i1, i2) = -3._wp*i2/2._wp
                        coeffs(3, i1, i2) = i2/rho
                        coeffs(4, i1, i2) = i1
                        if (.not. f_is_default(Re_inv)) coeffs(5, i1, i2) = -4._wp*i2*Re_inv/rho
                        if (.not. f_is_default(Web)) coeffs(6, i1, i2) = -2._wp*i2/Web/rho
                        coeffs(7, i1, i2) = 0._wp
                    else if (bubble_model == 2) then
                        ! KM with approximation of 1/(1-V/C) = 1+V/C
                        coeffs(1, i1, i2) = -3._wp*i2/2._wp
                        coeffs(2, i1, i2) = -i2/c
                        coeffs(3, i1, i2) = i2/(2._wp*c*c)
                        coeffs(4, i1, i2) = -i2*pres/rho
                        coeffs(5, i1, i2) = -2._wp*i2*pres/(c*rho)
                        coeffs(6, i1, i2) = -i2*pres/(c*c*rho)
                        coeffs(7, i1, i2) = i2/rho
                        coeffs(8, i1, i2) = 2._wp*i2/(c*rho)
                        coeffs(9, i1, i2) = i2/(c*c*rho)
                        coeffs(10, i1, i2) = -3._wp*i2*gam/(c*rho)
                        coeffs(11, i1, i2) = -3._wp*i2*gam/(c*c*rho)
                        coeffs(12, i1, i2) = i1
                        coeffs(13, i1, i2) = 0._wp
                        coeffs(14, i1, i2) = 0._wp
                        coeffs(15, i1, i2) = 0._wp
                        if (.not. f_is_default(Re_inv)) coeffs(16, i1, i2) = -i2*4._wp*Re_inv/rho
                        if (.not. f_is_default(Web)) coeffs(17, i1, i2) = -i2*2._wp/Web/rho
                        if (.not. f_is_default(Re_inv)) then
                            coeffs(18, i1, i2) = i2*6._wp*Re_inv/(rho*c)
                            coeffs(19, i1, i2) = -i2*2._wp*Re_inv/(rho*c*c)
                            coeffs(20, i1, i2) = i2*4._wp*pres*Re_inv/(rho*rho*c)
                            coeffs(21, i1, i2) = i2*4._wp*pres*Re_inv/(rho*rho*c*c)
                            coeffs(22, i1, i2) = -i2*4._wp/(rho*rho*c)
                            coeffs(23, i1, i2) = -i2*4._wp/(rho*rho*c*c)
                            coeffs(24, i1, i2) = i2*16._wp*Re_inv*Re_inv/(rho*rho*c)
                            if (.not. f_is_default(Web)) then
                                coeffs(25, i1, i2) = i2*8._wp*Re_inv/Web/(rho*rho*c)
                            end if
                            coeffs(26, i1, i2) = -12._wp*i2*gam*Re_inv/(rho*rho*c*c)
                        end if
                        coeffs(27, i1, i2) = 3._wp*i2*gam*R_v*Tw/(c*rho)
                        coeffs(28, i1, i2) = 3._wp*i2*gam*R_v*Tw/(c*c*rho)
                        if (.not. f_is_default(Re_inv)) then
                            coeffs(29, i1, i2) = 12._wp*i2*gam*R_v*Tw*Re_inv/(rho*rho*c*c)
                        end if
                        coeffs(30, i1, i2) = 3._wp*i2*gam/(c*rho)
                        coeffs(31, i1, i2) = 3._wp*i2*gam/(c*c*rho)
                        if (.not. f_is_default(Re_inv)) then
                            coeffs(32, i1, i2) = 12._wp*i2*gam*Re_inv/(rho*rho*c*c)
                        end if
                    end if
                end if
            end do; end do

    end subroutine s_coeff_nonpoly

!Coefficient array for polytropic model (pb for each R0 bin accounted for in wght_pb)
    subroutine s_coeff(pres, rho, c, coeffs)
#ifdef CRAY_ACC_WAR
        !DIR$ INLINEALWAYS s_coeff
#else
        !$acc routine seq
#endif

        real(wp), intent(inout) :: pres, rho, c
        real(wp), dimension(nterms, 0:2, 0:2), intent(out) :: coeffs

        integer :: i1, i2

        coeffs = 0._wp

        do i2 = 0, 2; do i1 = 0, 2
                if ((i1 + i2) <= 2) then
                    if (bubble_model == 3) then
                        ! RPE
                        coeffs(1, i1, i2) = -1._wp*i2*pres/rho
                        coeffs(2, i1, i2) = -3._wp*i2/2._wp
                        coeffs(3, i1, i2) = i2/rho
                        coeffs(4, i1, i2) = i1
                        if (.not. f_is_default(Re_inv)) coeffs(5, i1, i2) = -4._wp*i2*Re_inv/rho
                        if (.not. f_is_default(Web)) coeffs(6, i1, i2) = -2._wp*i2/Web/rho
                        coeffs(7, i1, i2) = i2*pv/rho
                    else if (bubble_model == 2) then
                        ! KM with approximation of 1/(1-V/C) = 1+V/C
                        coeffs(1, i1, i2) = -3._wp*i2/2._wp
                        coeffs(2, i1, i2) = -i2/c
                        coeffs(3, i1, i2) = i2/(2._wp*c*c)
                        coeffs(4, i1, i2) = -i2*pres/rho
                        coeffs(5, i1, i2) = -2._wp*i2*pres/(c*rho)
                        coeffs(6, i1, i2) = -i2*pres/(c*c*rho)
                        coeffs(7, i1, i2) = i2/rho
                        coeffs(8, i1, i2) = 2._wp*i2/(c*rho)
                        coeffs(9, i1, i2) = i2/(c*c*rho)
                        coeffs(10, i1, i2) = -3._wp*i2*gam/(c*rho)
                        coeffs(11, i1, i2) = -3._wp*i2*gam/(c*c*rho)
                        coeffs(12, i1, i2) = i1
                        coeffs(13, i1, i2) = i2*(pv)/rho
                        coeffs(14, i1, i2) = 2._wp*i2*(pv)/(c*rho)
                        coeffs(15, i1, i2) = i2*(pv)/(c*c*rho)
                        if (.not. f_is_default(Re_inv)) coeffs(16, i1, i2) = -i2*4._wp*Re_inv/rho
                        if (.not. f_is_default(Web)) coeffs(17, i1, i2) = -i2*2._wp/Web/rho
                        if (.not. f_is_default(Re_inv)) then
                            coeffs(18, i1, i2) = i2*6._wp*Re_inv/(rho*c)
                            coeffs(19, i1, i2) = -i2*2._wp*Re_inv/(rho*c*c)
                            coeffs(20, i1, i2) = i2*4._wp*pres*Re_inv/(rho*rho*c)
                            coeffs(21, i1, i2) = i2*4._wp*pres*Re_inv/(rho*rho*c*c)
                            coeffs(22, i1, i2) = -i2*4._wp/(rho*rho*c)
                            coeffs(23, i1, i2) = -i2*4._wp/(rho*rho*c*c)
                            coeffs(24, i1, i2) = i2*16._wp*Re_inv*Re_inv/(rho*rho*c)
                            if (.not. f_is_default(Web)) then
                                coeffs(25, i1, i2) = i2*8._wp*Re_inv/Web/(rho*rho*c)
                            end if
                            coeffs(26, i1, i2) = -12._wp*i2*gam*Re_inv/(rho*rho*c*c)
                        end if
                    end if
                end if
            end do; end do

    end subroutine s_coeff

    subroutine s_mom_inv(q_cons_vf, q_prim_vf, momsp, moms3d, pb, rhs_pb, mv, rhs_mv, ix, iy, iz, nbub_sc)

        type(scalar_field), dimension(:), intent(inout) :: q_cons_vf, q_prim_vf
        type(scalar_field), dimension(:), intent(inout) :: momsp
        type(scalar_field), dimension(0:, 0:, :), intent(inout) :: moms3d
        real(wp), dimension(startx:, starty:, startz:, 1:, 1:), intent(inout) :: pb, rhs_pb
        real(wp), dimension(startx:, starty:, startz:, 1:, 1:), intent(inout) :: mv, rhs_mv
        type(int_bounds_info), intent(in) :: ix, iy, iz
        real(wp), dimension(startx:, starty:, startz:) :: nbub_sc !> Unused Variable not sure what to put as intent

<<<<<<< HEAD
        real(wp), dimension(nmom) :: moms, msum
        real(wp), dimension(nnode, nb) :: wght, abscX, abscY, wght_pb, wght_mv, wght_ht, ht
        real(wp), dimension(nterms, 0:2, 0:2) :: mom3d_terms, coeff
        real(wp) :: pres, rho, nbub, c, alf, R3, momsum, drdt, drdt2, chi_vw, x_vw, rho_mw, k_mw, T_bar, grad_T
        real(wp) :: start, finish
        real(wp) :: n_tait, B_tait
=======
        real(kind(0d0)), dimension(nmom) :: moms, msum
        real(kind(0d0)), dimension(nnode, nb) :: wght, abscX, abscY, wght_pb, wght_mv, wght_ht, ht
        real(kind(0d0)), dimension(nterms, 0:2, 0:2) :: coeff
        real(kind(0d0)) :: pres, rho, nbub, c, alf, momsum, drdt, drdt2, chi_vw, x_vw, rho_mw, k_mw, T_bar, grad_T
        real(kind(0d0)) :: n_tait, B_tait
>>>>>>> 9700eb5a

        integer :: id1, id2, id3
        integer :: i1, i2
        integer :: j, q, r

        is1_qbmm = ix; is2_qbmm = iy; is3_qbmm = iz

        !$acc update device(is1_qbmm, is2_qbmm, is3_qbmm)

        !$acc parallel loop collapse(3) gang vector default(present) private(moms, msum, wght, abscX, abscY, wght_pb, wght_mv, wght_ht, coeff, ht, r, q, n_tait, B_tait, pres, rho, nbub, c, alf, momsum, drdt, drdt2, chi_vw, x_vw, rho_mw, k_mw, T_bar, grad_T)
        do id3 = is3_qbmm%beg, is3_qbmm%end
            do id2 = is2_qbmm%beg, is2_qbmm%end
                do id1 = is1_qbmm%beg, is1_qbmm%end

                    alf = q_prim_vf(alf_idx)%sf(id1, id2, id3)
                    pres = q_prim_vf(E_idx)%sf(id1, id2, id3)
                    rho = q_prim_vf(contxb)%sf(id1, id2, id3)
                    if (bubble_model == 2) then
                        n_tait = gammas(1)
                        n_tait = 1._wp/n_tait + 1._wp !make this the usual little 'gamma'
                        B_tait = pi_infs(1)*(n_tait - 1)/n_tait
                        c = n_tait*(pres + B_tait)*(1._wp - alf)/(rho)

                        if (c > 0._wp) then
                            c = sqrt(c)
                        else
                            c = sgm_eps
                        end if
                    end if

                    if (polytropic) then
                        call s_coeff(pres, rho, c, coeff)
                    else
                        call s_coeff_nonpoly(pres, rho, c, coeff)
                    end if

                    ! SHB: Manually adjusted pressure here for no-coupling case
                    ! pres = 1._wp/0.3_wp
                    if (alf > small_alf) then

                        nbub = q_cons_vf(bubxb)%sf(id1, id2, id3)

                        !$acc loop seq
                        do q = 1, nb
                            !Initialize moment set for each R0 bin
                            !$acc loop seq
                            do r = 2, nmom
                                moms(r) = q_prim_vf(bubmoms(q, r))%sf(id1, id2, id3)
                            end do

                            moms(1) = 1._wp

                            call s_chyqmom(moms, wght(:, q), abscX(:, q), abscY(:, q))

                            if (polytropic) then
                                !Account for bubble pressure pb0 at each R0 bin
                                !$acc loop seq
                                do j = 1, nnode
                                    wght_pb(j, q) = wght(j, q)*(pb0(q) - pv)
                                end do
                            else
                                !Account for bubble pressure, mass transfer rate and heat transfer rate in wght_pb, wght_mv and wght_ht using Preston model
                                !$acc loop seq
                                do j = 1, nnode
                                    chi_vw = 1._wp/(1._wp + R_v/R_n*(pb(id1, id2, id3, j, q)/pv - 1._wp))
                                    x_vw = M_n*chi_vw/(M_v + (M_n - M_v)*chi_vw)
                                    k_mw = x_vw*k_v(q)/(x_vw + (1._wp - x_vw)*phi_vn) &
                                           + (1._wp - x_vw)*k_n(q)/(x_vw*phi_nv + 1._wp - x_vw)
                                    rho_mw = pv/(chi_vw*R_v*Tw)
                                    rhs_mv(id1, id2, id3, j, q) = -Re_trans_c(q)*((mv(id1, id2, id3, j, q)/(mv(id1, id2, id3, j, q) + mass_n0(q))) - chi_vw)
                                    rhs_mv(id1, id2, id3, j, q) = rho_mw*rhs_mv(id1, id2, id3, j, q)/Pe_c/(1._wp - chi_vw)/abscX(j, q)

                                    T_bar = Tw*(pb(id1, id2, id3, j, q)/pb0(q))*(abscX(j, q)/R0(q))**3 &
                                            *(mass_n0(q) + mass_v0(q))/(mass_n0(q) + mv(id1, id2, id3, j, q))
                                    grad_T = -Re_trans_T(q)*(T_bar - Tw)
                                    ht(j, q) = pb0(q)*k_mw*grad_T/Pe_T(q)/abscX(j, q)

                                    wght_pb(j, q) = wght(j, q)*(pb(id1, id2, id3, j, q))
                                    wght_mv(j, q) = wght(j, q)*(rhs_mv(id1, id2, id3, j, q))
                                    wght_ht(j, q) = wght(j, q)*ht(j, q)
                                end do
                            end if

                            !Compute change in moments due to bubble dynamics
                            r = 1
                            !$acc loop seq
                            do i2 = 0, 2
                                !$acc loop seq
                                do i1 = 0, 2
                                    if ((i1 + i2) <= 2) then
                                        momsum = 0._wp
                                        !$acc loop seq
                                        do j = 1, nterms
                                            ! Account for term with pb in Rayleigh Plesset equation
                                            if (bubble_model == 3 .and. j == 3) then
                                                momsum = momsum + coeff(j, i1, i2)*(R0(q)**momrhs(3, i1, i2, j, q)) &
                                                         *f_quad2D(abscX(:, q), abscY(:, q), wght_pb(:, q), momrhs(:, i1, i2, j, q))
                                                ! Account for terms with pb in Keller-Miksis equation
                                            else if (bubble_model == 2 .and. ((j >= 7 .and. j <= 9) .or. (j >= 22 .and. j <= 23) .or. (j >= 10 .and. j <= 11) .or. (j == 26))) then
                                                momsum = momsum + coeff(j, i1, i2)*(R0(q)**momrhs(3, i1, i2, j, q)) &
                                                         *f_quad2D(abscX(:, q), abscY(:, q), wght_pb(:, q), momrhs(:, i1, i2, j, q))
                                                ! Account for terms with mass transfer rate in Keller-Miksis equation
                                            else if (bubble_model == 2 .and. (j >= 27 .and. j <= 29) .and. (.not. polytropic)) then
                                                momsum = momsum + coeff(j, i1, i2)*(R0(q)**momrhs(3, i1, i2, j, q)) &
                                                         *f_quad2D(abscX(:, q), abscY(:, q), wght_mv(:, q), momrhs(:, i1, i2, j, q))
                                                ! Account for terms with heat transfer rate in Keller-Miksis equation
                                            else if (bubble_model == 2 .and. (j >= 30 .and. j <= 32) .and. (.not. polytropic)) then
                                                momsum = momsum + coeff(j, i1, i2)*(R0(q)**momrhs(3, i1, i2, j, q)) &
                                                         *f_quad2D(abscX(:, q), abscY(:, q), wght_ht(:, q), momrhs(:, i1, i2, j, q))
                                            else
                                                momsum = momsum + coeff(j, i1, i2)*(R0(q)**momrhs(3, i1, i2, j, q)) &
                                                         *f_quad2D(abscX(:, q), abscY(:, q), wght(:, q), momrhs(:, i1, i2, j, q))
                                            end if

                                        end do

                                        moms3d(i1, i2, q)%sf(id1, id2, id3) = nbub*momsum
                                        msum(r) = momsum
                                        r = r + 1

                                    end if
                                end do
                            end do

                            ! Compute change in pb and mv for non-polytroic model
                            if (.not. polytropic) then
                                !$acc loop seq
                                do j = 1, nnode
                                    ! Compute Rdot (drdt) at quadrature node in the ODE for pb (note this is not the same as bubble variable Rdot)
                                    drdt = msum(2)
                                    if (moms(4) - moms(2)**2._wp > 0._wp) then
                                        if (j == 1 .or. j == 2) then
                                            drdt2 = -1._wp/(2._wp*sqrt(moms(4) - moms(2)**2._wp))
                                        else
                                            drdt2 = 1._wp/(2._wp*sqrt(moms(4) - moms(2)**2._wp))
                                        end if
                                    else
                                        ! Edge case where variance < 0
                                        if (j == 1 .or. j == 2) then
                                            drdt2 = -1._wp/(2._wp*sqrt(verysmall))
                                        else
                                            drdt2 = 1._wp/(2._wp*sqrt(verysmall))
                                        end if
                                    end if

                                    drdt2 = drdt2*(msum(3) - 2._wp*moms(2)*msum(2))
                                    drdt = drdt + drdt2

                                    rhs_pb(id1, id2, id3, j, q) = (-3._wp*gam*drdt/abscX(j, q))*(pb(id1, id2, id3, j, q))
                                    rhs_pb(id1, id2, id3, j, q) = rhs_pb(id1, id2, id3, j, q) + (3._wp*gam/abscX(j, q))*rhs_mv(id1, id2, id3, j, q)*R_v*Tw
                                    rhs_pb(id1, id2, id3, j, q) = rhs_pb(id1, id2, id3, j, q) + (3._wp*gam/abscX(j, q))*ht(j, q)
                                    rhs_mv(id1, id2, id3, j, q) = rhs_mv(id1, id2, id3, j, q)*(4._wp*pi*abscX(j, q)**2._wp)
                                end do

                            end if
                        end do

                        ! Compute special high-order moments
                        momsp(1)%sf(id1, id2, id3) = f_quad(abscX, abscY, wght, 3._wp, 0._wp, 0._wp)
                        momsp(2)%sf(id1, id2, id3) = 4._wp*pi*nbub*f_quad(abscX, abscY, wght, 2._wp, 1._wp, 0._wp)
                        momsp(3)%sf(id1, id2, id3) = f_quad(abscX, abscY, wght, 3._wp, 2._wp, 0._wp)
                        if (abs(gam - 1._wp) <= 1.e-4_wp) then
                            ! Gam \approx 1, don't risk imaginary quadrature
                            momsp(4)%sf(id1, id2, id3) = 1._wp
                        else
                            !Special moment with bubble pressure pb
                            if (polytropic) then
                                momsp(4)%sf(id1, id2, id3) = f_quad(abscX, abscY, wght_pb, 3._wp*(1._wp - gam), 0._wp, 3._wp*gam) + pv*f_quad(abscX, abscY, wght, 3._wp, 0._wp, 0._wp) &
                                                             - 4._wp*Re_inv*f_quad(abscX, abscY, wght, 2._wp, 1._wp, 0._wp) - (2._wp/Web)*f_quad(abscX, abscY, wght, 2._wp, 0._wp, 0._wp)
                            else
                                momsp(4)%sf(id1, id2, id3) = f_quad(abscX, abscY, wght_pb, 3._wp, 0._wp, 0._wp) &
                                                             - 4._wp*Re_inv*f_quad(abscX, abscY, wght, 2._wp, 1._wp, 0._wp) - (2._wp/Web)*f_quad(abscX, abscY, wght, 2._wp, 0._wp, 0._wp)
                            end if
                        end if

                    else
                        !$acc loop seq
                        do q = 1, nb
                            !$acc loop seq
                            do i1 = 0, 2
                                !$acc loop seq
                                do i2 = 0, 2
                                    moms3d(i1, i2, q)%sf(id1, id2, id3) = 0._wp
                                end do
                            end do
                        end do

                        momsp(1)%sf(id1, id2, id3) = 0._wp
                        momsp(2)%sf(id1, id2, id3) = 0._wp
                        momsp(3)%sf(id1, id2, id3) = 0._wp
                        momsp(4)%sf(id1, id2, id3) = 0._wp

                    end if

                end do
            end do
        end do

    end subroutine s_mom_inv

    subroutine s_chyqmom(momin, wght, abscX, abscY)
#ifdef CRAY_ACC_WAR
        !DIR$ INLINEALWAYS s_chyqmom
#else
        !$acc routine seq
#endif
        real(wp), dimension(nmom), intent(in) :: momin
        real(wp), dimension(nnode), intent(inout) :: wght, abscX, abscY

        real(wp), dimension(0:2, 0:2) :: moms
        real(wp), dimension(3) :: M1, M3
        real(wp), dimension(2) :: myrho, myrho3, up, up3, Vf
        real(wp) :: bu, bv, d20, d11, d02, c20, c11, c02
        real(wp) :: mu2avg, mu2, vp21, vp22, rho21, rho22

        moms(0, 0) = momin(1)
        moms(1, 0) = momin(2)
        moms(0, 1) = momin(3)
        moms(2, 0) = momin(4)
        moms(1, 1) = momin(5)
        moms(0, 2) = momin(6)

        bu = moms(1, 0)/moms(0, 0)
        bv = moms(0, 1)/moms(0, 0)
        d20 = moms(2, 0)/moms(0, 0)
        d11 = moms(1, 1)/moms(0, 0)
        d02 = moms(0, 2)/moms(0, 0)

        c20 = d20 - bu**2._wp; 
        c11 = d11 - bu*bv; 
        c02 = d02 - bv**2._wp; 
        M1 = (/1._wp, 0._wp, c20/)
        call s_hyqmom(myrho, up, M1)
        Vf = c11*up/c20

        mu2avg = c02 - sum(myrho(:)*(Vf(:)**2._wp))

        mu2avg = maxval((/mu2avg, 0._wp/))
        mu2 = mu2avg
        M3 = (/1._wp, 0._wp, mu2/)
        call s_hyqmom(myrho3, up3, M3)

        vp21 = up3(1)
        vp22 = up3(2)
        rho21 = myrho3(1)
        rho22 = myrho3(2)

        wght(1) = myrho(1)*rho21
        wght(2) = myrho(1)*rho22
        wght(3) = myrho(2)*rho21
        wght(4) = myrho(2)*rho22
        wght = moms(0, 0)*wght

        abscX(1) = up(1)
        abscX(2) = up(1)
        abscX(3) = up(2)
        abscX(4) = up(2)
        abscX = bu + abscX

        abscY(1) = Vf(1) + vp21
        abscY(2) = Vf(1) + vp22
        abscY(3) = Vf(2) + vp21
        abscY(4) = Vf(2) + vp22
        abscY = bv + abscY

    end subroutine s_chyqmom

    subroutine s_hyqmom(frho, fup, fmom)
#ifdef CRAY_ACC_WAR
        !DIR$ INLINEALWAYS s_hyqmom
#else
        !$acc routine seq
#endif
        real(wp), dimension(2), intent(inout) :: frho, fup
        real(wp), dimension(3), intent(in) :: fmom

        real(wp) :: bu, d2, c2

        bu = fmom(2)/fmom(1)
        d2 = fmom(3)/fmom(1)
        c2 = d2 - bu**2._wp
        frho(1) = fmom(1)/2._wp; 
        frho(2) = fmom(1)/2._wp; 
        c2 = maxval((/c2, verysmall/))
        fup(1) = bu - sqrt(c2)
        fup(2) = bu + sqrt(c2)

    end subroutine s_hyqmom

    function f_quad(abscX, abscY, wght_in, q, r, s)
        !$acc routine seq
        real(wp), dimension(nnode, nb), intent(in) :: abscX, abscY, wght_in
        real(wp), intent(in) :: q, r, s

        real(wp) :: f_quad_RV, f_quad
        integer :: i

        f_quad = 0._wp
        do i = 1, nb
            f_quad_RV = sum(wght_in(:, i)*(abscX(:, i)**q)*(abscY(:, i)**r))
            f_quad = f_quad + weight(i)*(R0(i)**s)*f_quad_RV
        end do

    end function f_quad

    function f_quad2D(abscX, abscY, wght_in, pow)
        !$acc routine seq
        real(wp), dimension(nnode), intent(in) :: abscX, abscY, wght_in
        real(wp), dimension(3), intent(in) :: pow

        real(wp) :: f_quad2D

        f_quad2D = sum(wght_in(:)*(abscX(:)**pow(1))*(abscY(:)**pow(2)))
    end function f_quad2D

end module m_qbmm<|MERGE_RESOLUTION|>--- conflicted
+++ resolved
@@ -839,20 +839,11 @@
         type(int_bounds_info), intent(in) :: ix, iy, iz
         real(wp), dimension(startx:, starty:, startz:) :: nbub_sc !> Unused Variable not sure what to put as intent
 
-<<<<<<< HEAD
         real(wp), dimension(nmom) :: moms, msum
         real(wp), dimension(nnode, nb) :: wght, abscX, abscY, wght_pb, wght_mv, wght_ht, ht
-        real(wp), dimension(nterms, 0:2, 0:2) :: mom3d_terms, coeff
-        real(wp) :: pres, rho, nbub, c, alf, R3, momsum, drdt, drdt2, chi_vw, x_vw, rho_mw, k_mw, T_bar, grad_T
-        real(wp) :: start, finish
+        real(wp), dimension(nterms, 0:2, 0:2) :: coeff
+        real(wp) :: pres, rho, nbub, c, alf, momsum, drdt, drdt2, chi_vw, x_vw, rho_mw, k_mw, T_bar, grad_T
         real(wp) :: n_tait, B_tait
-=======
-        real(kind(0d0)), dimension(nmom) :: moms, msum
-        real(kind(0d0)), dimension(nnode, nb) :: wght, abscX, abscY, wght_pb, wght_mv, wght_ht, ht
-        real(kind(0d0)), dimension(nterms, 0:2, 0:2) :: coeff
-        real(kind(0d0)) :: pres, rho, nbub, c, alf, momsum, drdt, drdt2, chi_vw, x_vw, rho_mw, k_mw, T_bar, grad_T
-        real(kind(0d0)) :: n_tait, B_tait
->>>>>>> 9700eb5a
 
         integer :: id1, id2, id3
         integer :: i1, i2
