--- conflicted
+++ resolved
@@ -28,15 +28,8 @@
 
     private; public :: s_initialize_qbmm_module, s_mom_inv, s_coeff, s_compute_qbmm_rhs
 
-<<<<<<< HEAD
-#ifdef CRAY_ACC_WAR
-    @:CRAY_DECLARE_GLOBAL(real(wp), dimension(:, :, :, :, :), momrhs)
-    !$acc declare link(momrhs)
-#else
+
     real(wp), allocatable, dimension(:, :, :, :, :) :: momrhs
-=======
-    real(kind(0d0)), allocatable, dimension(:, :, :, :, :) :: momrhs
->>>>>>> 78a810f2
     !$acc declare create(momrhs)
 
     #:if MFC_CASE_OPTIMIZATION
