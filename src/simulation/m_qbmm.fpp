--- conflicted
+++ resolved
@@ -66,13 +66,8 @@
 
         #:endif
 
-<<<<<<< HEAD
-        @:ALLOCATE_GLOBAL(momrhs(3, 0:2, 0:2, nterms, nb))
+        @:ALLOCATE(momrhs(1:3, 0:2, 0:2, 1:nterms, 1:nb))
         momrhs = 0._wp
-=======
-        @:ALLOCATE(momrhs(1:3, 0:2, 0:2, 1:nterms, 1:nb))
-        momrhs = 0d0
->>>>>>> bb212366
 
         ! Assigns the required RHS moments for moment transport equations
         ! The rhs%(:,3) is only to be used for R0 quadrature, not for computing X/Y indices
