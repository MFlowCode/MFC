!>
!! @file m_qbmm.f90
!! @brief Contains module m_qbmm

#:include 'case.fpp'
#:include 'macros.fpp'

!> @brief This module is used to compute moment inversion via qbmm
module m_qbmm

    ! Dependencies =============================================================

    use m_derived_types        !< Definitions of the derived types

    use m_global_parameters    !< Definitions of the global parameters

    use m_mpi_proxy            !< Message passing interface (MPI) module proxy

    use m_variables_conversion !< State variables type conversion procedures

    use m_helper

    ! ==========================================================================

    implicit none

<<<<<<< HEAD
    private; public :: s_initialize_qbmm_module, s_mom_inv, s_coeff, s_compute_qbmm_rhs

=======
    private; public :: s_initialize_qbmm_module, s_mom_inv, s_coeff
#ifdef CRAY_ACC_WAR
    @:CRAY_DECLARE_GLOBAL(real(kind(0d0)), dimension(:, :, :, :, :), momrhs)
!$acc declare link(momrhs)
#else
>>>>>>> 30ac1a5b
    real(kind(0d0)), allocatable, dimension(:, :, :, :, :) :: momrhs
!$acc declare create(momrhs)
#endif
    #:if MFC_CASE_OPTIMIZATION
        integer, parameter :: nterms = ${nterms}$
    #:else
        integer :: nterms
        !$acc declare create(nterms)
    #:endif

    type(int_bounds_info) :: is1_qbmm, is2_qbmm, is3_qbmm
    !$acc declare create(is1_qbmm, is2_qbmm, is3_qbmm)

<<<<<<< HEAD
    integer, allocatable, dimension(:) :: bubrs
    integer, allocatable, dimension(:, :) :: bubmoms

    !$acc declare create(momrhs, nterms, is1, is2, is3)
    !$acc declare create(bubrs, bubmoms)
=======
#ifdef CRAY_ACC_WAR
    @:CRAY_DECLARE_GLOBAL(integer, dimension(:), bubrs)
    @:CRAY_DECLARE_GLOBAL(integer, dimension(:, :), bubmoms)
!$acc declare link(bubrs, bubmoms)

#else
    integer, allocatable, dimension(:)    :: bubrs
    integer, allocatable, dimension(:, :) :: bubmoms
!$acc declare create(bubrs, bubmoms)
#endif    
    
>>>>>>> 30ac1a5b

contains

    subroutine s_initialize_qbmm_module()

        integer :: i1, i2, q, i, j

        #:if not MFC_CASE_OPTIMIZATION

            if (bubble_model == 2) then
                ! Keller-Miksis without viscosity/surface tension
                nterms = 32
            else if (bubble_model == 3) then
                ! Rayleigh-Plesset with viscosity/surface tension
                nterms = 7
            end if
            
            !$acc enter data copyin(nterms)
            !$acc update device(nterms)

        #:endif

        @:ALLOCATE_GLOBAL(momrhs(3, 0:2, 0:2, nterms, nb))
        momrhs = 0d0

        ! Assigns the required RHS moments for moment transport equations
        ! The rhs%(:,3) is only to be used for R0 quadrature, not for computing X/Y indices
        ! Accounts for different governing equations in polytropic and non-polytropic models
        if (.not. polytropic) then
            do q = 1, nb
                do i1 = 0, 2; do i2 = 0, 2
                        if ((i1 + i2) <= 2) then
                            if (bubble_model == 3) then
                                momrhs(1, i1, i2, 1, q) = -1.d0 + i1
                                momrhs(2, i1, i2, 1, q) = -1.d0 + i2
                                momrhs(3, i1, i2, 1, q) = 0d0

                                momrhs(1, i1, i2, 2, q) = -1.d0 + i1
                                momrhs(2, i1, i2, 2, q) = 1.d0 + i2
                                momrhs(3, i1, i2, 2, q) = 0d0

                                momrhs(1, i1, i2, 3, q) = -1.d0 + i1
                                momrhs(2, i1, i2, 3, q) = -1.d0 + i2
                                momrhs(3, i1, i2, 3, q) = 0d0

                                momrhs(1, i1, i2, 4, q) = -1.d0 + i1
                                momrhs(2, i1, i2, 4, q) = 1.d0 + i2
                                momrhs(3, i1, i2, 4, q) = 0d0

                                if (Re_inv /= dflt_real) then
                                    ! add viscosity
                                    momrhs(1, i1, i2, 5, q) = -2.d0 + i1
                                    momrhs(2, i1, i2, 5, q) = i2
                                    momrhs(3, i1, i2, 5, q) = 0d0
                                end if

                                if (Web /= dflt_real) then
                                    ! add surface tension
                                    momrhs(1, i1, i2, 6, q) = -2.d0 + i1
                                    momrhs(2, i1, i2, 6, q) = -1.d0 + i2
                                    momrhs(3, i1, i2, 6, q) = 0d0
                                end if

                                momrhs(1, i1, i2, 7, q) = -1.d0 + i1
                                momrhs(2, i1, i2, 7, q) = -1.d0 + i2
                                momrhs(3, i1, i2, 7, q) = 0d0

                            else if (bubble_model == 2) then
                                ! KM with approximation of 1/(1-V/C) = 1+V/C
                                momrhs(1, i1, i2, 1, q) = -1d0 + i1
                                momrhs(2, i1, i2, 1, q) = 1d0 + i2
                                momrhs(3, i1, i2, 1, q) = 0d0

                                momrhs(1, i1, i2, 2, q) = -1d0 + i1
                                momrhs(2, i1, i2, 2, q) = 2d0 + i2
                                momrhs(3, i1, i2, 2, q) = 0d0

                                momrhs(1, i1, i2, 3, q) = -1d0 + i1
                                momrhs(2, i1, i2, 3, q) = 3d0 + i2
                                momrhs(3, i1, i2, 3, q) = 0d0

                                momrhs(1, i1, i2, 4, q) = -1d0 + i1
                                momrhs(2, i1, i2, 4, q) = -1d0 + i2
                                momrhs(3, i1, i2, 4, q) = 0d0

                                momrhs(1, i1, i2, 5, q) = -1d0 + i1
                                momrhs(2, i1, i2, 5, q) = i2
                                momrhs(3, i1, i2, 5, q) = 0d0

                                momrhs(1, i1, i2, 6, q) = -1d0 + i1
                                momrhs(2, i1, i2, 6, q) = 1d0 + i2
                                momrhs(3, i1, i2, 6, q) = 0d0

                                momrhs(1, i1, i2, 7, q) = -1d0 + i1
                                momrhs(2, i1, i2, 7, q) = -1d0 + i2
                                momrhs(3, i1, i2, 7, q) = 0d0

                                momrhs(1, i1, i2, 8, q) = -1d0 + i1
                                momrhs(2, i1, i2, 8, q) = i2
                                momrhs(3, i1, i2, 8, q) = 0d0

                                momrhs(1, i1, i2, 9, q) = -1d0 + i1
                                momrhs(2, i1, i2, 9, q) = 1d0 + i2
                                momrhs(3, i1, i2, 9, q) = 0d0

                                momrhs(1, i1, i2, 10, q) = -1d0 + i1
                                momrhs(2, i1, i2, 10, q) = i2
                                momrhs(3, i1, i2, 10, q) = 0d0

                                momrhs(1, i1, i2, 11, q) = -1d0 + i1
                                momrhs(2, i1, i2, 11, q) = 1d0 + i2
                                momrhs(3, i1, i2, 11, q) = 0d0

                                momrhs(1, i1, i2, 12, q) = -1d0 + i1
                                momrhs(2, i1, i2, 12, q) = 1d0 + i2
                                momrhs(3, i1, i2, 12, q) = 0d0

                                momrhs(1, i1, i2, 13, q) = -1d0 + i1
                                momrhs(2, i1, i2, 13, q) = -1d0 + i2
                                momrhs(3, i1, i2, 13, q) = 0d0

                                momrhs(1, i1, i2, 14, q) = -1d0 + i1
                                momrhs(2, i1, i2, 14, q) = i2
                                momrhs(3, i1, i2, 14, q) = 0d0

                                momrhs(1, i1, i2, 15, q) = -1d0 + i1
                                momrhs(2, i1, i2, 15, q) = 1d0 + i2
                                momrhs(3, i1, i2, 15, q) = 0d0

                                momrhs(1, i1, i2, 16, q) = -2d0 + i1
                                momrhs(2, i1, i2, 16, q) = i2
                                momrhs(3, i1, i2, 16, q) = 0d0

                                momrhs(1, i1, i2, 17, q) = -2d0 + i1
                                momrhs(2, i1, i2, 17, q) = -1d0 + i2
                                momrhs(3, i1, i2, 17, q) = 0d0

                                momrhs(1, i1, i2, 18, q) = -2d0 + i1
                                momrhs(2, i1, i2, 18, q) = 1d0 + i2
                                momrhs(3, i1, i2, 18, q) = 0d0

                                momrhs(1, i1, i2, 19, q) = -2d0 + i1
                                momrhs(2, i1, i2, 19, q) = 2d0 + i2
                                momrhs(3, i1, i2, 19, q) = 0d0

                                momrhs(1, i1, i2, 20, q) = -2d0 + i1
                                momrhs(2, i1, i2, 20, q) = -1d0 + i2
                                momrhs(3, i1, i2, 20, q) = 0d0

                                momrhs(1, i1, i2, 21, q) = -2d0 + i1
                                momrhs(2, i1, i2, 21, q) = i2
                                momrhs(3, i1, i2, 21, q) = 0d0

                                momrhs(1, i1, i2, 22, q) = -2d0 + i1
                                momrhs(2, i1, i2, 22, q) = -1d0 + i2
                                momrhs(3, i1, i2, 22, q) = 0d0

                                momrhs(1, i1, i2, 23, q) = -2d0 + i1
                                momrhs(2, i1, i2, 23, q) = i2
                                momrhs(3, i1, i2, 23, q) = 0d0

                                momrhs(1, i1, i2, 24, q) = -3d0 + i1
                                momrhs(2, i1, i2, 24, q) = i2
                                momrhs(3, i1, i2, 24, q) = 0d0

                                momrhs(1, i1, i2, 25, q) = -3d0 + i1
                                momrhs(2, i1, i2, 25, q) = -1d0 + i2
                                momrhs(3, i1, i2, 25, q) = 0d0

                                momrhs(1, i1, i2, 26, q) = -2d0 + i1
                                momrhs(2, i1, i2, 26, q) = i2
                                momrhs(3, i1, i2, 26, q) = 0d0

                                momrhs(1, i1, i2, 27, q) = -1d0 + i1
                                momrhs(2, i1, i2, 27, q) = -1d0 + i2
                                momrhs(3, i1, i2, 27, q) = 0d0

                                momrhs(1, i1, i2, 28, q) = -1d0 + i1
                                momrhs(2, i1, i2, 28, q) = i2
                                momrhs(3, i1, i2, 28, q) = 0d0

                                momrhs(1, i1, i2, 29, q) = -2d0 + i1
                                momrhs(2, i1, i2, 29, q) = i2
                                momrhs(3, i1, i2, 29, q) = 0d0

                                momrhs(1, i1, i2, 30, q) = -1d0 + i1
                                momrhs(2, i1, i2, 30, q) = -1d0 + i2
                                momrhs(3, i1, i2, 30, q) = 0d0

                                momrhs(1, i1, i2, 31, q) = -1d0 + i1
                                momrhs(2, i1, i2, 31, q) = i2
                                momrhs(3, i1, i2, 31, q) = 0d0

                                momrhs(1, i1, i2, 32, q) = -2d0 + i1
                                momrhs(2, i1, i2, 32, q) = i2
                                momrhs(3, i1, i2, 32, q) = 0d0
                            end if
                        end if
                    end do; end do
            end do

        else
            do q = 1, nb
                do i1 = 0, 2; do i2 = 0, 2
                        if ((i1 + i2) <= 2) then
                            if (bubble_model == 3) then
                                momrhs(1, i1, i2, 1, q) = -1.d0 + i1
                                momrhs(2, i1, i2, 1, q) = -1.d0 + i2
                                momrhs(3, i1, i2, 1, q) = 0d0

                                momrhs(1, i1, i2, 2, q) = -1.d0 + i1
                                momrhs(2, i1, i2, 2, q) = 1.d0 + i2
                                momrhs(3, i1, i2, 2, q) = 0d0

                                momrhs(1, i1, i2, 3, q) = -1.d0 + i1 - 3.d0*gam
                                momrhs(2, i1, i2, 3, q) = -1.d0 + i2
                                momrhs(3, i1, i2, 3, q) = 3.d0*gam

                                momrhs(1, i1, i2, 4, q) = -1.d0 + i1
                                momrhs(2, i1, i2, 4, q) = 1.d0 + i2
                                momrhs(3, i1, i2, 4, q) = 0d0

                                if (Re_inv /= dflt_real) then
                                    ! add viscosity
                                    momrhs(1, i1, i2, 5, q) = -2.d0 + i1
                                    momrhs(2, i1, i2, 5, q) = i2
                                    momrhs(3, i1, i2, 5, q) = 0d0
                                end if

                                if (Web /= dflt_real) then
                                    ! add surface tension
                                    momrhs(1, i1, i2, 6, q) = -2.d0 + i1
                                    momrhs(2, i1, i2, 6, q) = -1.d0 + i2
                                    momrhs(3, i1, i2, 6, q) = 0d0
                                end if

                                momrhs(1, i1, i2, 7, q) = -1.d0 + i1
                                momrhs(2, i1, i2, 7, q) = -1.d0 + i2
                                momrhs(3, i1, i2, 7, q) = 0d0

                            else if (bubble_model == 2) then
                                ! KM with approximation of 1/(1-V/C) = 1+V/C
                                momrhs(1, i1, i2, 1, q) = -1d0 + i1
                                momrhs(2, i1, i2, 1, q) = 1d0 + i2
                                momrhs(3, i1, i2, 1, q) = 0d0

                                momrhs(1, i1, i2, 2, q) = -1d0 + i1
                                momrhs(2, i1, i2, 2, q) = 2d0 + i2
                                momrhs(3, i1, i2, 2, q) = 0d0

                                momrhs(1, i1, i2, 3, q) = -1d0 + i1
                                momrhs(2, i1, i2, 3, q) = 3d0 + i2
                                momrhs(3, i1, i2, 3, q) = 0d0

                                momrhs(1, i1, i2, 4, q) = -1d0 + i1
                                momrhs(2, i1, i2, 4, q) = -1d0 + i2
                                momrhs(3, i1, i2, 4, q) = 0d0

                                momrhs(1, i1, i2, 5, q) = -1d0 + i1
                                momrhs(2, i1, i2, 5, q) = i2
                                momrhs(3, i1, i2, 5, q) = 0d0

                                momrhs(1, i1, i2, 6, q) = -1d0 + i1
                                momrhs(2, i1, i2, 6, q) = 1d0 + i2
                                momrhs(3, i1, i2, 6, q) = 0d0

                                momrhs(1, i1, i2, 7, q) = -1d0 + i1 - 3d0*gam
                                momrhs(2, i1, i2, 7, q) = -1d0 + i2
                                momrhs(3, i1, i2, 7, q) = 3d0*gam

                                momrhs(1, i1, i2, 8, q) = -1d0 + i1 - 3d0*gam
                                momrhs(2, i1, i2, 8, q) = i2
                                momrhs(3, i1, i2, 8, q) = 3d0*gam

                                momrhs(1, i1, i2, 9, q) = -1d0 + i1 - 3d0*gam
                                momrhs(2, i1, i2, 9, q) = 1d0 + i2
                                momrhs(3, i1, i2, 9, q) = 3d0*gam

                                momrhs(1, i1, i2, 10, q) = -1d0 + i1 - 3d0*gam
                                momrhs(2, i1, i2, 10, q) = i2
                                momrhs(3, i1, i2, 10, q) = 3d0*gam

                                momrhs(1, i1, i2, 11, q) = -1d0 + i1 - 3d0*gam
                                momrhs(2, i1, i2, 11, q) = 1d0 + i2
                                momrhs(3, i1, i2, 11, q) = 3d0*gam

                                momrhs(1, i1, i2, 12, q) = -1d0 + i1
                                momrhs(2, i1, i2, 12, q) = 1d0 + i2
                                momrhs(3, i1, i2, 12, q) = 0d0

                                momrhs(1, i1, i2, 13, q) = -1d0 + i1
                                momrhs(2, i1, i2, 13, q) = -1d0 + i2
                                momrhs(3, i1, i2, 13, q) = 0d0

                                momrhs(1, i1, i2, 14, q) = -1d0 + i1
                                momrhs(2, i1, i2, 14, q) = i2
                                momrhs(3, i1, i2, 14, q) = 0d0

                                momrhs(1, i1, i2, 15, q) = -1d0 + i1
                                momrhs(2, i1, i2, 15, q) = 1d0 + i2
                                momrhs(3, i1, i2, 15, q) = 0d0

                                momrhs(1, i1, i2, 16, q) = -2d0 + i1
                                momrhs(2, i1, i2, 16, q) = i2
                                momrhs(3, i1, i2, 16, q) = 0d0

                                momrhs(1, i1, i2, 17, q) = -2d0 + i1
                                momrhs(2, i1, i2, 17, q) = -1d0 + i2
                                momrhs(3, i1, i2, 17, q) = 0d0

                                momrhs(1, i1, i2, 18, q) = -2d0 + i1
                                momrhs(2, i1, i2, 18, q) = 1d0 + i2
                                momrhs(3, i1, i2, 18, q) = 0d0

                                momrhs(1, i1, i2, 19, q) = -2d0 + i1
                                momrhs(2, i1, i2, 19, q) = 2d0 + i2
                                momrhs(3, i1, i2, 19, q) = 0d0

                                momrhs(1, i1, i2, 20, q) = -2d0 + i1
                                momrhs(2, i1, i2, 20, q) = -1d0 + i2
                                momrhs(3, i1, i2, 20, q) = 0d0

                                momrhs(1, i1, i2, 21, q) = -2d0 + i1
                                momrhs(2, i1, i2, 21, q) = i2
                                momrhs(3, i1, i2, 21, q) = 0d0

                                momrhs(1, i1, i2, 22, q) = -2d0 + i1 - 3d0*gam
                                momrhs(2, i1, i2, 22, q) = -1d0 + i2
                                momrhs(3, i1, i2, 22, q) = 3d0*gam

                                momrhs(1, i1, i2, 23, q) = -2d0 + i1 - 3d0*gam
                                momrhs(2, i1, i2, 23, q) = i2
                                momrhs(3, i1, i2, 23, q) = 3d0*gam

                                momrhs(1, i1, i2, 24, q) = -3d0 + i1
                                momrhs(2, i1, i2, 24, q) = i2
                                momrhs(3, i1, i2, 24, q) = 0d0

                                momrhs(1, i1, i2, 25, q) = -3d0 + i1
                                momrhs(2, i1, i2, 25, q) = -1d0 + i2
                                momrhs(3, i1, i2, 25, q) = 0d0

                                momrhs(1, i1, i2, 26, q) = -2d0 + i1 - 3d0*gam
                                momrhs(2, i1, i2, 26, q) = i2
                                momrhs(3, i1, i2, 26, q) = 3d0*gam

                            end if
                        end if
                    end do; end do
            end do
        end if

        !$acc update device(momrhs)

        @:ALLOCATE_GLOBAL(bubrs(1:nb))
        @:ALLOCATE_GLOBAL(bubmoms(1:nb, 1:nmom))

        do i = 1, nb
            bubrs(i) = bub_idx%rs(i)
        end do
        !$acc update device(bubrs)

        do j = 1, nmom
            do i = 1, nb
                bubmoms(i, j) = bub_idx%moms(i, j)
            end do
        end do
        !$acc update device(bubmoms)

    end subroutine s_initialize_qbmm_module

    subroutine s_compute_qbmm_rhs(idir, q_cons_vf, q_prim_vf, rhs_vf, flux_n_vf, pb, rhs_pb, mv, rhs_mv)

        type(scalar_field), dimension(sys_size) :: q_cons_vf, q_prim_vf, rhs_vf, flux_n_vf
        real(kind(0d0)), dimension(startx:, starty:, startz:, 1:, 1:), intent(INOUT) :: pb, mv
        real(kind(0d0)), dimension(startx:, starty:, startz:, 1:, 1:), intent(INOUT) :: rhs_pb, rhs_mv

        integer :: idir
        integer :: i, j, k, l, q

        real(kind(0d0)) :: nb_q, nb_dot, R, R2, nR, nR2, nR_dot, nR2_dot, var

        if (idir == 1) then

            !Non-polytropic qbmm needs to account for change in bubble radius due to a change in nb
            if (.not. polytropic) then
                !$acc parallel loop collapse(5) gang vector default(present) private(nb_q, nR, nR2, R, R2, nb_dot, nR_dot, nR2_dot, var)
                do i = 1, nb
                    do q = 1, nnode
                        do l = 0, p
                            do k = 0, n
                                do j = 0, m
                                    nb_q = q_cons_vf(bubxb + (i - 1)*nmom)%sf(j, k, l)
                                    nR = q_cons_vf(bubxb + 1 + (i - 1)*nmom)%sf(j, k, l)
                                    nR2 = q_cons_vf(bubxb + 3 + (i - 1)*nmom)%sf(j, k, l)

                                    R = q_prim_vf(bubxb + 1 + (i - 1)*nmom)%sf(j, k, l)
                                    R2 = q_prim_vf(bubxb + 3 + (i - 1)*nmom)%sf(j, k, l)

                                    nb_dot = flux_n_vf(bubxb + (i - 1)*nmom)%sf(j - 1, k, l) - flux_n_vf(bubxb + (i - 1)*nmom)%sf(j, k, l)
                                    nR_dot = flux_n_vf(bubxb + 1 + (i - 1)*nmom)%sf(j - 1, k, l) - flux_n_vf(bubxb + 1 + (i - 1)*nmom)%sf(j, k, l)
                                    nR2_dot = flux_n_vf(bubxb + 3 + (i - 1)*nmom)%sf(j - 1, k, l) - flux_n_vf(bubxb + 3 + (i - 1)*nmom)%sf(j, k, l)

                                    rhs_pb(j, k, l, q, i) = rhs_pb(j, k, l, q, i) - 3d0*gam/(dx(j)*R*nb_q**2)* &
                                                            (nR_dot*nb_q - nR*nb_dot)*(pb(j, k, l, q, i))

                                    if (R2 - R**2d0 > 0d0) then
                                        var = R2 - R**2d0
                                    else
                                        var = verysmall
                                    end if

                                    if (q <= 2) then
                                        rhs_pb(j, k, l, q, i) = rhs_pb(j, k, l, q, i) + 3d0*gam/(dx(j)*R*nb_q**2*dsqrt(var))* &
                                                                (nR2_dot*nb_q - nR2*nb_dot)*(pb(j, k, l, q, i))
                                        rhs_pb(j, k, l, q, i) = rhs_pb(j, k, l, q, i) + 3d0*gam/(dx(j)*R*nb_q**2*dsqrt(var))* &
                                                                (-2d0*(nR/nb_q)*(nR_dot*nb_q - nR*nb_dot))*(pb(j, k, l, q, i))

                                    else
                                        rhs_pb(j, k, l, q, i) = rhs_pb(j, k, l, q, i) - 3d0*gam/(dx(j)*R*nb_q**2*dsqrt(var))* &
                                                                (nR2_dot*nb_q - nR2*nb_dot)*(pb(j, k, l, q, i))
                                        rhs_pb(j, k, l, q, i) = rhs_pb(j, k, l, q, i) - 3d0*gam/(dx(j)*R*nb_q**2*dsqrt(var))* &
                                                                (-2d0*(nR/nb_q)*(nR_dot*nb_q - nR*nb_dot))*(pb(j, k, l, q, i))
                                    end if

                                end do
                            end do
                        end do
                    end do
                end do
            end if

            !$acc parallel loop collapse(3) gang vector default(present)
            do l = 0, p
                do q = 0, n
                    do i = 0, m

                        rhs_vf(alf_idx)%sf(i, q, l) = rhs_vf(alf_idx)%sf(i, q, l) + mom_sp(2)%sf(i, q, l)
                        j = bubxb
                        !$acc loop seq
                        do k = 1, nb
                            rhs_vf(j)%sf(i, q, l) = &
                                rhs_vf(j)%sf(i, q, l) + mom_3d(0, 0, k)%sf(i, q, l)
                            rhs_vf(j + 1)%sf(i, q, l) = &
                                rhs_vf(j + 1)%sf(i, q, l) + mom_3d(1, 0, k)%sf(i, q, l)
                            rhs_vf(j + 2)%sf(i, q, l) = &
                                rhs_vf(j + 2)%sf(i, q, l) + mom_3d(0, 1, k)%sf(i, q, l)
                            rhs_vf(j + 3)%sf(i, q, l) = &
                                rhs_vf(j + 3)%sf(i, q, l) + mom_3d(2, 0, k)%sf(i, q, l)
                            rhs_vf(j + 4)%sf(i, q, l) = &
                                rhs_vf(j + 4)%sf(i, q, l) + mom_3d(1, 1, k)%sf(i, q, l)
                            rhs_vf(j + 5)%sf(i, q, l) = &
                                rhs_vf(j + 5)%sf(i, q, l) + mom_3d(0, 2, k)%sf(i, q, l)
                            j = j + 6
                        end do

                    end do
                end do
            end do

        elseif (idir == 2) then

            !Non-polytropic qbmm needs to account for change in bubble radius due to a change in nb
            if (.not. polytropic) then
                !$acc parallel loop collapse(5) gang vector default(present) private(nb_q, nR, nR2, R, R2, nb_dot, nR_dot, nR2_dot, var)
                do i = 1, nb
                    do q = 1, nnode
                        do l = 0, p
                            do k = 0, n
                                do j = 0, m
                                    nb_q = q_cons_vf(bubxb + (i - 1)*nmom)%sf(j, k, l)
                                    nR = q_cons_vf(bubxb + 1 + (i - 1)*nmom)%sf(j, k, l)
                                    nR2 = q_cons_vf(bubxb + 3 + (i - 1)*nmom)%sf(j, k, l)

                                    R = q_prim_vf(bubxb + 1 + (i - 1)*nmom)%sf(j, k, l)
                                    R2 = q_prim_vf(bubxb + 3 + (i - 1)*nmom)%sf(j, k, l)

                                    nb_dot = flux_n_vf(bubxb + (i - 1)*nmom)%sf(j, k - 1, l) - flux_n_vf(bubxb + (i - 1)*nmom)%sf(j, k, l)
                                    nR_dot = flux_n_vf(bubxb + 1 + (i - 1)*nmom)%sf(j, k - 1, l) - flux_n_vf(bubxb + 1 + (i - 1)*nmom)%sf(j, k, l)
                                    nR2_dot = flux_n_vf(bubxb + 3 + (i - 1)*nmom)%sf(j, k - 1, l) - flux_n_vf(bubxb + 3 + (i - 1)*nmom)%sf(j, k, l)

                                    rhs_pb(j, k, l, q, i) = rhs_pb(j, k, l, q, i) - 3d0*gam/(dy(k)*R*nb_q**2)* &
                                                            (nR_dot*nb_q - nR*nb_dot)*(pb(j, k, l, q, i))

                                    if (R2 - R**2d0 > 0d0) then
                                        var = R2 - R**2d0
                                    else
                                        var = verysmall
                                    end if

                                    if (q <= 2) then
                                        rhs_pb(j, k, l, q, i) = rhs_pb(j, k, l, q, i) + 3d0*gam/(dy(k)*R*nb_q**2*dsqrt(var))* &
                                                                (nR2_dot*nb_q - nR2*nb_dot)*(pb(j, k, l, q, i))
                                        rhs_pb(j, k, l, q, i) = rhs_pb(j, k, l, q, i) + 3d0*gam/(dy(k)*R*nb_q**2*dsqrt(var))* &
                                                                (-2d0*(nR/nb_q)*(nR_dot*nb_q - nR*nb_dot))*(pb(j, k, l, q, i))

                                    else
                                        rhs_pb(j, k, l, q, i) = rhs_pb(j, k, l, q, i) - 3d0*gam/(dy(k)*R*nb_q**2*dsqrt(var))* &
                                                                (nR2_dot*nb_q - nR2*nb_dot)*(pb(j, k, l, q, i))
                                        rhs_pb(j, k, l, q, i) = rhs_pb(j, k, l, q, i) - 3d0*gam/(dy(k)*R*nb_q**2*dsqrt(var))* &
                                                                (-2d0*(nR/nb_q)*(nR_dot*nb_q - nR*nb_dot))*(pb(j, k, l, q, i))
                                    end if

                                end do
                            end do
                        end do
                    end do
                end do
            end if

        elseif (idir == 3) then

            if (.not. polytropic) then
                if (grid_geometry == 3) then
                    !Non-polytropic qbmm needs to account for change in bubble radius due to a change in nb
                    !$acc parallel loop collapse(5) gang vector default(present) private(nb_q, nR, nR2, R, R2, nb_dot, nR_dot, nR2_dot, var)
                    do i = 1, nb
                        do q = 1, nnode
                            do l = 0, p
                                do k = 0, n
                                    do j = 0, m
                                        nb_q = q_cons_vf(bubxb + (i - 1)*nmom)%sf(j, k, l)
                                        nR = q_cons_vf(bubxb + 1 + (i - 1)*nmom)%sf(j, k, l)
                                        nR2 = q_cons_vf(bubxb + 3 + (i - 1)*nmom)%sf(j, k, l)

                                        R = q_prim_vf(bubxb + 1 + (i - 1)*nmom)%sf(j, k, l)
                                        R2 = q_prim_vf(bubxb + 3 + (i - 1)*nmom)%sf(j, k, l)

                                        nb_dot = q_prim_vf(contxe + idir)%sf(j, k, l)*(flux_n_vf(bubxb + (i - 1)*nmom)%sf(j, k, l - 1) - flux_n_vf(bubxb + (i - 1)*nmom)%sf(j, k, l))
                                        nR_dot = q_prim_vf(contxe + idir)%sf(j, k, l)*(flux_n_vf(bubxb + 1 + (i - 1)*nmom)%sf(j, k, l - 1) - flux_n_vf(bubxb + 1 + (i - 1)*nmom)%sf(j, k, l))
                                        nR2_dot = q_prim_vf(contxe + idir)%sf(j, k, l)*(flux_n_vf(bubxb + 3 + (i - 1)*nmom)%sf(j, k, l - 1) - flux_n_vf(bubxb + 3 + (i - 1)*nmom)%sf(j, k, l))

                                        rhs_pb(j, k, l, q, i) = rhs_pb(j, k, l, q, i) - 3d0*gam/(dz(l)*y_cc(k)*R*nb_q**2)* &
                                                                (nR_dot*nb_q - nR*nb_dot)*(pb(j, k, l, q, i))
                                        if (R2 - R**2d0 > 0d0) then
                                            var = R2 - R**2d0
                                        else
                                            var = verysmall
                                        end if

                                        if (q <= 2) then
                                            rhs_pb(j, k, l, q, i) = rhs_pb(j, k, l, q, i) + 3d0*gam/(dz(l)*y_cc(k)*R*nb_q**2*dsqrt(var))* &
                                                                    (nR2_dot*nb_q - nR2*nb_dot)*(pb(j, k, l, q, i))
                                            rhs_pb(j, k, l, q, i) = rhs_pb(j, k, l, q, i) + 3d0*gam/(dz(l)*y_cc(k)*R*nb_q**2*dsqrt(var))* &
                                                                    (-2d0*(nR/nb_q)*(nR_dot*nb_q - nR*nb_dot))*(pb(j, k, l, q, i))

                                        else
                                            rhs_pb(j, k, l, q, i) = rhs_pb(j, k, l, q, i) - 3d0*gam/(dz(l)*y_cc(k)*R*nb_q**2*dsqrt(var))* &
                                                                    (nR2_dot*nb_q - nR2*nb_dot)*(pb(j, k, l, q, i))
                                            rhs_pb(j, k, l, q, i) = rhs_pb(j, k, l, q, i) - 3d0*gam/(dz(l)*y_cc(k)*R*nb_q**2*dsqrt(var))* &
                                                                    (-2d0*(nR/nb_q)*(nR_dot*nb_q - nR*nb_dot))*(pb(j, k, l, q, i))
                                        end if
                                    end do
                                end do
                            end do
                        end do
                    end do
                else
                    !Non-polytropic qbmm needs to account for change in bubble radius due to a change in nb
                    !$acc parallel loop collapse(5) gang vector default(present) private(nb_q, nR, nR2, R, R2, nb_dot, nR_dot, nR2_dot, var)
                    do i = 1, nb
                        do q = 1, nnode
                            do l = 0, p
                                do k = 0, n
                                    do j = 0, m
                                        nb_q = q_cons_vf(bubxb + (i - 1)*nmom)%sf(j, k, l)
                                        nR = q_cons_vf(bubxb + 1 + (i - 1)*nmom)%sf(j, k, l)
                                        nR2 = q_cons_vf(bubxb + 3 + (i - 1)*nmom)%sf(j, k, l)

                                        R = q_prim_vf(bubxb + 1 + (i - 1)*nmom)%sf(j, k, l)
                                        R2 = q_prim_vf(bubxb + 3 + (i - 1)*nmom)%sf(j, k, l)

                                        nb_dot = flux_n_vf(bubxb + (i - 1)*nmom)%sf(j, k, l - 1) - flux_n_vf(bubxb + (i - 1)*nmom)%sf(j, k, l)
                                        nR_dot = flux_n_vf(bubxb + 1 + (i - 1)*nmom)%sf(j, k, l - 1) - flux_n_vf(bubxb + 1 + (i - 1)*nmom)%sf(j, k, l)
                                        nR2_dot = flux_n_vf(bubxb + 3 + (i - 1)*nmom)%sf(j, k, l - 1) - flux_n_vf(bubxb + 3 + (i - 1)*nmom)%sf(j, k, l)

                                        rhs_pb(j, k, l, q, i) = rhs_pb(j, k, l, q, i) - 3d0*gam/(dz(l)*R*nb_q**2)* &
                                                                (nR_dot*nb_q - nR*nb_dot)*(pb(j, k, l, q, i))

                                        if (R2 - R**2d0 > 0d0) then
                                            var = R2 - R**2d0
                                        else
                                            var = verysmall
                                        end if

                                        if (q <= 2) then
                                            rhs_pb(j, k, l, q, i) = rhs_pb(j, k, l, q, i) + 3d0*gam/(dz(l)*R*nb_q**2*dsqrt(var))* &
                                                                    (nR2_dot*nb_q - nR2*nb_dot)*(pb(j, k, l, q, i))
                                            rhs_pb(j, k, l, q, i) = rhs_pb(j, k, l, q, i) + 3d0*gam/(dz(l)*R*nb_q**2*dsqrt(var))* &
                                                                    (-2d0*(nR/nb_q)*(nR_dot*nb_q - nR*nb_dot))*(pb(j, k, l, q, i))

                                        else
                                            rhs_pb(j, k, l, q, i) = rhs_pb(j, k, l, q, i) - 3d0*gam/(dz(l)*R*nb_q**2*dsqrt(var))* &
                                                                    (nR2_dot*nb_q - nR2*nb_dot)*(pb(j, k, l, q, i))
                                            rhs_pb(j, k, l, q, i) = rhs_pb(j, k, l, q, i) - 3d0*gam/(dz(l)*R*nb_q**2*dsqrt(var))* &
                                                                    (-2d0*(nR/nb_q)*(nR_dot*nb_q - nR*nb_dot))*(pb(j, k, l, q, i))
                                        end if

                                    end do
                                end do
                            end do
                        end do
                    end do
                end if
            end if

        end if

    end subroutine

!Coefficient array for non-polytropic model (pb and mv values are accounted in wght_pb and wght_mv)
    subroutine s_coeff_nonpoly(pres, rho, c, coeffs)
        !$acc routine seq
        real(kind(0.d0)), intent(INOUT) :: pres, rho, c
        real(kind(0.d0)), dimension(nterms, 0:2, 0:2), intent(OUT) :: coeffs
        integer :: i1, i2, q

        coeffs = 0d0

        do i2 = 0, 2; do i1 = 0, 2
                if ((i1 + i2) <= 2) then
                    if (bubble_model == 3) then
                        ! RPE
                        coeffs(1, i1, i2) = -1d0*i2*pres/rho
                        coeffs(2, i1, i2) = -3d0*i2/2d0
                        coeffs(3, i1, i2) = i2/rho
                        coeffs(4, i1, i2) = i1
                        if (Re_inv /= dflt_real) coeffs(5, i1, i2) = -4d0*i2*Re_inv/rho
                        if (Web /= dflt_real) coeffs(6, i1, i2) = -2d0*i2/Web/rho
                        coeffs(7, i1, i2) = 0d0
                    else if (bubble_model == 2) then
                        ! KM with approximation of 1/(1-V/C) = 1+V/C
                        coeffs(1, i1, i2) = -3d0*i2/2d0
                        coeffs(2, i1, i2) = -i2/c
                        coeffs(3, i1, i2) = i2/(2d0*c*c)
                        coeffs(4, i1, i2) = -i2*pres/rho
                        coeffs(5, i1, i2) = -2d0*i2*pres/(c*rho)
                        coeffs(6, i1, i2) = -i2*pres/(c*c*rho)
                        coeffs(7, i1, i2) = i2/rho
                        coeffs(8, i1, i2) = 2d0*i2/(c*rho)
                        coeffs(9, i1, i2) = i2/(c*c*rho)
                        coeffs(10, i1, i2) = -3d0*i2*gam/(c*rho)
                        coeffs(11, i1, i2) = -3d0*i2*gam/(c*c*rho)
                        coeffs(12, i1, i2) = i1
                        coeffs(13, i1, i2) = 0d0
                        coeffs(14, i1, i2) = 0d0
                        coeffs(15, i1, i2) = 0d0
                        if (Re_inv /= dflt_real) coeffs(16, i1, i2) = -i2*4d0*Re_inv/rho
                        if (Web /= dflt_real) coeffs(17, i1, i2) = -i2*2d0/Web/rho
                        if (Re_inv /= dflt_real) then
                            coeffs(18, i1, i2) = i2*6d0*Re_inv/(rho*c)
                            coeffs(19, i1, i2) = -i2*2d0*Re_inv/(rho*c*c)
                            coeffs(20, i1, i2) = i2*4d0*pres*Re_inv/(rho*rho*c)
                            coeffs(21, i1, i2) = i2*4d0*pres*Re_inv/(rho*rho*c*c)
                            coeffs(22, i1, i2) = -i2*4d0/(rho*rho*c)
                            coeffs(23, i1, i2) = -i2*4d0/(rho*rho*c*c)
                            coeffs(24, i1, i2) = i2*16d0*Re_inv*Re_inv/(rho*rho*c)
                            if (Web /= dflt_real) then
                                coeffs(25, i1, i2) = i2*8d0*Re_inv/Web/(rho*rho*c)
                            end if
                            coeffs(26, i1, i2) = -12d0*i2*gam*Re_inv/(rho*rho*c*c)
                        end if
                        coeffs(27, i1, i2) = 3d0*i2*gam*R_v*Tw/(c*rho)
                        coeffs(28, i1, i2) = 3d0*i2*gam*R_v*Tw/(c*c*rho)
                        if (Re_inv /= dflt_real) then
                            coeffs(29, i1, i2) = 12d0*i2*gam*R_v*Tw*Re_inv/(rho*rho*c*c)
                        end if
                        coeffs(30, i1, i2) = 3d0*i2*gam/(c*rho)
                        coeffs(31, i1, i2) = 3d0*i2*gam/(c*c*rho)
                        if (Re_inv /= dflt_real) then
                            coeffs(32, i1, i2) = 12d0*i2*gam*Re_inv/(rho*rho*c*c)
                        end if
                    end if
                end if
            end do; end do

    end subroutine s_coeff_nonpoly

!Coefficient array for polytropic model (pb for each R0 bin accounted for in wght_pb)
    subroutine s_coeff(pres, rho, c, coeffs)
<<<<<<< HEAD
        !$acc routine seq
        real(kind(0.d0)), intent(INOUT) :: pres, rho, c
=======
!DIR$ INLINEALWAYS s_coeff
!!$acc routine seq
        real(kind(0.d0)), intent(IN) :: pres, rho, c
>>>>>>> 30ac1a5b
        real(kind(0.d0)), dimension(nterms, 0:2, 0:2), intent(OUT) :: coeffs
        integer :: i1, i2, q

        coeffs = 0d0

        do i2 = 0, 2; do i1 = 0, 2
                if ((i1 + i2) <= 2) then
                    if (bubble_model == 3) then
                        ! RPE
                        coeffs(1, i1, i2) = -1d0*i2*pres/rho
                        coeffs(2, i1, i2) = -3d0*i2/2d0
                        coeffs(3, i1, i2) = i2/rho
                        coeffs(4, i1, i2) = i1
                        if (Re_inv /= dflt_real) coeffs(5, i1, i2) = -4d0*i2*Re_inv/rho
                        if (Web /= dflt_real) coeffs(6, i1, i2) = -2d0*i2/Web/rho
                        coeffs(7, i1, i2) = i2*pv/rho
                    else if (bubble_model == 2) then
                        ! KM with approximation of 1/(1-V/C) = 1+V/C
                        coeffs(1, i1, i2) = -3d0*i2/2d0
                        coeffs(2, i1, i2) = -i2/c
                        coeffs(3, i1, i2) = i2/(2d0*c*c)
                        coeffs(4, i1, i2) = -i2*pres/rho
                        coeffs(5, i1, i2) = -2d0*i2*pres/(c*rho)
                        coeffs(6, i1, i2) = -i2*pres/(c*c*rho)
                        coeffs(7, i1, i2) = i2/rho
                        coeffs(8, i1, i2) = 2d0*i2/(c*rho)
                        coeffs(9, i1, i2) = i2/(c*c*rho)
                        coeffs(10, i1, i2) = -3d0*i2*gam/(c*rho)
                        coeffs(11, i1, i2) = -3d0*i2*gam/(c*c*rho)
                        coeffs(12, i1, i2) = i1
                        coeffs(13, i1, i2) = i2*(pv)/rho
                        coeffs(14, i1, i2) = 2d0*i2*(pv)/(c*rho)
                        coeffs(15, i1, i2) = i2*(pv)/(c*c*rho)
                        if (Re_inv /= dflt_real) coeffs(16, i1, i2) = -i2*4d0*Re_inv/rho
                        if (Web /= dflt_real) coeffs(17, i1, i2) = -i2*2d0/Web/rho
                        if (Re_inv /= dflt_real) then
                            coeffs(18, i1, i2) = i2*6d0*Re_inv/(rho*c)
                            coeffs(19, i1, i2) = -i2*2d0*Re_inv/(rho*c*c)
                            coeffs(20, i1, i2) = i2*4d0*pres*Re_inv/(rho*rho*c)
                            coeffs(21, i1, i2) = i2*4d0*pres*Re_inv/(rho*rho*c*c)
                            coeffs(22, i1, i2) = -i2*4d0/(rho*rho*c)
                            coeffs(23, i1, i2) = -i2*4d0/(rho*rho*c*c)
                            coeffs(24, i1, i2) = i2*16d0*Re_inv*Re_inv/(rho*rho*c)
                            if (Web /= dflt_real) then
                                coeffs(25, i1, i2) = i2*8d0*Re_inv/Web/(rho*rho*c)
                            end if
                            coeffs(26, i1, i2) = -12d0*i2*gam*Re_inv/(rho*rho*c*c)
                        end if
                    end if
                end if
            end do; end do

    end subroutine s_coeff

<<<<<<< HEAD
    subroutine s_mom_inv(q_cons_vf, q_prim_vf, momsp, moms3d, pb, rhs_pb, mv, rhs_mv, ix, iy, iz, nbub_sc)

        type(scalar_field), dimension(:), intent(INOUT) :: q_prim_vf, q_cons_vf
=======
        subroutine s_hyqmom(frho, fup, fmom)
!DIR$ INLINEALWAYS s_hyqmom
!!$acc routine seq
        real(kind(0d0)), dimension(2), intent(INOUT) :: frho, fup
        real(kind(0d0)), dimension(3), intent(IN) :: fmom
        real(kind(0d0)) :: bu, d2, c2

        bu = fmom(2)/fmom(1)
        d2 = fmom(3)/fmom(1)
        c2 = d2 - bu**2d0
        frho(1) = fmom(1)/2d0; 
        frho(2) = fmom(1)/2d0; 
        c2 = maxval((/c2, verysmall/))
        fup(1) = bu - DSQRT(c2)
        fup(2) = bu + DSQRT(c2)

    end subroutine s_hyqmom

        subroutine s_chyqmom(momin, wght, abscX, abscY)
!DIR$ INLINEALWAYS s_chyqmom
!!$acc routine seq
        real(kind(0d0)), dimension(nnode), intent(INOUT) :: wght, abscX, abscY
        real(kind(0d0)), dimension(nmom), intent(IN) :: momin

        real(kind(0d0)), dimension(0:2, 0:2) :: moms
        real(kind(0d0)), dimension(3) :: M1, M3
        real(kind(0d0)), dimension(2) :: myrho, myrho3, up, up3, Vf
        real(kind(0d0)) :: bu, bv, d20, d11, d02, c20, c11, c02
        real(kind(0d0)) :: mu2avg, mu2, vp21, vp22, rho21, rho22

        moms(0, 0) = momin(1)
        moms(1, 0) = momin(2)
        moms(0, 1) = momin(3)
        moms(2, 0) = momin(4)
        moms(1, 1) = momin(5)
        moms(0, 2) = momin(6)

        bu = moms(1, 0)/moms(0, 0)
        bv = moms(0, 1)/moms(0, 0)
        d20 = moms(2, 0)/moms(0, 0)
        d11 = moms(1, 1)/moms(0, 0)
        d02 = moms(0, 2)/moms(0, 0)
        c20 = d20 - bu**2d0; 
        c11 = d11 - bu*bv; 
        c02 = d02 - bv**2d0; 
        M1 = (/1d0, 0d0, c20/)
        call s_hyqmom(myrho, up, M1)
        Vf = c11*up/c20

        mu2avg = c02 - sum(myrho(:)*(Vf(:)**2d0))
        mu2avg = maxval((/mu2avg, 0d0/))
        mu2 = mu2avg
        M3 = (/1d0, 0d0, mu2/)
        call s_hyqmom(myrho3, up3, M3)

        vp21 = up3(1)
        vp22 = up3(2)
        rho21 = myrho3(1)
        rho22 = myrho3(2)

        wght(1) = myrho(1)*rho21
        wght(2) = myrho(1)*rho22
        wght(3) = myrho(2)*rho21
        wght(4) = myrho(2)*rho22
        wght = moms(0, 0)*wght

        abscX(1) = up(1)
        abscX(2) = up(1)
        abscX(3) = up(2)
        abscX(4) = up(2)
        abscX = bu + abscX

        abscY(1) = Vf(1) + vp21
        abscY(2) = Vf(1) + vp22
        abscY(3) = Vf(2) + vp21
        abscY(4) = Vf(2) + vp22
        abscY = bv + abscY

    end subroutine s_chyqmom

    function f_quad(abscX, abscY, wght, q, r, s)
!DIR$ INLINEALWAYS f_quad
!!$acc routine seq
        real(kind(0.d0)), dimension(nnode, nb), intent(IN) :: abscX, abscY, wght
        real(kind(0.d0)), intent(IN) :: q, r, s
        real(kind(0.d0)) :: f_quad_RV, f_quad
        integer :: i

        f_quad = 0d0
        do i = 1, nb
            f_quad_RV = sum(wght(:, i)*(abscX(:, i)**q)*(abscY(:, i)**r))
            f_quad = f_quad + weight(i)*(R0(i)**s)*f_quad_RV
        end do

    end function f_quad

    function f_quad2D(abscX, abscY, wght, pow)
!DIR$ INLINEALWAYS f_quad2D
!!$acc routine seq
        real(kind(0.d0)), dimension(nnode), intent(IN) :: abscX, abscY, wght
        real(kind(0.d0)), dimension(3), intent(IN) :: pow
        real(kind(0.d0)) :: f_quad2D

        f_quad2D = sum(wght(:)*(abscX(:)**pow(1))*(abscY(:)**pow(2)))
    end function f_quad2D

    subroutine s_mom_inv(q_prim_vf, momsp, moms3d, ix, iy, iz)
        type(scalar_field), dimension(:), intent(IN) :: q_prim_vf
>>>>>>> 30ac1a5b
        type(scalar_field), dimension(:), intent(INOUT) :: momsp
        type(scalar_field), dimension(0:, 0:, :), intent(INOUT) :: moms3d
        real(kind(0d0)), dimension(startx:, starty:, startz:, 1:, 1:), intent(INOUT) :: pb, mv
        real(kind(0d0)), dimension(startx:, starty:, startz:, 1:, 1:), intent(INOUT) :: rhs_pb, rhs_mv
        real(kind(0d0)), dimension(startx:, starty:, startz:) :: nbub_sc
        type(int_bounds_info), intent(IN) :: ix, iy, iz

        real(kind(0d0)), dimension(nmom) :: moms, msum
        real(kind(0d0)), dimension(nnode, nb) :: wght, abscX, abscY, wght_pb, wght_mv, wght_ht, ht
        real(kind(0d0)), dimension(nterms, 0:2, 0:2) :: mom3d_terms, coeff
        real(kind(0d0)) :: pres, rho, nbub, c, alf, R3, momsum, drdt, drdt2, chi_vw, x_vw, rho_mw, k_mw, T_bar, grad_T
        real(kind(0d0)) :: start, finish
        real(kind(0d0)) :: n_tait, B_tait

        integer :: j, k, l, q, r, s !< Loop variables
        integer :: id1, id2, id3
        integer :: i1, i2

<<<<<<< HEAD
        !$acc parallel loop collapse(3) gang vector default(present) private(moms, msum, wght, abscX, abscY, wght_pb, wght_mv, wght_ht, coeff, ht, r, q, n_tait, B_tait, pres, rho, nbub, c, alf, R3, momsum, drdt, drdt2, chi_vw, x_vw, rho_mw, k_mw, T_bar, grad_T)
        do id3 = iz%beg, iz%end
            do id2 = iy%beg, iy%end
                do id1 = ix%beg, ix%end
=======
        is1_qbmm = ix; is2_qbmm = iy; is3_qbmm = iz

        !$acc update device(is1_qbmm, is2_qbmm, is3_qbmm)

!$acc parallel loop collapse(3) gang vector default(present) private(moms, wght, abscX, abscY, coeff)
        do id3 = is3_qbmm%beg, is3_qbmm%end
            do id2 = is2_qbmm%beg, is2_qbmm%end
                do id1 = is1_qbmm%beg, is1_qbmm%end
>>>>>>> 30ac1a5b

                    alf = q_prim_vf(alf_idx)%sf(id1, id2, id3)
                    pres = q_prim_vf(E_idx)%sf(id1, id2, id3)
                    rho = q_prim_vf(contxb)%sf(id1, id2, id3)
                    if (bubble_model == 2) then
                        n_tait = gammas(1)
                        n_tait = 1.d0/n_tait + 1.d0 !make this the usual little 'gamma'
                        B_tait = pi_infs(1)*(n_tait - 1)/n_tait
                        c = n_tait*(pres + B_tait)*(1d0 - alf)/(rho)

                        if (c > 0.d0) then
                            c = DSQRT(c)
                        else
                            c = sgm_eps
                        end if
                    end if

                    if (polytropic) then
                        call s_coeff(pres, rho, c, coeff)
                    else
                        call s_coeff_nonpoly(pres, rho, c, coeff)
                    end if

                    ! SHB: Manually adjusted pressure here for no-coupling case
                    ! pres = 1d0/0.3d0
                    if (alf > small_alf) then

                        nbub = q_cons_vf(bubxb)%sf(id1, id2, id3)

                        !$acc loop seq
                        do q = 1, nb
                            !Initialize moment set for each R0 bin
                            !$acc loop seq
                            do r = 2, nmom
                                moms(r) = q_prim_vf(bubmoms(q, r))%sf(id1, id2, id3)
                            end do

<<<<<<< HEAD
                            moms(1) = 1d0

=======
                           
>>>>>>> 30ac1a5b
                            call s_chyqmom(moms, wght(:, q), abscX(:, q), abscY(:, q))

                            if (polytropic) then
                                !Account for bubble pressure pb0 at each R0 bin
                                !$acc loop seq
                                do j = 1, nnode
                                    wght_pb(j, q) = wght(j, q)*(pb0(q) - pv)
                                end do
                            else
                                !Account for bubble pressure, mass transfer rate and heat transfer rate in wght_pb, wght_mv and wght_ht using Preston model
                                !$acc loop seq
                                do j = 1, nnode
                                    chi_vw = 1.d0/(1.d0 + R_v/R_n*(pb(id1, id2, id3, j, q)/pv - 1.d0))
                                    x_vw = M_n*chi_vw/(M_v + (M_n - M_v)*chi_vw)
                                    k_mw = x_vw*k_v(q)/(x_vw + (1.d0 - x_vw)*phi_vn) &
                                           + (1.d0 - x_vw)*k_n(q)/(x_vw*phi_nv + 1.d0 - x_vw)
                                    rho_mw = pv/(chi_vw*R_v*Tw)
                                    rhs_mv(id1, id2, id3, j, q) = -Re_trans_c(q)*((mv(id1, id2, id3, j, q)/(mv(id1, id2, id3, j, q) + mass_n0(q))) - chi_vw)
                                    rhs_mv(id1, id2, id3, j, q) = rho_mw*rhs_mv(id1, id2, id3, j, q)/Pe_c/(1.d0 - chi_vw)/abscX(j, q)

                                    T_bar = Tw*(pb(id1, id2, id3, j, q)/pb0(q))*(abscX(j, q)/R0(q))**3 &
                                            *(mass_n0(q) + mass_v0(q))/(mass_n0(q) + mv(id1, id2, id3, j, q))
                                    grad_T = -Re_trans_T(q)*(T_bar - Tw)
                                    ht(j, q) = pb0(q)*k_mw*grad_T/Pe_T(q)/abscX(j, q)

                                    wght_pb(j, q) = wght(j, q)*(pb(id1, id2, id3, j, q))
                                    wght_mv(j, q) = wght(j, q)*(rhs_mv(id1, id2, id3, j, q))
                                    wght_ht(j, q) = wght(j, q)*ht(j, q)
                                end do
                            end if

<<<<<<< HEAD
                            !Compute change in moments due to bubble dynamics
                            r = 1
=======
                            !DIR$ UNROLL
>>>>>>> 30ac1a5b
                            !$acc loop seq
                            do i2 = 0, 2
                                !DIR$ UNROLL
                                !$acc loop seq
                                do i1 = 0, 2
                                    if ((i1 + i2) <= 2) then
                                        momsum = 0d0
                                        !$acc loop seq
<<<<<<< HEAD
                                        do j = 1, nterms
                                            ! Account for term with pb in Rayleigh Plesset equation
                                            if (bubble_model == 3 .and. j == 3) then
                                                momsum = momsum + coeff(j, i1, i2)*(R0(q)**momrhs(3, i1, i2, j, q)) &
                                                         *f_quad2D(abscX(:, q), abscY(:, q), wght_pb(:, q), momrhs(:, i1, i2, j, q))
                                                ! Account for terms with pb in Keller-Miksis equation
                                            else if (bubble_model == 2 .and. ((j >= 7 .and. j <= 9) .or. (j >= 22 .and. j <= 23) .or. (j >= 10 .and. j <= 11) .or. (j == 26))) then
                                                momsum = momsum + coeff(j, i1, i2)*(R0(q)**momrhs(3, i1, i2, j, q)) &
                                                         *f_quad2D(abscX(:, q), abscY(:, q), wght_pb(:, q), momrhs(:, i1, i2, j, q))
                                                ! Account for terms with mass transfer rate in Keller-Miksis equation
                                            else if (bubble_model == 2 .and. (j >= 27 .and. j <= 29) .and. (.not. polytropic)) then
                                                momsum = momsum + coeff(j, i1, i2)*(R0(q)**momrhs(3, i1, i2, j, q)) &
                                                         *f_quad2D(abscX(:, q), abscY(:, q), wght_mv(:, q), momrhs(:, i1, i2, j, q))
                                                ! Account for terms with heat transfer rate in Keller-Miksis equation
                                            else if (bubble_model == 2 .and. (j >= 30 .and. j <= 32) .and. (.not. polytropic)) then
                                                momsum = momsum + coeff(j, i1, i2)*(R0(q)**momrhs(3, i1, i2, j, q)) &
                                                         *f_quad2D(abscX(:, q), abscY(:, q), wght_ht(:, q), momrhs(:, i1, i2, j, q))
                                            else
                                                momsum = momsum + coeff(j, i1, i2)*(R0(q)**momrhs(3, i1, i2, j, q)) &
                                                         *f_quad2D(abscX(:, q), abscY(:, q), wght(:, q), momrhs(:, i1, i2, j, q))
                                            end if

=======
                                        do j = 1, nterms           
                                            momsum = momsum  + coeff(j, i1, i2)*(R0(q)**momrhs(3, i1, i2, j, q)) &
                                                           *f_quad2D(abscX(:, q), abscY(:, q), wght(:, q), (/momrhs(1, i1, i2, j, q), momrhs(2, i1, i2, j, q), 1d0/))
>>>>>>> 30ac1a5b
                                        end do

                                        moms3d(i1, i2, q)%sf(id1, id2, id3) = nbub*momsum
                                        msum(r) = momsum
                                        r = r + 1

                                    end if
                                end do
                            end do

                            ! Compute change in pb and mv for non-polytroic model
                            if (.not. polytropic) then
                                !$acc loop seq
                                do j = 1, nnode
                                    ! Compute Rdot (drdt) at quadrature node in the ODE for pb (note this is not the same as bubble variable Rdot)
                                    drdt = msum(2)
                                    if (moms(4) - moms(2)**2d0 > 0d0) then
                                        if (j == 1 .or. j == 2) then
                                            drdt2 = -1d0/(2d0*dsqrt(moms(4) - moms(2)**2d0))
                                        else
                                            drdt2 = 1d0/(2d0*dsqrt(moms(4) - moms(2)**2d0))
                                        end if
                                    else
                                        ! Edge case where variance < 0
                                        if (j == 1 .or. j == 2) then
                                            drdt2 = -1d0/(2d0*dsqrt(verysmall))
                                        else
                                            drdt2 = 1d0/(2d0*dsqrt(verysmall))
                                        end if
                                    end if

                                    drdt2 = drdt2*(msum(3) - 2d0*moms(2)*msum(2))
                                    drdt = drdt + drdt2

                                    rhs_pb(id1, id2, id3, j, q) = (-3d0*gam*drdt/abscX(j, q))*(pb(id1, id2, id3, j, q))
                                    rhs_pb(id1, id2, id3, j, q) = rhs_pb(id1, id2, id3, j, q) + (3d0*gam/abscX(j, q))*rhs_mv(id1, id2, id3, j, q)*R_v*Tw
                                    rhs_pb(id1, id2, id3, j, q) = rhs_pb(id1, id2, id3, j, q) + (3d0*gam/abscX(j, q))*ht(j, q)
                                    rhs_mv(id1, id2, id3, j, q) = rhs_mv(id1, id2, id3, j, q)*(4d0*pi*abscX(j, q)**2d0)
                                end do

                            end if
                        end do

                        ! Compute special high-order moments
                        momsp(1)%sf(id1, id2, id3) = f_quad(abscX, abscY, wght, 3d0, 0d0, 0d0)
                        momsp(2)%sf(id1, id2, id3) = 4.d0*pi*nbub*f_quad(abscX, abscY, wght, 2d0, 1d0, 0d0)
                        momsp(3)%sf(id1, id2, id3) = f_quad(abscX, abscY, wght, 3d0, 2d0, 0d0)
                        if (abs(gam - 1.d0) <= 1.d-4) then
                            ! Gam \approx 1, don't risk imaginary quadrature
                            momsp(4)%sf(id1, id2, id3) = 1.d0
                        else
                            !Special moment with bubble pressure pb
                            if (polytropic) then
                                momsp(4)%sf(id1, id2, id3) = f_quad(abscX, abscY, wght_pb, 3d0*(1d0 - gam), 0d0, 3d0*gam) + pv*f_quad(abscX, abscY, wght, 3d0, 0d0, 0d0) &
                                                             - 4d0*Re_inv*f_quad(abscX, abscY, wght, 2d0, 1d0, 0d0) - (2d0/Web)*f_quad(abscX, abscY, wght, 2d0, 0d0, 0d0)
                            else
                                momsp(4)%sf(id1, id2, id3) = f_quad(abscX, abscY, wght_pb, 3d0, 0d0, 0d0) &
                                                             - 4d0*Re_inv*f_quad(abscX, abscY, wght, 2d0, 1d0, 0d0) - (2d0/Web)*f_quad(abscX, abscY, wght, 2d0, 0d0, 0d0)
                            end if
                        end if

                    else
                        !$acc loop seq
                        do q = 1, nb
                            !$acc loop seq
                            do i1 = 0, 2
                                !$acc loop seq
                                do i2 = 0, 2
                                    moms3d(i1, i2, q)%sf(id1, id2, id3) = 0d0
                                end do
                            end do
                        end do

                        momsp(1)%sf(id1, id2, id3) = 0d0
                        momsp(2)%sf(id1, id2, id3) = 0d0
                        momsp(3)%sf(id1, id2, id3) = 0d0
                        momsp(4)%sf(id1, id2, id3) = 0d0

                    end if

                end do
            end do
        end do

    end subroutine s_mom_inv

<<<<<<< HEAD
    subroutine s_chyqmom(momin, wght, abscX, abscY)
        !$acc routine seq
        real(kind(0d0)), dimension(nnode), intent(INOUT) :: wght, abscX, abscY
        real(kind(0d0)), dimension(nmom), intent(IN) :: momin

        real(kind(0d0)), dimension(0:2, 0:2) :: moms
        real(kind(0d0)), dimension(3) :: M1, M3
        real(kind(0d0)), dimension(2) :: myrho, myrho3, up, up3, Vf
        real(kind(0d0)) :: bu, bv, d20, d11, d02, c20, c11, c02
        real(kind(0d0)) :: mu2avg, mu2, vp21, vp22, rho21, rho22

        moms(0, 0) = momin(1)
        moms(1, 0) = momin(2)
        moms(0, 1) = momin(3)
        moms(2, 0) = momin(4)
        moms(1, 1) = momin(5)
        moms(0, 2) = momin(6)

        bu = moms(1, 0)/moms(0, 0)
        bv = moms(0, 1)/moms(0, 0)
        d20 = moms(2, 0)/moms(0, 0)
        d11 = moms(1, 1)/moms(0, 0)
        d02 = moms(0, 2)/moms(0, 0)

        c20 = d20 - bu**2d0; 
        c11 = d11 - bu*bv; 
        c02 = d02 - bv**2d0; 
        M1 = (/1d0, 0d0, c20/)
        call s_hyqmom(myrho, up, M1)
        Vf = c11*up/c20

        mu2avg = c02 - sum(myrho(:)*(Vf(:)**2d0))

        mu2avg = maxval((/mu2avg, 0d0/))
        mu2 = mu2avg
        M3 = (/1d0, 0d0, mu2/)
        call s_hyqmom(myrho3, up3, M3)

        vp21 = up3(1)
        vp22 = up3(2)
        rho21 = myrho3(1)
        rho22 = myrho3(2)

        wght(1) = myrho(1)*rho21
        wght(2) = myrho(1)*rho22
        wght(3) = myrho(2)*rho21
        wght(4) = myrho(2)*rho22
        wght = moms(0, 0)*wght

        abscX(1) = up(1)
        abscX(2) = up(1)
        abscX(3) = up(2)
        abscX(4) = up(2)
        abscX = bu + abscX

        abscY(1) = Vf(1) + vp21
        abscY(2) = Vf(1) + vp22
        abscY(3) = Vf(2) + vp21
        abscY(4) = Vf(2) + vp22
        abscY = bv + abscY

    end subroutine s_chyqmom

    subroutine s_hyqmom(frho, fup, fmom)
        !$acc routine seq
        real(kind(0d0)), dimension(2), intent(INOUT) :: frho, fup
        real(kind(0d0)), dimension(3), intent(IN) :: fmom
        real(kind(0d0)) :: bu, d2, c2

        bu = fmom(2)/fmom(1)
        d2 = fmom(3)/fmom(1)
        c2 = d2 - bu**2d0
        frho(1) = fmom(1)/2d0; 
        frho(2) = fmom(1)/2d0; 
        c2 = maxval((/c2, verysmall/))
        fup(1) = bu - DSQRT(c2)
        fup(2) = bu + DSQRT(c2)

    end subroutine s_hyqmom

    function f_quad(abscX, abscY, wght_in, q, r, s)
        !$acc routine seq
        real(kind(0.d0)), dimension(nnode, nb), intent(IN) :: abscX, abscY, wght_in
        real(kind(0.d0)), intent(IN) :: q, r, s
        real(kind(0.d0)) :: f_quad_RV, f_quad
        integer :: i

        f_quad = 0d0
        do i = 1, nb
            f_quad_RV = sum(wght_in(:, i)*(abscX(:, i)**q)*(abscY(:, i)**r))
            f_quad = f_quad + weight(i)*(R0(i)**s)*f_quad_RV
        end do

    end function f_quad

    function f_quad2D(abscX, abscY, wght_in, pow)
        !$acc routine seq
        real(kind(0.d0)), dimension(nnode), intent(IN) :: abscX, abscY, wght_in
        real(kind(0.d0)), dimension(3), intent(IN) :: pow
        real(kind(0.d0)) :: f_quad2D

        f_quad2D = sum(wght_in(:)*(abscX(:)**pow(1))*(abscY(:)**pow(2)))
    end function f_quad2D
=======

>>>>>>> 30ac1a5b

end module m_qbmm<|MERGE_RESOLUTION|>--- conflicted
+++ resolved
@@ -24,18 +24,15 @@
 
     implicit none
 
-<<<<<<< HEAD
     private; public :: s_initialize_qbmm_module, s_mom_inv, s_coeff, s_compute_qbmm_rhs
 
-=======
-    private; public :: s_initialize_qbmm_module, s_mom_inv, s_coeff
+
 #ifdef CRAY_ACC_WAR
     @:CRAY_DECLARE_GLOBAL(real(kind(0d0)), dimension(:, :, :, :, :), momrhs)
-!$acc declare link(momrhs)
+    !$acc declare link(momrhs)
 #else
->>>>>>> 30ac1a5b
     real(kind(0d0)), allocatable, dimension(:, :, :, :, :) :: momrhs
-!$acc declare create(momrhs)
+    !$acc declare create(momrhs)
 #endif
     #:if MFC_CASE_OPTIMIZATION
         integer, parameter :: nterms = ${nterms}$
@@ -47,25 +44,17 @@
     type(int_bounds_info) :: is1_qbmm, is2_qbmm, is3_qbmm
     !$acc declare create(is1_qbmm, is2_qbmm, is3_qbmm)
 
-<<<<<<< HEAD
-    integer, allocatable, dimension(:) :: bubrs
-    integer, allocatable, dimension(:, :) :: bubmoms
-
-    !$acc declare create(momrhs, nterms, is1, is2, is3)
-    !$acc declare create(bubrs, bubmoms)
-=======
+
 #ifdef CRAY_ACC_WAR
     @:CRAY_DECLARE_GLOBAL(integer, dimension(:), bubrs)
     @:CRAY_DECLARE_GLOBAL(integer, dimension(:, :), bubmoms)
-!$acc declare link(bubrs, bubmoms)
-
+    !$acc declare link(bubrs, bubmoms)
 #else
     integer, allocatable, dimension(:)    :: bubrs
     integer, allocatable, dimension(:, :) :: bubmoms
-!$acc declare create(bubrs, bubmoms)
+    !$acc declare create(bubrs, bubmoms)
 #endif    
     
->>>>>>> 30ac1a5b
 
 contains
 
@@ -436,6 +425,7 @@
         !$acc update device(bubmoms)
 
     end subroutine s_initialize_qbmm_module
+
 
     subroutine s_compute_qbmm_rhs(idir, q_cons_vf, q_prim_vf, rhs_vf, flux_n_vf, pb, rhs_pb, mv, rhs_mv)
 
@@ -677,9 +667,14 @@
     end subroutine
 
 !Coefficient array for non-polytropic model (pb and mv values are accounted in wght_pb and wght_mv)
+
     subroutine s_coeff_nonpoly(pres, rho, c, coeffs)
-        !$acc routine seq
-        real(kind(0.d0)), intent(INOUT) :: pres, rho, c
+#ifdef CRAY_ACC_WAR
+        !DIR$ INLINEALWAYS s_coeff_nonpoly
+#else
+        !$acc routine seq   
+#endif
+        real(kind(0.d0)), intent(IN) :: pres, rho, c
         real(kind(0.d0)), dimension(nterms, 0:2, 0:2), intent(OUT) :: coeffs
         integer :: i1, i2, q
 
@@ -746,14 +741,13 @@
 
 !Coefficient array for polytropic model (pb for each R0 bin accounted for in wght_pb)
     subroutine s_coeff(pres, rho, c, coeffs)
-<<<<<<< HEAD
-        !$acc routine seq
+#ifdef CRAY_ACC_WAR
+        !DIR$ INLINEALWAYS s_coeff
+#else
+        !$acc routine seq   
+#endif
+
         real(kind(0.d0)), intent(INOUT) :: pres, rho, c
-=======
-!DIR$ INLINEALWAYS s_coeff
-!!$acc routine seq
-        real(kind(0.d0)), intent(IN) :: pres, rho, c
->>>>>>> 30ac1a5b
         real(kind(0.d0)), dimension(nterms, 0:2, 0:2), intent(OUT) :: coeffs
         integer :: i1, i2, q
 
@@ -808,120 +802,10 @@
 
     end subroutine s_coeff
 
-<<<<<<< HEAD
+
     subroutine s_mom_inv(q_cons_vf, q_prim_vf, momsp, moms3d, pb, rhs_pb, mv, rhs_mv, ix, iy, iz, nbub_sc)
 
         type(scalar_field), dimension(:), intent(INOUT) :: q_prim_vf, q_cons_vf
-=======
-        subroutine s_hyqmom(frho, fup, fmom)
-!DIR$ INLINEALWAYS s_hyqmom
-!!$acc routine seq
-        real(kind(0d0)), dimension(2), intent(INOUT) :: frho, fup
-        real(kind(0d0)), dimension(3), intent(IN) :: fmom
-        real(kind(0d0)) :: bu, d2, c2
-
-        bu = fmom(2)/fmom(1)
-        d2 = fmom(3)/fmom(1)
-        c2 = d2 - bu**2d0
-        frho(1) = fmom(1)/2d0; 
-        frho(2) = fmom(1)/2d0; 
-        c2 = maxval((/c2, verysmall/))
-        fup(1) = bu - DSQRT(c2)
-        fup(2) = bu + DSQRT(c2)
-
-    end subroutine s_hyqmom
-
-        subroutine s_chyqmom(momin, wght, abscX, abscY)
-!DIR$ INLINEALWAYS s_chyqmom
-!!$acc routine seq
-        real(kind(0d0)), dimension(nnode), intent(INOUT) :: wght, abscX, abscY
-        real(kind(0d0)), dimension(nmom), intent(IN) :: momin
-
-        real(kind(0d0)), dimension(0:2, 0:2) :: moms
-        real(kind(0d0)), dimension(3) :: M1, M3
-        real(kind(0d0)), dimension(2) :: myrho, myrho3, up, up3, Vf
-        real(kind(0d0)) :: bu, bv, d20, d11, d02, c20, c11, c02
-        real(kind(0d0)) :: mu2avg, mu2, vp21, vp22, rho21, rho22
-
-        moms(0, 0) = momin(1)
-        moms(1, 0) = momin(2)
-        moms(0, 1) = momin(3)
-        moms(2, 0) = momin(4)
-        moms(1, 1) = momin(5)
-        moms(0, 2) = momin(6)
-
-        bu = moms(1, 0)/moms(0, 0)
-        bv = moms(0, 1)/moms(0, 0)
-        d20 = moms(2, 0)/moms(0, 0)
-        d11 = moms(1, 1)/moms(0, 0)
-        d02 = moms(0, 2)/moms(0, 0)
-        c20 = d20 - bu**2d0; 
-        c11 = d11 - bu*bv; 
-        c02 = d02 - bv**2d0; 
-        M1 = (/1d0, 0d0, c20/)
-        call s_hyqmom(myrho, up, M1)
-        Vf = c11*up/c20
-
-        mu2avg = c02 - sum(myrho(:)*(Vf(:)**2d0))
-        mu2avg = maxval((/mu2avg, 0d0/))
-        mu2 = mu2avg
-        M3 = (/1d0, 0d0, mu2/)
-        call s_hyqmom(myrho3, up3, M3)
-
-        vp21 = up3(1)
-        vp22 = up3(2)
-        rho21 = myrho3(1)
-        rho22 = myrho3(2)
-
-        wght(1) = myrho(1)*rho21
-        wght(2) = myrho(1)*rho22
-        wght(3) = myrho(2)*rho21
-        wght(4) = myrho(2)*rho22
-        wght = moms(0, 0)*wght
-
-        abscX(1) = up(1)
-        abscX(2) = up(1)
-        abscX(3) = up(2)
-        abscX(4) = up(2)
-        abscX = bu + abscX
-
-        abscY(1) = Vf(1) + vp21
-        abscY(2) = Vf(1) + vp22
-        abscY(3) = Vf(2) + vp21
-        abscY(4) = Vf(2) + vp22
-        abscY = bv + abscY
-
-    end subroutine s_chyqmom
-
-    function f_quad(abscX, abscY, wght, q, r, s)
-!DIR$ INLINEALWAYS f_quad
-!!$acc routine seq
-        real(kind(0.d0)), dimension(nnode, nb), intent(IN) :: abscX, abscY, wght
-        real(kind(0.d0)), intent(IN) :: q, r, s
-        real(kind(0.d0)) :: f_quad_RV, f_quad
-        integer :: i
-
-        f_quad = 0d0
-        do i = 1, nb
-            f_quad_RV = sum(wght(:, i)*(abscX(:, i)**q)*(abscY(:, i)**r))
-            f_quad = f_quad + weight(i)*(R0(i)**s)*f_quad_RV
-        end do
-
-    end function f_quad
-
-    function f_quad2D(abscX, abscY, wght, pow)
-!DIR$ INLINEALWAYS f_quad2D
-!!$acc routine seq
-        real(kind(0.d0)), dimension(nnode), intent(IN) :: abscX, abscY, wght
-        real(kind(0.d0)), dimension(3), intent(IN) :: pow
-        real(kind(0.d0)) :: f_quad2D
-
-        f_quad2D = sum(wght(:)*(abscX(:)**pow(1))*(abscY(:)**pow(2)))
-    end function f_quad2D
-
-    subroutine s_mom_inv(q_prim_vf, momsp, moms3d, ix, iy, iz)
-        type(scalar_field), dimension(:), intent(IN) :: q_prim_vf
->>>>>>> 30ac1a5b
         type(scalar_field), dimension(:), intent(INOUT) :: momsp
         type(scalar_field), dimension(0:, 0:, :), intent(INOUT) :: moms3d
         real(kind(0d0)), dimension(startx:, starty:, startz:, 1:, 1:), intent(INOUT) :: pb, mv
@@ -940,21 +824,14 @@
         integer :: id1, id2, id3
         integer :: i1, i2
 
-<<<<<<< HEAD
+        is1_qbmm = ix; is2_qbmm = iy; is3_qbmm = iz
+
+        !$acc update device(is1_qbmm, is2_qbmm, is3_qbmm)
+
         !$acc parallel loop collapse(3) gang vector default(present) private(moms, msum, wght, abscX, abscY, wght_pb, wght_mv, wght_ht, coeff, ht, r, q, n_tait, B_tait, pres, rho, nbub, c, alf, R3, momsum, drdt, drdt2, chi_vw, x_vw, rho_mw, k_mw, T_bar, grad_T)
-        do id3 = iz%beg, iz%end
-            do id2 = iy%beg, iy%end
-                do id1 = ix%beg, ix%end
-=======
-        is1_qbmm = ix; is2_qbmm = iy; is3_qbmm = iz
-
-        !$acc update device(is1_qbmm, is2_qbmm, is3_qbmm)
-
-!$acc parallel loop collapse(3) gang vector default(present) private(moms, wght, abscX, abscY, coeff)
         do id3 = is3_qbmm%beg, is3_qbmm%end
             do id2 = is2_qbmm%beg, is2_qbmm%end
                 do id1 = is1_qbmm%beg, is1_qbmm%end
->>>>>>> 30ac1a5b
 
                     alf = q_prim_vf(alf_idx)%sf(id1, id2, id3)
                     pres = q_prim_vf(E_idx)%sf(id1, id2, id3)
@@ -992,12 +869,8 @@
                                 moms(r) = q_prim_vf(bubmoms(q, r))%sf(id1, id2, id3)
                             end do
 
-<<<<<<< HEAD
                             moms(1) = 1d0
 
-=======
-                           
->>>>>>> 30ac1a5b
                             call s_chyqmom(moms, wght(:, q), abscX(:, q), abscY(:, q))
 
                             if (polytropic) then
@@ -1029,21 +902,15 @@
                                 end do
                             end if
 
-<<<<<<< HEAD
                             !Compute change in moments due to bubble dynamics
                             r = 1
-=======
-                            !DIR$ UNROLL
->>>>>>> 30ac1a5b
                             !$acc loop seq
                             do i2 = 0, 2
-                                !DIR$ UNROLL
                                 !$acc loop seq
                                 do i1 = 0, 2
                                     if ((i1 + i2) <= 2) then
                                         momsum = 0d0
                                         !$acc loop seq
-<<<<<<< HEAD
                                         do j = 1, nterms
                                             ! Account for term with pb in Rayleigh Plesset equation
                                             if (bubble_model == 3 .and. j == 3) then
@@ -1066,11 +933,6 @@
                                                          *f_quad2D(abscX(:, q), abscY(:, q), wght(:, q), momrhs(:, i1, i2, j, q))
                                             end if
 
-=======
-                                        do j = 1, nterms           
-                                            momsum = momsum  + coeff(j, i1, i2)*(R0(q)**momrhs(3, i1, i2, j, q)) &
-                                                           *f_quad2D(abscX(:, q), abscY(:, q), wght(:, q), (/momrhs(1, i1, i2, j, q), momrhs(2, i1, i2, j, q), 1d0/))
->>>>>>> 30ac1a5b
                                         end do
 
                                         moms3d(i1, i2, q)%sf(id1, id2, id3) = nbub*momsum
@@ -1157,9 +1019,12 @@
 
     end subroutine s_mom_inv
 
-<<<<<<< HEAD
     subroutine s_chyqmom(momin, wght, abscX, abscY)
-        !$acc routine seq
+#ifdef CRAY_ACC_WAR
+        !DIR$ INLINEALWAYS s_chyqmom
+#else
+        !$acc routine seq   
+#endif
         real(kind(0d0)), dimension(nnode), intent(INOUT) :: wght, abscX, abscY
         real(kind(0d0)), dimension(nmom), intent(IN) :: momin
 
@@ -1222,7 +1087,11 @@
     end subroutine s_chyqmom
 
     subroutine s_hyqmom(frho, fup, fmom)
-        !$acc routine seq
+#ifdef CRAY_ACC_WAR
+        !DIR$ INLINEALWAYS s_hyqmom
+#else
+        !$acc routine seq   
+#endif
         real(kind(0d0)), dimension(2), intent(INOUT) :: frho, fup
         real(kind(0d0)), dimension(3), intent(IN) :: fmom
         real(kind(0d0)) :: bu, d2, c2
@@ -1256,13 +1125,12 @@
     function f_quad2D(abscX, abscY, wght_in, pow)
         !$acc routine seq
         real(kind(0.d0)), dimension(nnode), intent(IN) :: abscX, abscY, wght_in
+
+
         real(kind(0.d0)), dimension(3), intent(IN) :: pow
         real(kind(0.d0)) :: f_quad2D
 
         f_quad2D = sum(wght_in(:)*(abscX(:)**pow(1))*(abscY(:)**pow(2)))
     end function f_quad2D
-=======
-
->>>>>>> 30ac1a5b
 
 end module m_qbmm