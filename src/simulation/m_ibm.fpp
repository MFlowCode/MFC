--- conflicted
+++ resolved
@@ -172,38 +172,18 @@
         #:call GPU_PARALLEL_LOOP(private='[physical_loc,dyn_pres,alpha_rho_IP, alpha_IP,pres_IP,vel_IP,vel_g,vel_norm_IP,r_IP, v_IP,pb_IP,mv_IP,nmom_IP,presb_IP,massv_IP,rho, gamma,pi_inf,Re_K,G_K,Gs,gp,innerp,norm,buf, j,k,l,q,qv_K,c_IP,nbub,patch_id]')
             do i = 1, num_gps
 
-<<<<<<< HEAD
                 gp = ghost_points(i)
                 j = gp%loc(1)
                 k = gp%loc(2)
-                l = gp%loc(3) 
-                patch_id = ghost_points(i)%ib_patch_id                
-                
+                l = gp%loc(3)
+                patch_id = ghost_points(i)%ib_patch_id
+
                 ! Calculate physical location of GP
                 if (p > 0) then
                     physical_loc = [x_cc(j), y_cc(k), z_cc(l)]
                 else
                     physical_loc = [x_cc(j), y_cc(k), 0._wp]
                 end if
-=======
-            !Interpolate primitive variables at image point associated w/ GP
-            if (bubbles_euler .and. .not. qbmm) then
-                call s_interpolate_image_point(q_prim_vf, gp, &
-                                               alpha_rho_IP, alpha_IP, pres_IP, vel_IP, c_IP, &
-                                               r_IP, v_IP, pb_IP, mv_IP)
-            else if (qbmm .and. polytropic) then
-                call s_interpolate_image_point(q_prim_vf, gp, &
-                                               alpha_rho_IP, alpha_IP, pres_IP, vel_IP, c_IP, &
-                                               r_IP, v_IP, pb_IP, mv_IP, nmom_IP)
-            else if (qbmm .and. .not. polytropic) then
-                call s_interpolate_image_point(q_prim_vf, gp, &
-                                               alpha_rho_IP, alpha_IP, pres_IP, vel_IP, c_IP, &
-                                               r_IP, v_IP, pb_IP, mv_IP, nmom_IP, real(pb_in, kind=wp), real(mv_in, kind=wp), presb_IP, massv_IP)
-            else
-                call s_interpolate_image_point(q_prim_vf, gp, &
-                                               alpha_rho_IP, alpha_IP, pres_IP, vel_IP, c_IP)
-            end if
->>>>>>> b3008d49
 
                 !Interpolate primitive variables at image point associated w/ GP
                 if (bubbles_euler .and. .not. qbmm) then
@@ -217,11 +197,12 @@
                 else if (qbmm .and. .not. polytropic) then
                     call s_interpolate_image_point(q_prim_vf, gp, &
                                                    alpha_rho_IP, alpha_IP, pres_IP, vel_IP, c_IP, &
-                                                   r_IP, v_IP, pb_IP, mv_IP, nmom_IP, pb_in, mv_in, presb_IP, massv_IP)
+                                                   r_IP, v_IP, pb_IP, mv_IP, nmom_IP, real(pb_in, kind=wp), real(mv_in, kind=wp), presb_IP, massv_IP)
                 else
                     call s_interpolate_image_point(q_prim_vf, gp, &
                                                    alpha_rho_IP, alpha_IP, pres_IP, vel_IP, c_IP)
                 end if
+
                 dyn_pres = 0._wp
 
                 ! Set q_prim_vf params at GP so that mixture vars calculated properly
@@ -233,7 +214,7 @@
 
                 if (surface_tension) then
                     q_prim_vf(c_idx)%sf(j, k, l) = c_IP
-                end if                
+                end if
                 if (model_eqns /= 4) then
                     ! If in simulation, use acc mixture subroutines
                     if (elasticity) then
@@ -277,7 +258,7 @@
                 ! Set color function
                 if (surface_tension) then
                     q_cons_vf(c_idx)%sf(j, k, l) = c_IP
-                end if 
+                end if
 
                 ! Set Energy
                 if (bubbles_euler) then
@@ -308,7 +289,7 @@
                     do q = 1, nb*nmom
                         q_cons_vf(bubxb + q - 1)%sf(j, k, l) = nbub*nmom_IP(q)
                     end do
-                    
+
                     $:GPU_LOOP(parallelism='[seq]')
                     do q = 1, nb
                         q_cons_vf(bubxb + (q - 1)*nmom)%sf(j, k, l) = nbub
