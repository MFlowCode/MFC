--- conflicted
+++ resolved
@@ -1151,13 +1151,8 @@
 
     end subroutine s_compute_moment_of_inertia
 
-<<<<<<< HEAD
-    function cross_product(a, b) result(c)
-=======
     subroutine s_cross_product(a, b, c)
         $:GPU_ROUTINE(parallelism='[seq]')
-        implicit none
->>>>>>> 9f54e650
         real(wp), intent(in) :: a(3), b(3)
         real(wp), intent(out) :: c(3)
 
