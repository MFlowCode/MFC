--- conflicted
+++ resolved
@@ -323,32 +323,6 @@
             j = innerp%loc(1)
             k = innerp%loc(2)
             l = innerp%loc(3)
-<<<<<<< HEAD
-            patch_id = inner_points(i)%ib_patch_id
-
-            ! Calculate physical location of GP
-            if (p > 0) then
-                physical_loc = [x_cc(j), y_cc(k), z_cc(l)]
-            else
-                physical_loc = [x_cc(j), y_cc(k), 0._wp]
-            end if
-
-            $:GPU_LOOP(parallelism='[seq]')
-            do q = 1, num_fluids
-                q_prim_vf(q)%sf(j, k, l) = alpha_rho_IP(q)
-                q_prim_vf(advxb + q - 1)%sf(j, k, l) = alpha_IP(q)
-            end do
-
-            if (surface_tension) then
-                q_prim_vf(c_idx)%sf(j, k, l) = c_IP
-            end if
-
-            call s_convert_species_to_mixture_variables_acc(rho, gamma, pi_inf, qv_K, alpha_IP, &
-                                                            alpha_rho_IP, Re_K)
-
-            dyn_pres = 0._wp
-=======
->>>>>>> 59d0c090
 
             $:GPU_LOOP(parallelism='[seq]')
             do q = momxb, momxe
