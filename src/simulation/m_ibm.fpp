!>
!! @file m_ibm.fpp
!! @brief Contains module m_ibm

#:include 'macros.fpp'

!> @brief This module is used to handle all operations related to immersed
!!              boundary methods (IBMs)
module m_ibm

    use m_derived_types        !< Definitions of the derived types

    use m_global_parameters    !< Definitions of the global parameters

    use m_mpi_proxy            !< Message passing interface (MPI) module proxy

    use m_variables_conversion !< State variables type conversion procedures

    use m_helper

    use m_helper_basic         !< Functions to compare floating point numbers

    use m_constants

    implicit none

    private :: s_compute_image_points, &
               s_compute_interpolation_coeffs, &
               s_interpolate_image_point, &
               s_find_ghost_points, &
               s_find_num_ghost_points
    ; public :: s_initialize_ibm_module, &
 s_ibm_setup, &
 s_ibm_correct_state, &
 s_finalize_ibm_module

    type(integer_field), public :: ib_markers
    type(levelset_field), public :: levelset
    type(levelset_norm_field), public :: levelset_norm
    $:GPU_DECLARE(create='[ib_markers,levelset,levelset_norm]')

    type(ghost_point), dimension(:), allocatable :: ghost_points
    type(ghost_point), dimension(:), allocatable :: inner_points
    $:GPU_DECLARE(create='[ghost_points,inner_points]')

    integer :: num_gps !< Number of ghost points
    integer :: num_inner_gps !< Number of ghost points
    $:GPU_DECLARE(create='[gp_layers,num_gps,num_inner_gps]')

contains

    !>  Allocates memory for the variables in the IBM module
    impure subroutine s_initialize_ibm_module()

        if (p > 0) then
            @:ALLOCATE(ib_markers%sf(-gp_layers:m+gp_layers, &
                -gp_layers:n+gp_layers, -gp_layers:p+gp_layers))
            @:ALLOCATE(levelset%sf(-gp_layers:m+gp_layers, &
                -gp_layers:n+gp_layers, -gp_layers:p+gp_layers, 1:num_ibs))
            @:ALLOCATE(levelset_norm%sf(-gp_layers:m+gp_layers, &
                -gp_layers:n+gp_layers, -gp_layers:p+gp_layers, 1:num_ibs, 1:3))
        else
            @:ALLOCATE(ib_markers%sf(-gp_layers:m+gp_layers, &
                -gp_layers:n+gp_layers, 0:0))
            @:ALLOCATE(levelset%sf(-gp_layers:m+gp_layers, &
                -gp_layers:n+gp_layers, 0:0, 1:num_ibs))
            @:ALLOCATE(levelset_norm%sf(-gp_layers:m+gp_layers, &
                -gp_layers:n+gp_layers, 0:0, 1:num_ibs, 1:3))
        end if

        @:ACC_SETUP_SFs(ib_markers)
        @:ACC_SETUP_SFs(levelset)
        @:ACC_SETUP_SFs(levelset_norm)

        $:GPU_ENTER_DATA(copyin='[num_gps,num_inner_gps]')

    end subroutine s_initialize_ibm_module

    !> Initializes the values of various IBM variables, such as ghost points and
    !! image points.
    impure subroutine s_ibm_setup()

        integer :: i, j, k

        $:GPU_UPDATE(device='[ib_markers%sf]')
        $:GPU_UPDATE(device='[levelset%sf]')
        $:GPU_UPDATE(device='[levelset_norm%sf]')

        ! Get neighboring IB variables from other processors
        call s_populate_ib_buffers()

        $:GPU_UPDATE(host='[ib_markers%sf]')

        call s_find_num_ghost_points(num_gps, num_inner_gps)

        $:GPU_UPDATE(device='[num_gps, num_inner_gps]')
        @:ALLOCATE(ghost_points(1:num_gps))
        @:ALLOCATE(inner_points(1:num_inner_gps))

        $:GPU_ENTER_DATA(copyin='[ghost_points,inner_points]')

        call s_find_ghost_points(ghost_points, inner_points)
        $:GPU_UPDATE(device='[ghost_points, inner_points]')

        call s_compute_image_points(ghost_points, levelset, levelset_norm)
        $:GPU_UPDATE(device='[ghost_points]')

        call s_compute_interpolation_coeffs(ghost_points)
        $:GPU_UPDATE(device='[ghost_points]')

    end subroutine s_ibm_setup

    subroutine s_populate_ib_buffers()

        #:for DIRC, DIRI in [('x', 1), ('y', 2), ('z', 3)]
            #:for LOCC, LOCI in [('beg', -1), ('end', 1)]
                if (bc_${DIRC}$%${LOCC}$ >= 0) then
                    call s_mpi_sendrecv_ib_buffers(ib_markers, ${DIRI}$, ${LOCI}$)
                end if
            #:endfor
        #:endfor

    end subroutine s_populate_ib_buffers

    !>  Subroutine that updates the conservative variables at the ghost points
        !!  @param q_cons_vf Conservative Variables
        !!  @param q_prim_vf Primitive variables
        !!  @param pb Internal bubble pressure
        !!  @param mv Mass of vapor in bubble
    pure subroutine s_ibm_correct_state(q_cons_vf, q_prim_vf, pb, mv)

        type(scalar_field), &
            dimension(sys_size), &
            intent(INOUT) :: q_cons_vf !< Primitive Variables

        type(scalar_field), &
            dimension(sys_size), &
            intent(INOUT) :: q_prim_vf !< Primitive Variables

        real(wp), dimension(idwbuff(1)%beg:, idwbuff(2)%beg:, idwbuff(3)%beg:, 1:, 1:), optional, intent(INOUT) :: pb, mv

        integer :: i, j, k, l, q, r!< Iterator variables
        integer :: patch_id !< Patch ID of ghost point
        real(wp) :: rho, gamma, pi_inf, dyn_pres !< Mixture variables
        real(wp), dimension(2) :: Re_K
        real(wp) :: G_K
        real(wp) :: qv_K
        real(wp), dimension(num_fluids) :: Gs

        real(wp) :: pres_IP
        real(wp), dimension(3) :: vel_IP, vel_norm_IP
        real(wp) :: c_IP
        real(wp), dimension(num_fluids) :: alpha_rho_IP, alpha_IP
        real(wp), dimension(nb) :: r_IP, v_IP, pb_IP, mv_IP
        real(wp), dimension(nb*nmom) :: nmom_IP
        real(wp), dimension(nb*nnode) :: presb_IP, massv_IP
        !! Primitive variables at the image point associated with a ghost point,
        !! interpolated from surrounding fluid cells.

        real(wp), dimension(3) :: norm !< Normal vector from GP to IP
        real(wp), dimension(3) :: physical_loc !< Physical loc of GP
        real(wp), dimension(3) :: vel_g !< Velocity of GP

        real(wp) :: nbub
        real(wp) :: buf
        type(ghost_point) :: gp
        type(ghost_point) :: innerp

<<<<<<< HEAD
        $:GPU_PARALLEL_LOOP(private='[physical_loc,dyn_pres,alpha_rho_IP, &
            & alpha_IP,pres_IP,vel_IP,vel_g,vel_norm_IP,r_IP, &
            & v_IP,pb_IP,mv_IP,nmom_IP,presb_IP,massv_IP,rho, &
            & gamma,pi_inf,Re_K,G_K,Gs,gp,innerp,norm,buf, &
            & j,k,l,q,coeff]')
=======
        !$acc parallel loop gang vector private(physical_loc, dyn_pres, alpha_rho_IP, alpha_IP, pres_IP, vel_IP, vel_g, vel_norm_IP, r_IP, v_IP, pb_IP, mv_IP, nmom_IP, presb_IP, massv_IP, rho, gamma, pi_inf, Re_K, G_K, Gs, gp, innerp, norm, buf, j, k, l, q)
>>>>>>> 72d4fef4
        do i = 1, num_gps

            gp = ghost_points(i)
            j = gp%loc(1)
            k = gp%loc(2)
            l = gp%loc(3)
            patch_id = ghost_points(i)%ib_patch_id

            ! Calculate physical location of GP
            if (p > 0) then
                physical_loc = [x_cc(j), y_cc(k), z_cc(l)]
            else
                physical_loc = [x_cc(j), y_cc(k), 0._wp]
            end if

            !Interpolate primitive variables at image point associated w/ GP
            if (bubbles_euler .and. .not. qbmm) then
                call s_interpolate_image_point(q_prim_vf, gp, &
                                               alpha_rho_IP, alpha_IP, pres_IP, vel_IP, c_IP, &
                                               r_IP, v_IP, pb_IP, mv_IP)
            else if (qbmm .and. polytropic) then
                call s_interpolate_image_point(q_prim_vf, gp, &
                                               alpha_rho_IP, alpha_IP, pres_IP, vel_IP, c_IP, &
                                               r_IP, v_IP, pb_IP, mv_IP, nmom_IP)
            else if (qbmm .and. .not. polytropic) then
                call s_interpolate_image_point(q_prim_vf, gp, &
                                               alpha_rho_IP, alpha_IP, pres_IP, vel_IP, c_IP, &
                                               r_IP, v_IP, pb_IP, mv_IP, nmom_IP, pb, mv, presb_IP, massv_IP)
            else
                call s_interpolate_image_point(q_prim_vf, gp, &
                                               alpha_rho_IP, alpha_IP, pres_IP, vel_IP, c_IP)
            end if

            dyn_pres = 0._wp

            ! Set q_prim_vf params at GP so that mixture vars calculated properly
            $:GPU_LOOP()
            do q = 1, num_fluids
                q_prim_vf(q)%sf(j, k, l) = alpha_rho_IP(q)
                q_prim_vf(advxb + q - 1)%sf(j, k, l) = alpha_IP(q)
            end do

            if (surface_tension) then
                q_prim_vf(c_idx)%sf(j, k, l) = c_IP
            end if

            if (model_eqns /= 4) then
                ! If in simulation, use acc mixture subroutines
                if (elasticity) then
                    call s_convert_species_to_mixture_variables_acc(rho, gamma, pi_inf, qv_K, alpha_IP, &
                                                                    alpha_rho_IP, Re_K, G_K, Gs)
                else if (bubbles_euler) then
                    call s_convert_species_to_mixture_variables_bubbles_acc(rho, gamma, pi_inf, qv_K, alpha_IP, &
                                                                            alpha_rho_IP, Re_K)
                else
                    call s_convert_species_to_mixture_variables_acc(rho, gamma, pi_inf, qv_K, alpha_IP, &
                                                                    alpha_rho_IP, Re_K)
                end if
            end if

            ! Calculate velocity of ghost cell
            if (gp%slip) then
                norm(1:3) = levelset_norm%sf(gp%loc(1), gp%loc(2), gp%loc(3), gp%ib_patch_id, 1:3)
                buf = sqrt(sum(norm**2))
                norm = norm/buf
                vel_norm_IP = sum(vel_IP*norm)*norm
                vel_g = vel_IP - vel_norm_IP
            else
                vel_g = 0._wp
            end if

            ! Set momentum
            $:GPU_LOOP()
            do q = momxb, momxe
                q_cons_vf(q)%sf(j, k, l) = rho*vel_g(q - momxb + 1)
                dyn_pres = dyn_pres + q_cons_vf(q)%sf(j, k, l)* &
                           vel_g(q - momxb + 1)/2._wp
            end do

            ! Set continuity and adv vars
            $:GPU_LOOP()
            do q = 1, num_fluids
                q_cons_vf(q)%sf(j, k, l) = alpha_rho_IP(q)
                q_cons_vf(advxb + q - 1)%sf(j, k, l) = alpha_IP(q)
            end do

            ! Set color function
            if (surface_tension) then
                q_cons_vf(c_idx)%sf(j, k, l) = c_IP
            end if

            ! Set Energy
            if (bubbles_euler) then
                q_cons_vf(E_idx)%sf(j, k, l) = (1 - alpha_IP(1))*(gamma*pres_IP + pi_inf + dyn_pres)
            else
                q_cons_vf(E_idx)%sf(j, k, l) = gamma*pres_IP + pi_inf + dyn_pres
            end if

            ! Set bubble vars
            if (bubbles_euler .and. .not. qbmm) then
                call s_comp_n_from_prim(alpha_IP(1), r_IP, nbub, weight)
                do q = 1, nb
                    q_cons_vf(bubxb + (q - 1)*2)%sf(j, k, l) = nbub*r_IP(q)
                    q_cons_vf(bubxb + (q - 1)*2 + 1)%sf(j, k, l) = nbub*v_IP(q)
                    if (.not. polytropic) then
                        q_cons_vf(bubxb + (q - 1)*4)%sf(j, k, l) = nbub*r_IP(q)
                        q_cons_vf(bubxb + (q - 1)*4 + 1)%sf(j, k, l) = nbub*v_IP(q)
                        q_cons_vf(bubxb + (q - 1)*4 + 2)%sf(j, k, l) = nbub*pb_IP(q)
                        q_cons_vf(bubxb + (q - 1)*4 + 3)%sf(j, k, l) = nbub*mv_IP(q)
                    end if
                end do
            end if

            if (qbmm) then

                nbub = nmom_IP(1)
                do q = 1, nb*nmom
                    q_cons_vf(bubxb + q - 1)%sf(j, k, l) = nbub*nmom_IP(q)
                end do
                do q = 1, nb
                    q_cons_vf(bubxb + (q - 1)*nmom)%sf(j, k, l) = nbub
                end do

                if (.not. polytropic) then
                    do q = 1, nb
                        do r = 1, nnode
                            pb(j, k, l, r, q) = presb_IP((q - 1)*nnode + r)
                            mv(j, k, l, r, q) = massv_IP((q - 1)*nnode + r)
                        end do
                    end do
                end if
            end if

            if (model_eqns == 3) then
                $:GPU_LOOP()
                do q = intxb, intxe
                    q_cons_vf(q)%sf(j, k, l) = alpha_IP(q - intxb + 1)*(gammas(q - intxb + 1)*pres_IP &
                                                                        + pi_infs(q - intxb + 1))
                end do
            end if
        end do

        !Correct the state of the inner points in IBs
        $:GPU_PARALLEL_LOOP(private='[physical_loc,dyn_pres,alpha_rho_IP, &
            & alpha_IP,vel_g,rho,gamma,pi_inf,Re_K,innerp, &
            & j,k,l,q]')
        do i = 1, num_inner_gps

            vel_g = 0._wp
            innerp = inner_points(i)
            j = innerp%loc(1)
            k = innerp%loc(2)
            l = innerp%loc(3)
            patch_id = inner_points(i)%ib_patch_id

            ! Calculate physical location of GP
            if (p > 0) then
                physical_loc = [x_cc(j), y_cc(k), z_cc(l)]
            else
                physical_loc = [x_cc(j), y_cc(k), 0._wp]
            end if

            $:GPU_LOOP()
            do q = 1, num_fluids
                q_prim_vf(q)%sf(j, k, l) = alpha_rho_IP(q)
                q_prim_vf(advxb + q - 1)%sf(j, k, l) = alpha_IP(q)
            end do

            if (surface_tension) then
                q_prim_vf(c_idx)%sf(j, k, l) = c_IP
            end if

            call s_convert_species_to_mixture_variables_acc(rho, gamma, pi_inf, qv_K, alpha_IP, &
                                                            alpha_rho_IP, Re_K)

            dyn_pres = 0._wp

            $:GPU_LOOP()
            do q = momxb, momxe
                q_cons_vf(q)%sf(j, k, l) = rho*vel_g(q - momxb + 1)
                dyn_pres = dyn_pres + q_cons_vf(q)%sf(j, k, l)* &
                           vel_g(q - momxb + 1)/2._wp
            end do
        end do

    end subroutine s_ibm_correct_state

    !>  Function that computes the image points for each ghost point
        !!  @param ghost_points Ghost Points
        !!  @param levelset Closest distance from each grid cell to IB
        !!  @param levelset_norm Vector pointing in the direction of the closest distance
    impure subroutine s_compute_image_points(ghost_points, levelset, levelset_norm)

        type(ghost_point), dimension(num_gps), intent(INOUT) :: ghost_points
        type(levelset_field), intent(IN) :: levelset
        type(levelset_norm_field), intent(IN) :: levelset_norm

        real(wp) :: dist
        real(wp), dimension(3) :: norm
        real(wp), dimension(3) :: physical_loc
        real(wp) :: temp_loc
        real(wp), pointer, dimension(:) :: s_cc => null()
        integer :: bound
        type(ghost_point) :: gp

        integer :: q, dim !< Iterator variables
        integer :: i, j, k !< Location indexes
        integer :: patch_id !< IB Patch ID
        integer :: dir
        integer :: index

        do q = 1, num_gps
            gp = ghost_points(q)
            i = gp%loc(1)
            j = gp%loc(2)
            k = gp%loc(3)

            ! Calculate physical location of ghost point
            if (p > 0) then
                physical_loc = [x_cc(i), y_cc(j), z_cc(k)]
            else
                physical_loc = [x_cc(i), y_cc(j), 0._wp]
            end if

            ! Calculate and store the precise location of the image point
            patch_id = gp%ib_patch_id
            dist = abs(levelset%sf(i, j, k, patch_id))
            norm(:) = levelset_norm%sf(i, j, k, patch_id, :)
            ghost_points(q)%ip_loc(:) = physical_loc(:) + 2*dist*norm(:)

            ! Find the closest grid point to the image point
            do dim = 1, num_dims

                ! s_cc points to the dim array we need
                if (dim == 1) then
                    s_cc => x_cc
                    bound = m
                elseif (dim == 2) then
                    s_cc => y_cc
                    bound = n
                else
                    s_cc => z_cc
                    bound = p
                end if

                if (f_approx_equal(norm(dim), 0._wp)) then
                    ghost_points(q)%ip_grid(dim) = ghost_points(q)%loc(dim)
                else
                    if (norm(dim) > 0) then
                        dir = 1
                    else
                        dir = -1
                    end if

                    index = ghost_points(q)%loc(dim)
                    temp_loc = ghost_points(q)%ip_loc(dim)
                    do while ((temp_loc < s_cc(index) &
                               .or. temp_loc > s_cc(index + 1)) &
                              .and. (index >= 0 .and. index <= bound))
                        index = index + dir
                    end do
                    ghost_points(q)%ip_grid(dim) = index
                    if (ghost_points(q)%DB(dim) == -1) then
                        ghost_points(q)%ip_grid(dim) = ghost_points(q)%loc(dim) + 1
                    else if (ghost_points(q)%DB(dim) == 1) then
                        ghost_points(q)%ip_grid(dim) = ghost_points(q)%loc(dim) - 1
                    end if
                end if
            end do
        end do

    end subroutine s_compute_image_points

    !> Function that finds the number of ghost points, used for allocating
    !! memory.
    pure subroutine s_find_num_ghost_points(num_gps, num_inner_gps)

        integer, intent(out) :: num_gps
        integer, intent(out) :: num_inner_gps

        integer, dimension(2*gp_layers + 1, 2*gp_layers + 1) &
            :: subsection_2D
        integer, dimension(2*gp_layers + 1, 2*gp_layers + 1, 2*gp_layers + 1) &
            :: subsection_3D
        integer :: i, j, k!< Iterator variables

        num_gps = 0
        num_inner_gps = 0

        do i = 0, m
            do j = 0, n
                if (p == 0) then
                    if (ib_markers%sf(i, j, 0) /= 0) then
                        subsection_2D = ib_markers%sf( &
                                        i - gp_layers:i + gp_layers, &
                                        j - gp_layers:j + gp_layers, 0)
                        if (any(subsection_2D == 0)) then
                            num_gps = num_gps + 1
                        else
                            num_inner_gps = num_inner_gps + 1
                        end if
                    end if
                else
                    do k = 0, p
                        if (ib_markers%sf(i, j, k) /= 0) then
                            subsection_3D = ib_markers%sf( &
                                            i - gp_layers:i + gp_layers, &
                                            j - gp_layers:j + gp_layers, &
                                            k - gp_layers:k + gp_layers)
                            if (any(subsection_3D == 0)) then
                                num_gps = num_gps + 1
                            else
                                num_inner_gps = num_inner_gps + 1
                            end if
                        end if
                    end do
                end if
            end do
        end do

    end subroutine s_find_num_ghost_points

    !> Function that finds the ghost points
    pure subroutine s_find_ghost_points(ghost_points, inner_points)

        type(ghost_point), dimension(num_gps), intent(INOUT) :: ghost_points
        type(ghost_point), dimension(num_inner_gps), intent(INOUT) :: inner_points
        integer, dimension(2*gp_layers + 1, 2*gp_layers + 1) &
            :: subsection_2D
        integer, dimension(2*gp_layers + 1, 2*gp_layers + 1, 2*gp_layers + 1) &
            :: subsection_3D
        integer :: i, j, k !< Iterator variables
        integer :: count, count_i
        integer :: patch_id

        count = 1
        count_i = 1

        do i = 0, m
            do j = 0, n
                if (p == 0) then
                    if (ib_markers%sf(i, j, 0) /= 0) then
                        subsection_2D = ib_markers%sf( &
                                        i - gp_layers:i + gp_layers, &
                                        j - gp_layers:j + gp_layers, 0)
                        if (any(subsection_2D == 0)) then
                            ghost_points(count)%loc = [i, j, 0]
                            patch_id = ib_markers%sf(i, j, 0)
                            ghost_points(count)%ib_patch_id = &
                                patch_id
                            ghost_points(count)%slip = patch_ib(patch_id)%slip
                            ! ghost_points(count)%rank = proc_rank

                            if ((x_cc(i) - dx(i)) < x_domain%beg) then
                                ghost_points(count)%DB(1) = -1
                            else if ((x_cc(i) + dx(i)) > x_domain%end) then
                                ghost_points(count)%DB(1) = 1
                            else
                                ghost_points(count)%DB(1) = 0
                            end if

                            if ((y_cc(j) - dy(j)) < y_domain%beg) then
                                ghost_points(count)%DB(2) = -1
                            else if ((y_cc(j) + dy(j)) > y_domain%end) then
                                ghost_points(count)%DB(2) = 1
                            else
                                ghost_points(count)%DB(2) = 0
                            end if

                            count = count + 1

                        else
                            inner_points(count_i)%loc = [i, j, 0]
                            patch_id = ib_markers%sf(i, j, 0)
                            inner_points(count_i)%ib_patch_id = &
                                patch_id
                            inner_points(count_i)%slip = patch_ib(patch_id)%slip
                            count_i = count_i + 1

                        end if
                    end if
                else
                    do k = 0, p
                        if (ib_markers%sf(i, j, k) /= 0) then
                            subsection_3D = ib_markers%sf( &
                                            i - gp_layers:i + gp_layers, &
                                            j - gp_layers:j + gp_layers, &
                                            k - gp_layers:k + gp_layers)
                            if (any(subsection_3D == 0)) then
                                ghost_points(count)%loc = [i, j, k]
                                patch_id = ib_markers%sf(i, j, k)
                                ghost_points(count)%ib_patch_id = &
                                    ib_markers%sf(i, j, k)
                                ghost_points(count)%slip = patch_ib(patch_id)%slip

                                if ((x_cc(i) - dx(i)) < x_domain%beg) then
                                    ghost_points(count)%DB(1) = -1
                                else if ((x_cc(i) + dx(i)) > x_domain%end) then
                                    ghost_points(count)%DB(1) = 1
                                else
                                    ghost_points(count)%DB(1) = 0
                                end if

                                if ((y_cc(j) - dy(j)) < y_domain%beg) then
                                    ghost_points(count)%DB(2) = -1
                                else if ((y_cc(j) + dy(j)) > y_domain%end) then
                                    ghost_points(count)%DB(2) = 1
                                else
                                    ghost_points(count)%DB(2) = 0
                                end if

                                if ((z_cc(k) - dz(k)) < z_domain%beg) then
                                    ghost_points(count)%DB(3) = -1
                                else if ((z_cc(k) + dz(k)) > z_domain%end) then
                                    ghost_points(count)%DB(3) = 1
                                else
                                    ghost_points(count)%DB(3) = 0
                                end if

                                count = count + 1
                            else
                                inner_points(count_i)%loc = [i, j, k]
                                patch_id = ib_markers%sf(i, j, k)
                                inner_points(count_i)%ib_patch_id = &
                                    ib_markers%sf(i, j, k)
                                inner_points(count_i)%slip = patch_ib(patch_id)%slip

                                count_i = count_i + 1
                            end if
                        end if
                    end do
                end if
            end do
        end do

    end subroutine s_find_ghost_points

    !>  Function that computes the interpolation coefficients of image points
    pure subroutine s_compute_interpolation_coeffs(ghost_points)

        type(ghost_point), dimension(num_gps), intent(INOUT) :: ghost_points

        real(wp), dimension(2, 2, 2) :: dist
        real(wp), dimension(2, 2, 2) :: alpha
        real(wp), dimension(2, 2, 2) :: interp_coeffs
        real(wp) :: buf
        real(wp), dimension(2, 2, 2) :: eta
        type(ghost_point) :: gp
        integer :: i !< Iterator variables
        integer :: i1, i2, j1, j2, k1, k2 !< Grid indexes
        integer :: patch_id

        ! 2D
        if (p <= 0) then
            do i = 1, num_gps
                gp = ghost_points(i)
                ! Get the interpolation points
                i1 = gp%ip_grid(1); i2 = i1 + 1
                j1 = gp%ip_grid(2); j2 = j1 + 1

                dist = 0._wp
                buf = 1._wp
                dist(1, 1, 1) = sqrt( &
                                (x_cc(i1) - gp%ip_loc(1))**2 + &
                                (y_cc(j1) - gp%ip_loc(2))**2)
                dist(2, 1, 1) = sqrt( &
                                (x_cc(i2) - gp%ip_loc(1))**2 + &
                                (y_cc(j1) - gp%ip_loc(2))**2)
                dist(1, 2, 1) = sqrt( &
                                (x_cc(i1) - gp%ip_loc(1))**2 + &
                                (y_cc(j2) - gp%ip_loc(2))**2)
                dist(2, 2, 1) = sqrt( &
                                (x_cc(i2) - gp%ip_loc(1))**2 + &
                                (y_cc(j2) - gp%ip_loc(2))**2)

                interp_coeffs = 0._wp

                if (dist(1, 1, 1) <= 1e-16_wp) then
                    interp_coeffs(1, 1, 1) = 1._wp
                else if (dist(2, 1, 1) <= 1e-16_wp) then
                    interp_coeffs(2, 1, 1) = 1._wp
                else if (dist(1, 2, 1) <= 1e-16_wp) then
                    interp_coeffs(1, 2, 1) = 1._wp
                else if (dist(2, 2, 1) <= 1e-16_wp) then
                    interp_coeffs(2, 2, 1) = 1._wp
                else
                    eta(:, :, 1) = 1._wp/dist(:, :, 1)**2
                    alpha = 1._wp
                    patch_id = gp%ib_patch_id
                    if (ib_markers%sf(i1, j1, 0) /= 0) alpha(1, 1, 1) = 0._wp
                    if (ib_markers%sf(i2, j1, 0) /= 0) alpha(2, 1, 1) = 0._wp
                    if (ib_markers%sf(i1, j2, 0) /= 0) alpha(1, 2, 1) = 0._wp
                    if (ib_markers%sf(i2, j2, 0) /= 0) alpha(2, 2, 1) = 0._wp
                    buf = sum(alpha(:, :, 1)*eta(:, :, 1))
                    if (buf > 0._wp) then
                        interp_coeffs(:, :, 1) = alpha(:, :, 1)*eta(:, :, 1)/buf
                    else
                        buf = sum(eta(:, :, 1))
                        interp_coeffs(:, :, 1) = eta(:, :, 1)/buf
                    end if
                end if

                ghost_points(i)%interp_coeffs = interp_coeffs
            end do

        else
            do i = 1, num_gps
                gp = ghost_points(i)
                ! Get the interpolation points
                i1 = gp%ip_grid(1); i2 = i1 + 1
                j1 = gp%ip_grid(2); j2 = j1 + 1
                k1 = gp%ip_grid(3); k2 = k1 + 1

                ! Get interpolation weights (Chaudhuri et al. 2011, JCP)
                dist(1, 1, 1) = sqrt( &
                                (x_cc(i1) - gp%ip_loc(1))**2 + &
                                (y_cc(j1) - gp%ip_loc(2))**2 + &
                                (z_cc(k1) - gp%ip_loc(3))**2)
                dist(2, 1, 1) = sqrt( &
                                (x_cc(i2) - gp%ip_loc(1))**2 + &
                                (y_cc(j1) - gp%ip_loc(2))**2 + &
                                (z_cc(k1) - gp%ip_loc(3))**2)
                dist(1, 2, 1) = sqrt( &
                                (x_cc(i1) - gp%ip_loc(1))**2 + &
                                (y_cc(j2) - gp%ip_loc(2))**2 + &
                                (z_cc(k1) - gp%ip_loc(3))**2)
                dist(2, 2, 1) = sqrt( &
                                (x_cc(i2) - gp%ip_loc(1))**2 + &
                                (y_cc(j2) - gp%ip_loc(2))**2 + &
                                (z_cc(k1) - gp%ip_loc(3))**2)
                dist(1, 1, 2) = sqrt( &
                                (x_cc(i1) - gp%ip_loc(1))**2 + &
                                (y_cc(j1) - gp%ip_loc(2))**2 + &
                                (z_cc(k2) - gp%ip_loc(3))**2)
                dist(2, 1, 2) = sqrt( &
                                (x_cc(i2) - gp%ip_loc(1))**2 + &
                                (y_cc(j1) - gp%ip_loc(2))**2 + &
                                (z_cc(k2) - gp%ip_loc(3))**2)
                dist(1, 2, 2) = sqrt( &
                                (x_cc(i1) - gp%ip_loc(1))**2 + &
                                (y_cc(j2) - gp%ip_loc(2))**2 + &
                                (z_cc(k2) - gp%ip_loc(3))**2)
                dist(2, 2, 2) = sqrt( &
                                (x_cc(i2) - gp%ip_loc(1))**2 + &
                                (y_cc(j2) - gp%ip_loc(2))**2 + &
                                (z_cc(k2) - gp%ip_loc(3))**2)
                interp_coeffs = 0._wp
                buf = 1._wp
                if (dist(1, 1, 1) <= 1e-16_wp) then
                    interp_coeffs(1, 1, 1) = 1._wp
                else if (dist(2, 1, 1) <= 1e-16_wp) then
                    interp_coeffs(2, 1, 1) = 1._wp
                else if (dist(1, 2, 1) <= 1e-16_wp) then
                    interp_coeffs(1, 2, 1) = 1._wp
                else if (dist(2, 2, 1) <= 1e-16_wp) then
                    interp_coeffs(2, 2, 1) = 1._wp
                else if (dist(1, 1, 2) <= 1e-16_wp) then
                    interp_coeffs(1, 1, 2) = 1._wp
                else if (dist(2, 1, 2) <= 1e-16_wp) then
                    interp_coeffs(2, 1, 2) = 1._wp
                else if (dist(1, 2, 2) <= 1e-16_wp) then
                    interp_coeffs(1, 2, 2) = 1._wp
                else if (dist(2, 2, 2) <= 1e-16_wp) then
                    interp_coeffs(2, 2, 2) = 1._wp
                else
                    eta = 1._wp/dist**2
                    alpha = 1._wp
                    if (ib_markers%sf(i1, j1, k1) /= 0) alpha(1, 1, 1) = 0._wp
                    if (ib_markers%sf(i2, j1, k1) /= 0) alpha(2, 1, 1) = 0._wp
                    if (ib_markers%sf(i1, j2, k1) /= 0) alpha(1, 2, 1) = 0._wp
                    if (ib_markers%sf(i2, j2, k1) /= 0) alpha(2, 2, 1) = 0._wp
                    if (ib_markers%sf(i1, j1, k2) /= 0) alpha(1, 1, 2) = 0._wp
                    if (ib_markers%sf(i2, j1, k2) /= 0) alpha(2, 1, 2) = 0._wp
                    if (ib_markers%sf(i1, j2, k2) /= 0) alpha(1, 2, 2) = 0._wp
                    if (ib_markers%sf(i2, j2, k2) /= 0) alpha(2, 2, 2) = 0._wp
                    buf = sum(alpha*eta)
                    if (buf > 0._wp) then
                        interp_coeffs = alpha*eta/buf
                    else
                        buf = sum(eta)
                        interp_coeffs = eta/buf
                    end if
                end if

                ghost_points(i)%interp_coeffs = interp_coeffs
            end do
        end if

    end subroutine s_compute_interpolation_coeffs

    !> Function that uses the interpolation coefficients and the current state
    !! at the cell centers in order to estimate the state at the image point
    pure subroutine s_interpolate_image_point(q_prim_vf, gp, alpha_rho_IP, alpha_IP, pres_IP, vel_IP, c_IP, r_IP, v_IP, pb_IP, mv_IP, nmom_IP, pb, mv, presb_IP, massv_IP)
        $:GPU_ROUTINE(parallelism=['seq'])
        type(scalar_field), &
            dimension(sys_size), &
            intent(IN) :: q_prim_vf !< Primitive Variables

        real(wp), optional, dimension(idwbuff(1)%beg:, idwbuff(2)%beg:, idwbuff(3)%beg:, 1:, 1:), intent(INOUT) :: pb, mv

        type(ghost_point), intent(IN) :: gp
        real(wp), intent(INOUT) :: pres_IP
        real(wp), dimension(3), intent(INOUT) :: vel_IP
        real(wp), intent(INOUT) :: c_IP
        real(wp), dimension(num_fluids), intent(INOUT) :: alpha_IP, alpha_rho_IP
        real(wp), optional, dimension(:), intent(INOUT) :: r_IP, v_IP, pb_IP, mv_IP
        real(wp), optional, dimension(:), intent(INOUT) :: nmom_IP
        real(wp), optional, dimension(:), intent(INOUT) :: presb_IP, massv_IP

        integer :: i, j, k, l, q !< Iterator variables
        integer :: i1, i2, j1, j2, k1, k2 !< Iterator variables
        real(wp) :: coeff

        i1 = gp%ip_grid(1); i2 = i1 + 1
        j1 = gp%ip_grid(2); j2 = j1 + 1
        k1 = gp%ip_grid(3); k2 = k1 + 1

        if (p == 0) then
            k1 = 0
            k2 = 0
        end if

        alpha_rho_IP = 0._wp
        alpha_IP = 0._wp
        pres_IP = 0._wp
        vel_IP = 0._wp

        if (surface_tension) c_IP = 0._wp

        if (bubbles_euler) then
            r_IP = 0._wp
            v_IP = 0._wp
            if (.not. polytropic) then
                mv_IP = 0._wp
                pb_IP = 0._wp
            end if
        end if

        if (qbmm) then
            nmom_IP = 0._wp
            if (.not. polytropic) then
                presb_IP = 0._wp
                massv_IP = 0._wp
            end if
        end if

        $:GPU_LOOP()
        do i = i1, i2
            $:GPU_LOOP()
            do j = j1, j2
                $:GPU_LOOP()
                do k = k1, k2

                    coeff = gp%interp_coeffs(i - i1 + 1, j - j1 + 1, k - k1 + 1)

                    pres_IP = pres_IP + coeff* &
                              q_prim_vf(E_idx)%sf(i, j, k)

                    $:GPU_LOOP()
                    do q = momxb, momxe
                        vel_IP(q + 1 - momxb) = vel_IP(q + 1 - momxb) + coeff* &
                                                q_prim_vf(q)%sf(i, j, k)
                    end do

                    $:GPU_LOOP()
                    do l = contxb, contxe
                        alpha_rho_IP(l) = alpha_rho_IP(l) + coeff* &
                                          q_prim_vf(l)%sf(i, j, k)
                        alpha_IP(l) = alpha_IP(l) + coeff* &
                                      q_prim_vf(advxb + l - 1)%sf(i, j, k)
                    end do

                    if (surface_tension) then
                        c_IP = c_IP + coeff*q_prim_vf(c_idx)%sf(i, j, k)
                    end if

                    if (bubbles_euler .and. .not. qbmm) then
                        $:GPU_LOOP()
                        do l = 1, nb
                            if (polytropic) then
                                r_IP(l) = r_IP(l) + coeff*q_prim_vf(bubxb + (l - 1)*2)%sf(i, j, k)
                                v_IP(l) = v_IP(l) + coeff*q_prim_vf(bubxb + 1 + (l - 1)*2)%sf(i, j, k)
                            else
                                r_IP(l) = r_IP(l) + coeff*q_prim_vf(bubxb + (l - 1)*4)%sf(i, j, k)
                                v_IP(l) = v_IP(l) + coeff*q_prim_vf(bubxb + 1 + (l - 1)*4)%sf(i, j, k)
                                pb_IP(l) = pb_IP(l) + coeff*q_prim_vf(bubxb + 2 + (l - 1)*4)%sf(i, j, k)
                                mv_IP(l) = mv_IP(l) + coeff*q_prim_vf(bubxb + 3 + (l - 1)*4)%sf(i, j, k)
                            end if
                        end do
                    end if

                    if (qbmm) then
                        do l = 1, nb*nmom
                            nmom_IP(l) = nmom_IP(l) + coeff*q_prim_vf(bubxb - 1 + l)%sf(i, j, k)
                        end do
                        if (.not. polytropic) then
                            do q = 1, nb
                                do l = 1, nnode
                                    presb_IP((q - 1)*nnode + l) = presb_IP((q - 1)*nnode + l) + coeff*pb(i, j, k, l, q)
                                    massv_IP((q - 1)*nnode + l) = massv_IP((q - 1)*nnode + l) + coeff*mv(i, j, k, l, q)
                                end do
                            end do
                        end if

                    end if

                end do
            end do
        end do

    end subroutine s_interpolate_image_point

    !> Subroutine to deallocate memory reserved for the IBM module
    impure subroutine s_finalize_ibm_module()

        @:DEALLOCATE(ib_markers%sf)
        @:DEALLOCATE(levelset%sf)
        @:DEALLOCATE(levelset_norm%sf)

    end subroutine s_finalize_ibm_module

end module m_ibm<|MERGE_RESOLUTION|>--- conflicted
+++ resolved
@@ -166,15 +166,11 @@
         type(ghost_point) :: gp
         type(ghost_point) :: innerp
 
-<<<<<<< HEAD
         $:GPU_PARALLEL_LOOP(private='[physical_loc,dyn_pres,alpha_rho_IP, &
             & alpha_IP,pres_IP,vel_IP,vel_g,vel_norm_IP,r_IP, &
             & v_IP,pb_IP,mv_IP,nmom_IP,presb_IP,massv_IP,rho, &
             & gamma,pi_inf,Re_K,G_K,Gs,gp,innerp,norm,buf, &
-            & j,k,l,q,coeff]')
-=======
-        !$acc parallel loop gang vector private(physical_loc, dyn_pres, alpha_rho_IP, alpha_IP, pres_IP, vel_IP, vel_g, vel_norm_IP, r_IP, v_IP, pb_IP, mv_IP, nmom_IP, presb_IP, massv_IP, rho, gamma, pi_inf, Re_K, G_K, Gs, gp, innerp, norm, buf, j, k, l, q)
->>>>>>> 72d4fef4
+            & j,k,l,q]')
         do i = 1, num_gps
 
             gp = ghost_points(i)
