--- conflicted
+++ resolved
@@ -196,7 +196,7 @@
         type(ghost_point) :: gp
         type(ghost_point) :: innerp
         if (num_gps > 0) then
-            #:call GPU_PARALLEL_LOOP(private='[physical_loc,dyn_pres,alpha_rho_IP, alpha_IP,pres_IP,vel_IP,vel_g,vel_norm_IP,r_IP, v_IP,pb_IP,mv_IP,nmom_IP,presb_IP,massv_IP,rho, gamma,pi_inf,Re_K,G_K,Gs,gp,innerp,norm,buf, j,k,l,q]')
+            #:call GPU_PARALLEL_LOOP(private='[physical_loc,dyn_pres,alpha_rho_IP, alpha_IP,pres_IP,vel_IP,vel_g,vel_norm_IP,r_IP, v_IP,pb_IP,mv_IP,nmom_IP,presb_IP,massv_IP,rho, gamma,pi_inf,Re_K,G_K,Gs,gp,innerp,norm,buf, radial_vector, rotation_velocity, j,k,l,q]')
                 do i = 1, num_gps
 
                     gp = ghost_points(i)
@@ -212,7 +212,6 @@
                         physical_loc = [x_cc(j), y_cc(k), 0._wp]
                     end if
 
-<<<<<<< HEAD
                     !Interpolate primitive variables at image point associated w/ GP
                     if (bubbles_euler .and. .not. qbmm) then
                         call s_interpolate_image_point(q_prim_vf, gp, &
@@ -231,54 +230,6 @@
                                                        alpha_rho_IP, alpha_IP, pres_IP, vel_IP, c_IP)
                     end if
                     dyn_pres = 0._wp
-=======
-        $:GPU_PARALLEL_LOOP(private='[physical_loc,dyn_pres,alpha_rho_IP, &
-            & alpha_IP,pres_IP,vel_IP,vel_g,vel_norm_IP,r_IP, &
-            & v_IP,pb_IP,mv_IP,nmom_IP,presb_IP,massv_IP,rho, &
-            & gamma,pi_inf,Re_K,G_K,Gs,gp,innerp,norm,buf, radial_vector, &
-            & rotation_velocity, j,k,l,q]')
-        do i = 1, num_gps
-
-            gp = ghost_points(i)
-            j = gp%loc(1)
-            k = gp%loc(2)
-            l = gp%loc(3)
-            patch_id = ghost_points(i)%ib_patch_id
-
-            ! Calculate physical location of GP
-            if (p > 0) then
-                physical_loc = [x_cc(j), y_cc(k), z_cc(l)]
-            else
-                physical_loc = [x_cc(j), y_cc(k), 0._wp]
-            end if
-
-            !Interpolate primitive variables at image point associated w/ GP
-            if (bubbles_euler .and. .not. qbmm) then
-                call s_interpolate_image_point(q_prim_vf, gp, &
-                                               alpha_rho_IP, alpha_IP, pres_IP, vel_IP, c_IP, &
-                                               r_IP, v_IP, pb_IP, mv_IP)
-            else if (qbmm .and. polytropic) then
-                call s_interpolate_image_point(q_prim_vf, gp, &
-                                               alpha_rho_IP, alpha_IP, pres_IP, vel_IP, c_IP, &
-                                               r_IP, v_IP, pb_IP, mv_IP, nmom_IP)
-            else if (qbmm .and. .not. polytropic) then
-                call s_interpolate_image_point(q_prim_vf, gp, &
-                                               alpha_rho_IP, alpha_IP, pres_IP, vel_IP, c_IP, &
-                                               r_IP, v_IP, pb_IP, mv_IP, nmom_IP, pb_in, mv_in, presb_IP, massv_IP)
-            else
-                call s_interpolate_image_point(q_prim_vf, gp, &
-                                               alpha_rho_IP, alpha_IP, pres_IP, vel_IP, c_IP)
-            end if
-
-            dyn_pres = 0._wp
-
-            ! Set q_prim_vf params at GP so that mixture vars calculated properly
-            $:GPU_LOOP(parallelism='[seq]')
-            do q = 1, num_fluids
-                q_prim_vf(q)%sf(j, k, l) = alpha_rho_IP(q)
-                q_prim_vf(advxb + q - 1)%sf(j, k, l) = alpha_IP(q)
-            end do
->>>>>>> d91cb687
 
                     ! Set q_prim_vf params at GP so that mixture vars calculated properly
                     $:GPU_LOOP(parallelism='[seq]')
@@ -301,15 +252,8 @@
                         else
                             call s_convert_species_to_mixture_variables_acc(rho, gamma, pi_inf, qv_K, alpha_IP, &
                                                                             alpha_rho_IP, Re_K)
-<<<<<<< HEAD
                         end if
                     end if
-=======
-                else
-                    call s_convert_species_to_mixture_variables_acc(rho, gamma, pi_inf, qv_K, alpha_IP, &
-                                                                    alpha_rho_IP, Re_K)
-                end if
-            end if
 
             ! Calculate velocity of ghost cell
             if (gp%slip) then
@@ -335,26 +279,6 @@
                     end do
                 end if
             end if
->>>>>>> d91cb687
-
-                    ! Calculate velocity of ghost cell
-                    if (gp%slip) then
-                        norm(1:3) = levelset_norm%sf(gp%loc(1), gp%loc(2), gp%loc(3), gp%ib_patch_id, 1:3)
-                        buf = sqrt(sum(norm**2))
-                        norm = norm/buf
-                        vel_norm_IP = sum(vel_IP*norm)*norm
-                        vel_g = vel_IP - vel_norm_IP
-                    else
-                        if (patch_ib(patch_id)%moving_ibm == 0) then
-                            ! we know the object is not moving if moving_ibm is 0 (false)
-                            vel_g = 0._wp
-                        else
-                            do q = 1, 3
-                                ! if mibm is 1 or 2, then the boundary may be moving
-                                vel_g(q) = patch_ib(patch_id)%vel(q)
-                            end do
-                        end if
-                    end if
 
                     ! Set momentum
                     $:GPU_LOOP(parallelism='[seq]')
