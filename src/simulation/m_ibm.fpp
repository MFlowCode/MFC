--- conflicted
+++ resolved
@@ -514,12 +514,12 @@
         integer :: dir
         integer :: index
 
-        real(wp) :: radius, x_centroid, y_centroid, z_centroid
-        real(wp) :: x_pcen, y_pcen, z_pcen
-        real(wp) :: dist_calc
+        real(wp) :: radius
+        real(wp), dimension(3, 2) :: center
+        real(wp) :: dist_calc, dist_temp
         real(wp), dimension(3) :: dist_vec
-        real(wp), dimension(7, 3) :: dist_vec_per
-        real(wp), dimension(7) :: dist_per
+        real(wp), dimension(3) :: dist_vec_temp
+        integer :: ix, iy, iz
 
         do q = 1, num_gps
             gp = ghost_points_in(q)
@@ -536,98 +536,55 @@
 
             ! Calculate and store the precise location of the image point
             patch_id = gp%ib_patch_id
-<<<<<<< HEAD
             if (store_levelset) then
-                dist = abs(levelset%sf(i, j, k, patch_id))
-                norm(:) = levelset_norm%sf(i, j, k, patch_id, :)
-            else ! compute levelset and levelset_norm on the fly
+                dist = abs(real(levelset_in%sf(i, j, k, patch_id), kind=wp))
+                norm(:) = levelset_norm_in%sf(i, j, k, patch_id, :)
+            else ! compute levelset and levelset_norm on the fly (SPHERE ONLY)
                 radius = patch_ib(patch_id)%radius
-                x_centroid = patch_ib(patch_id)%x_centroid
-                y_centroid = patch_ib(patch_id)%y_centroid
-                z_centroid = patch_ib(patch_id)%z_centroid
-                dist_vec(1) = x_cc(i) - x_centroid
-                dist_vec(2) = y_cc(j) - y_centroid
-                dist_vec(3) = z_cc(k) - z_centroid
+                center(1, 1) = patch_ib(patch_id)%x_centroid
+                center(2, 1) = patch_ib(patch_id)%y_centroid
+                center(3, 1) = patch_ib(patch_id)%z_centroid
+                dist_vec(1) = x_cc(i) - center(1, 1)
+                dist_vec(2) = y_cc(j) - center(2, 1)
+                dist_vec(3) = z_cc(k) - center(3, 1)
                 dist_calc = sqrt(sum(dist_vec**2))
                 ! all permutations of periodically projected ib
                 if (periodic_ibs) then
-                    if ((x_centroid - domain_glb(1, 1)) <= radius) then
-                        x_pcen = domain_glb(1, 2) + (x_centroid - domain_glb(1, 1))
-                    else if ((domain_glb(1, 2) - x_centroid) <= radius) then
-                        x_pcen = domain_glb(1, 1) - (domain_glb(1, 2) - x_centroid)
+                    if ((center(1, 1) - domain_glb(1, 1)) <= radius) then
+                        center(1, 2) = domain_glb(1, 2) + (center(1, 1) - domain_glb(1, 1))
+                    else if ((domain_glb(1, 2) - center(1, 1)) <= radius) then
+                        center(1, 2) = domain_glb(1, 1) - (domain_glb(1, 2) - center(1, 1))
                     else
-                        x_pcen = x_centroid
-                    end if
-                    if ((y_centroid - domain_glb(2, 1)) <= radius) then
-                        y_pcen = domain_glb(2, 2) + (y_centroid - domain_glb(2, 1))
-                    else if ((domain_glb(2, 2) - y_centroid) <= radius) then
-                        y_pcen = domain_glb(2, 1) - (domain_glb(2, 2) - y_centroid)
+                        center(1, 2) = center(1, 1)
+                    end if
+                    if ((center(2, 1) - domain_glb(2, 1)) <= radius) then
+                        center(2, 2) = domain_glb(2, 2) + (center(2, 1) - domain_glb(2, 1))
+                    else if ((domain_glb(2, 2) - center(2, 1)) <= radius) then
+                        center(2, 2) = domain_glb(2, 1) - (domain_glb(2, 2) - center(2, 1))
                     else
-                        y_pcen = y_centroid
-                    end if
-                    if ((z_centroid - domain_glb(3, 1)) <= radius) then
-                        z_pcen = domain_glb(3, 2) + (z_centroid - domain_glb(3, 1))
-                    else if ((domain_glb(3, 2) - z_centroid) <= radius) then
-                        z_pcen = domain_glb(3, 1) - (domain_glb(3, 2) - z_centroid)
+                        center(2, 2) = center(2, 1)
+                    end if
+                    if ((center(3, 1) - domain_glb(3, 1)) <= radius) then
+                        center(3, 2) = domain_glb(3, 2) + (center(3, 1) - domain_glb(3, 1))
+                    else if ((domain_glb(3, 2) - center(3, 1)) <= radius) then
+                        center(3, 2) = domain_glb(3, 1) - (domain_glb(3, 2) - center(3, 1))
                     else
-                        z_pcen = z_centroid
-                    end if
-                    dist_vec_per(1, 1) = x_cc(i) - x_pcen
-                    dist_vec_per(1, 2) = y_cc(j) - y_pcen
-                    dist_vec_per(1, 3) = z_cc(k) - z_pcen
-                    dist_per(1) = sqrt(sum(dist_vec_per(1, :)**2))
-                    if (dist_per(1) < dist_calc) then
-                        dist_calc = dist_per(1)
-                        dist_vec = dist_vec_per(1, :)
-                    end if
-                    dist_vec_per(2, 1) = x_cc(i) - x_pcen
-                    dist_vec_per(2, 2) = y_cc(j) - y_centroid
-                    dist_vec_per(2, 3) = z_cc(k) - z_pcen
-                    dist_per(2) = sqrt(sum(dist_vec_per(2, :)**2))
-                    if (dist_per(2) < dist_calc) then
-                        dist_calc = dist_per(2)
-                        dist_vec = dist_vec_per(2, :)
-                    end if
-                    dist_vec_per(3, 1) = x_cc(i) - x_pcen
-                    dist_vec_per(3, 2) = y_cc(j) - y_pcen
-                    dist_vec_per(3, 3) = z_cc(k) - z_centroid
-                    dist_per(3) = sqrt(sum(dist_vec_per(3, :)**2))
-                    if (dist_per(3) < dist_calc) then
-                        dist_calc = dist_per(3)
-                        dist_vec = dist_vec_per(3, :)
-                    end if
-                    dist_vec_per(4, 1) = x_cc(i) - x_pcen
-                    dist_vec_per(4, 2) = y_cc(j) - y_centroid
-                    dist_vec_per(4, 3) = z_cc(k) - z_centroid
-                    dist_per(4) = sqrt(sum(dist_vec_per(4, :)**2))
-                    if (dist_per(4) < dist_calc) then
-                        dist_calc = dist_per(4)
-                        dist_vec = dist_vec_per(4, :)
-                    end if
-                    dist_vec_per(5, 1) = x_cc(i) - x_centroid
-                    dist_vec_per(5, 2) = y_cc(j) - y_pcen
-                    dist_vec_per(5, 3) = z_cc(k) - z_pcen
-                    dist_per(5) = sqrt(sum(dist_vec_per(5, :)**2))
-                    if (dist_per(5) < dist_calc) then
-                        dist_calc = dist_per(5)
-                        dist_vec = dist_vec_per(5, :)
-                    end if
-                    dist_vec_per(6, 1) = x_cc(i) - x_centroid
-                    dist_vec_per(6, 2) = y_cc(j) - y_pcen
-                    dist_vec_per(6, 3) = z_cc(k) - z_centroid
-                    dist_per(6) = sqrt(sum(dist_vec_per(6, :)**2))
-                    if (dist_per(6) < dist_calc) then
-                        dist_calc = dist_per(6)
-                        dist_vec = dist_vec_per(6, :)
-                    end if
-                    dist_vec_per(7, 1) = x_cc(i) - x_centroid
-                    dist_vec_per(7, 2) = y_cc(j) - y_centroid
-                    dist_vec_per(7, 3) = z_cc(k) - z_pcen
-                    dist_per(7) = sqrt(sum(dist_vec_per(7, :)**2))
-                    if (dist_per(7) < dist_calc) then
-                        dist_calc = dist_per(7)
-                        dist_vec = dist_vec_per(7, :)
-                    end if
+                        center(3, 2) = center(3, 1)
+                    end if
+                    do ix = 1, 2
+                        do iy = 1, 2
+                            do iz = 1, 2
+                                dist_vec_temp(1) = x_cc(i) - center(1, ix)
+                                dist_vec_temp(2) = y_cc(j) - center(2, iy)
+                                dist_vec_temp(3) = z_cc(k) - center(3, iz)
+                                dist_temp = sqrt(sum(dist_vec_temp**2))
+                                if (dist_temp < dist_calc) then
+                                    dist_calc = dist_temp
+                                    dist_vec = dist_vec_temp
+                                end if
+                            end do
+                        end do
+                    end do
                 end if
                 dist = abs(dist_calc - radius)
                 if (dist_calc == 0) then
@@ -637,10 +594,7 @@
                 end if
             end if ! end store_levelset if statement
 
-=======
-            dist = abs(real(levelset_in%sf(i, j, k, patch_id), kind=wp))
-            norm(:) = levelset_norm_in%sf(i, j, k, patch_id, :)
->>>>>>> 49d4ae99
+            
             ghost_points_in(q)%ip_loc(:) = physical_loc(:) + 2*dist*norm(:)
 
             ! Find the closest grid point to the image point
