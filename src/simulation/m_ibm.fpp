!>
!! @file m_ibm.fpp
!! @brief Contains module m_ibm

#:include 'macros.fpp'

!> @brief This module is used to handle all operations related to immersed
!!              boundary methods (IBMs)
module m_ibm

    use m_derived_types        !< Definitions of the derived types

    use m_global_parameters    !< Definitions of the global parameters

    use m_mpi_proxy            !< Message passing interface (MPI) module proxy

    use m_variables_conversion !< State variables type conversion procedures

    use m_helper

    use m_helper_basic         !< Functions to compare floating point numbers

    use m_constants

    implicit none

    private :: s_compute_image_points, &
               s_compute_interpolation_coeffs, &
               s_interpolate_image_point, &
               s_find_ghost_points, &
               s_find_num_ghost_points
    ; public :: s_initialize_ibm_module, &
 s_ibm_setup, &
 s_ibm_correct_state, &
 s_finalize_ibm_module

    type(integer_field), public :: ib_markers
    type(levelset_field), public :: levelset
    type(levelset_norm_field), public :: levelset_norm
    $:GPU_DECLARE(create='[ib_markers,levelset,levelset_norm]')

    type(ghost_point), dimension(:), allocatable :: ghost_points
    type(ghost_point), dimension(:), allocatable :: inner_points
    $:GPU_DECLARE(create='[ghost_points,inner_points]')

    integer :: num_gps !< Number of ghost points
    integer :: num_inner_gps !< Number of ghost points
    $:GPU_DECLARE(create='[gp_layers,num_gps,num_inner_gps]')

contains

    !>  Allocates memory for the variables in the IBM module
    impure subroutine s_initialize_ibm_module()

        if (p > 0) then
            @:ALLOCATE(ib_markers%sf(-gp_layers:m+gp_layers, &
                -gp_layers:n+gp_layers, -gp_layers:p+gp_layers))
            @:ALLOCATE(levelset%sf(-gp_layers:m+gp_layers, &
                -gp_layers:n+gp_layers, -gp_layers:p+gp_layers, 1:num_ibs))
            @:ALLOCATE(levelset_norm%sf(-gp_layers:m+gp_layers, &
                -gp_layers:n+gp_layers, -gp_layers:p+gp_layers, 1:num_ibs, 1:3))
        else
            @:ALLOCATE(ib_markers%sf(-gp_layers:m+gp_layers, &
                -gp_layers:n+gp_layers, 0:0))
            @:ALLOCATE(levelset%sf(-gp_layers:m+gp_layers, &
                -gp_layers:n+gp_layers, 0:0, 1:num_ibs))
            @:ALLOCATE(levelset_norm%sf(-gp_layers:m+gp_layers, &
                -gp_layers:n+gp_layers, 0:0, 1:num_ibs, 1:3))
        end if

        @:ACC_SETUP_SFs(ib_markers)
        @:ACC_SETUP_SFs(levelset)
        @:ACC_SETUP_SFs(levelset_norm)

        $:GPU_ENTER_DATA(copyin='[num_gps,num_inner_gps]')

    end subroutine s_initialize_ibm_module

    !> Initializes the values of various IBM variables, such as ghost points and
    !! image points.
    impure subroutine s_ibm_setup()

<<<<<<< HEAD
        !$acc update device(ib_markers%sf)
        !$acc update device(levelset%sf)
        !$acc update device(levelset_norm%sf)
=======
        integer :: i, j, k

        $:GPU_UPDATE(device='[ib_markers%sf]')
        $:GPU_UPDATE(device='[levelset%sf]')
        $:GPU_UPDATE(device='[levelset_norm%sf]')
>>>>>>> df321c83

        ! Get neighboring IB variables from other processors
        call s_populate_ib_buffers()

        $:GPU_UPDATE(host='[ib_markers%sf]')

        call s_find_num_ghost_points(num_gps, num_inner_gps)

        $:GPU_UPDATE(device='[num_gps, num_inner_gps]')
        @:ALLOCATE(ghost_points(1:num_gps))
        @:ALLOCATE(inner_points(1:num_inner_gps))

        $:GPU_ENTER_DATA(copyin='[ghost_points,inner_points]')

        call s_find_ghost_points(ghost_points, inner_points)
        $:GPU_UPDATE(device='[ghost_points, inner_points]')

        call s_compute_image_points(ghost_points, levelset, levelset_norm)
        $:GPU_UPDATE(device='[ghost_points]')

        call s_compute_interpolation_coeffs(ghost_points)
        $:GPU_UPDATE(device='[ghost_points]')

    end subroutine s_ibm_setup

    subroutine s_populate_ib_buffers()

        #:for DIRC, DIRI in [('x', 1), ('y', 2), ('z', 3)]
            #:for LOCC, LOCI in [('beg', -1), ('end', 1)]
                if (bc_${DIRC}$%${LOCC}$ >= 0) then
                    call s_mpi_sendrecv_ib_buffers(ib_markers, ${DIRI}$, ${LOCI}$)
                end if
            #:endfor
        #:endfor

    end subroutine s_populate_ib_buffers

    !>  Subroutine that updates the conservative variables at the ghost points
        !!  @param q_cons_vf Conservative Variables
        !!  @param q_prim_vf Primitive variables
        !!  @param pb Internal bubble pressure
        !!  @param mv Mass of vapor in bubble
    pure subroutine s_ibm_correct_state(q_cons_vf, q_prim_vf, pb, mv)

        type(scalar_field), &
            dimension(sys_size), &
            intent(INOUT) :: q_cons_vf !< Primitive Variables

        type(scalar_field), &
            dimension(sys_size), &
            intent(INOUT) :: q_prim_vf !< Primitive Variables

        real(wp), dimension(idwbuff(1)%beg:, idwbuff(2)%beg:, idwbuff(3)%beg:, 1:, 1:), optional, intent(INOUT) :: pb, mv

        integer :: i, j, k, l, q, r!< Iterator variables
        integer :: patch_id !< Patch ID of ghost point
        real(wp) :: rho, gamma, pi_inf, dyn_pres !< Mixture variables
        real(wp), dimension(2) :: Re_K
        real(wp) :: G_K
        real(wp) :: qv_K
        real(wp), dimension(num_fluids) :: Gs

        real(wp) :: pres_IP
        real(wp), dimension(3) :: vel_IP, vel_norm_IP
        real(wp) :: c_IP
        real(wp), dimension(num_fluids) :: alpha_rho_IP, alpha_IP
        real(wp), dimension(nb) :: r_IP, v_IP, pb_IP, mv_IP
        real(wp), dimension(nb*nmom) :: nmom_IP
        real(wp), dimension(nb*nnode) :: presb_IP, massv_IP
        !! Primitive variables at the image point associated with a ghost point,
        !! interpolated from surrounding fluid cells.

        real(wp), dimension(3) :: norm !< Normal vector from GP to IP
        real(wp), dimension(3) :: physical_loc !< Physical loc of GP
        real(wp), dimension(3) :: vel_g !< Velocity of GP

        real(wp) :: nbub
        real(wp) :: buf
        type(ghost_point) :: gp
        type(ghost_point) :: innerp

        $:GPU_PARALLEL_LOOP(private='[physical_loc,dyn_pres,alpha_rho_IP, &
            & alpha_IP,pres_IP,vel_IP,vel_g,vel_norm_IP,r_IP, &
            & v_IP,pb_IP,mv_IP,nmom_IP,presb_IP,massv_IP,rho, &
            & gamma,pi_inf,Re_K,G_K,Gs,gp,innerp,norm,buf, &
            & j,k,l,q]')
        do i = 1, num_gps

            gp = ghost_points(i)
            j = gp%loc(1)
            k = gp%loc(2)
            l = gp%loc(3)
            patch_id = ghost_points(i)%ib_patch_id

            ! Calculate physical location of GP
            if (p > 0) then
                physical_loc = [x_cc(j), y_cc(k), z_cc(l)]
            else
                physical_loc = [x_cc(j), y_cc(k), 0._wp]
            end if

            !Interpolate primitive variables at image point associated w/ GP
            if (bubbles_euler .and. .not. qbmm) then
                call s_interpolate_image_point(q_prim_vf, gp, &
                                               alpha_rho_IP, alpha_IP, pres_IP, vel_IP, c_IP, &
                                               r_IP, v_IP, pb_IP, mv_IP)
            else if (qbmm .and. polytropic) then
                call s_interpolate_image_point(q_prim_vf, gp, &
                                               alpha_rho_IP, alpha_IP, pres_IP, vel_IP, c_IP, &
                                               r_IP, v_IP, pb_IP, mv_IP, nmom_IP)
            else if (qbmm .and. .not. polytropic) then
                call s_interpolate_image_point(q_prim_vf, gp, &
                                               alpha_rho_IP, alpha_IP, pres_IP, vel_IP, c_IP, &
                                               r_IP, v_IP, pb_IP, mv_IP, nmom_IP, pb, mv, presb_IP, massv_IP)
            else
                call s_interpolate_image_point(q_prim_vf, gp, &
                                               alpha_rho_IP, alpha_IP, pres_IP, vel_IP, c_IP)
            end if

            dyn_pres = 0._wp

            ! Set q_prim_vf params at GP so that mixture vars calculated properly
            $:GPU_LOOP(parallelism='[seq]')
            do q = 1, num_fluids
                q_prim_vf(q)%sf(j, k, l) = alpha_rho_IP(q)
                q_prim_vf(advxb + q - 1)%sf(j, k, l) = alpha_IP(q)
            end do

            if (surface_tension) then
                q_prim_vf(c_idx)%sf(j, k, l) = c_IP
            end if

            if (model_eqns /= 4) then
                ! If in simulation, use acc mixture subroutines
                if (elasticity) then
                    call s_convert_species_to_mixture_variables_acc(rho, gamma, pi_inf, qv_K, alpha_IP, &
                                                                    alpha_rho_IP, Re_K, G_K, Gs)
                else if (bubbles_euler) then
                    call s_convert_species_to_mixture_variables_bubbles_acc(rho, gamma, pi_inf, qv_K, alpha_IP, &
                                                                            alpha_rho_IP, Re_K)
                else
                    call s_convert_species_to_mixture_variables_acc(rho, gamma, pi_inf, qv_K, alpha_IP, &
                                                                    alpha_rho_IP, Re_K)
                end if
            end if

            ! Calculate velocity of ghost cell
            if (gp%slip) then
                norm(1:3) = levelset_norm%sf(gp%loc(1), gp%loc(2), gp%loc(3), gp%ib_patch_id, 1:3)
                buf = sqrt(sum(norm**2))
                norm = norm/buf
                vel_norm_IP = sum(vel_IP*norm)*norm
                vel_g = vel_IP - vel_norm_IP
            else
                vel_g = 0._wp
            end if

            ! Set momentum
            $:GPU_LOOP(parallelism='[seq]')
            do q = momxb, momxe
                q_cons_vf(q)%sf(j, k, l) = rho*vel_g(q - momxb + 1)
                dyn_pres = dyn_pres + q_cons_vf(q)%sf(j, k, l)* &
                           vel_g(q - momxb + 1)/2._wp
            end do

            ! Set continuity and adv vars
            $:GPU_LOOP(parallelism='[seq]')
            do q = 1, num_fluids
                q_cons_vf(q)%sf(j, k, l) = alpha_rho_IP(q)
                q_cons_vf(advxb + q - 1)%sf(j, k, l) = alpha_IP(q)
            end do

            ! Set color function
            if (surface_tension) then
                q_cons_vf(c_idx)%sf(j, k, l) = c_IP
            end if

            ! Set Energy
            if (bubbles_euler) then
                q_cons_vf(E_idx)%sf(j, k, l) = (1 - alpha_IP(1))*(gamma*pres_IP + pi_inf + dyn_pres)
            else
                q_cons_vf(E_idx)%sf(j, k, l) = gamma*pres_IP + pi_inf + dyn_pres
            end if

            ! Set bubble vars
            if (bubbles_euler .and. .not. qbmm) then
                call s_comp_n_from_prim(alpha_IP(1), r_IP, nbub, weight)
                do q = 1, nb
                    q_cons_vf(bubxb + (q - 1)*2)%sf(j, k, l) = nbub*r_IP(q)
                    q_cons_vf(bubxb + (q - 1)*2 + 1)%sf(j, k, l) = nbub*v_IP(q)
                    if (.not. polytropic) then
                        q_cons_vf(bubxb + (q - 1)*4)%sf(j, k, l) = nbub*r_IP(q)
                        q_cons_vf(bubxb + (q - 1)*4 + 1)%sf(j, k, l) = nbub*v_IP(q)
                        q_cons_vf(bubxb + (q - 1)*4 + 2)%sf(j, k, l) = nbub*pb_IP(q)
                        q_cons_vf(bubxb + (q - 1)*4 + 3)%sf(j, k, l) = nbub*mv_IP(q)
                    end if
                end do
            end if

            if (qbmm) then

                nbub = nmom_IP(1)
                do q = 1, nb*nmom
                    q_cons_vf(bubxb + q - 1)%sf(j, k, l) = nbub*nmom_IP(q)
                end do
                do q = 1, nb
                    q_cons_vf(bubxb + (q - 1)*nmom)%sf(j, k, l) = nbub
                end do

                if (.not. polytropic) then
                    do q = 1, nb
                        do r = 1, nnode
                            pb(j, k, l, r, q) = presb_IP((q - 1)*nnode + r)
                            mv(j, k, l, r, q) = massv_IP((q - 1)*nnode + r)
                        end do
                    end do
                end if
            end if

            if (model_eqns == 3) then
                $:GPU_LOOP(parallelism='[seq]')
                do q = intxb, intxe
                    q_cons_vf(q)%sf(j, k, l) = alpha_IP(q - intxb + 1)*(gammas(q - intxb + 1)*pres_IP &
                                                                        + pi_infs(q - intxb + 1))
                end do
            end if
        end do

        !Correct the state of the inner points in IBs
        $:GPU_PARALLEL_LOOP(private='[physical_loc,dyn_pres,alpha_rho_IP, &
            & alpha_IP,vel_g,rho,gamma,pi_inf,Re_K,innerp, &
            & j,k,l,q]')
        do i = 1, num_inner_gps

            innerp = inner_points(i)
            j = innerp%loc(1)
            k = innerp%loc(2)
            l = innerp%loc(3)

            $:GPU_LOOP(parallelism='[seq]')
            do q = momxb, momxe
                q_cons_vf(q)%sf(j, k, l) = 0._wp
            end do
        end do

    end subroutine s_ibm_correct_state

    !>  Function that computes the image points for each ghost point
        !!  @param ghost_points Ghost Points
        !!  @param levelset Closest distance from each grid cell to IB
        !!  @param levelset_norm Vector pointing in the direction of the closest distance
    impure subroutine s_compute_image_points(ghost_points, levelset, levelset_norm)

        type(ghost_point), dimension(num_gps), intent(INOUT) :: ghost_points
        type(levelset_field), intent(IN) :: levelset
        type(levelset_norm_field), intent(IN) :: levelset_norm

        real(wp) :: dist
        real(wp), dimension(3) :: norm
        real(wp), dimension(3) :: physical_loc
        real(wp) :: temp_loc
        real(wp), pointer, dimension(:) :: s_cc => null()
        integer :: bound
        type(ghost_point) :: gp

        integer :: q, dim !< Iterator variables
        integer :: i, j, k !< Location indexes
        integer :: patch_id !< IB Patch ID
        integer :: dir
        integer :: index

        do q = 1, num_gps
            gp = ghost_points(q)
            i = gp%loc(1)
            j = gp%loc(2)
            k = gp%loc(3)

            ! Calculate physical location of ghost point
            if (p > 0) then
                physical_loc = [x_cc(i), y_cc(j), z_cc(k)]
            else
                physical_loc = [x_cc(i), y_cc(j), 0._wp]
            end if

            ! Calculate and store the precise location of the image point
            patch_id = gp%ib_patch_id
            dist = abs(levelset%sf(i, j, k, patch_id))
            norm(:) = levelset_norm%sf(i, j, k, patch_id, :)
            ghost_points(q)%ip_loc(:) = physical_loc(:) + 2*dist*norm(:)

            ! Find the closest grid point to the image point
            do dim = 1, num_dims

                ! s_cc points to the dim array we need
                if (dim == 1) then
                    s_cc => x_cc
                    bound = m
                elseif (dim == 2) then
                    s_cc => y_cc
                    bound = n
                else
                    s_cc => z_cc
                    bound = p
                end if

                if (f_approx_equal(norm(dim), 0._wp)) then
                    ghost_points(q)%ip_grid(dim) = ghost_points(q)%loc(dim)
                else
                    if (norm(dim) > 0) then
                        dir = 1
                    else
                        dir = -1
                    end if

                    index = ghost_points(q)%loc(dim)
                    temp_loc = ghost_points(q)%ip_loc(dim)
                    do while ((temp_loc < s_cc(index) &
                               .or. temp_loc > s_cc(index + 1)) &
                              .and. (index >= 0 .and. index <= bound))
                        index = index + dir
                    end do
                    ghost_points(q)%ip_grid(dim) = index
                    if (ghost_points(q)%DB(dim) == -1) then
                        ghost_points(q)%ip_grid(dim) = ghost_points(q)%loc(dim) + 1
                    else if (ghost_points(q)%DB(dim) == 1) then
                        ghost_points(q)%ip_grid(dim) = ghost_points(q)%loc(dim) - 1
                    end if
                end if
            end do
        end do

    end subroutine s_compute_image_points

    !> Function that finds the number of ghost points, used for allocating
    !! memory.
    pure subroutine s_find_num_ghost_points(num_gps, num_inner_gps)

        integer, intent(out) :: num_gps
        integer, intent(out) :: num_inner_gps

        integer, dimension(2*gp_layers + 1, 2*gp_layers + 1) &
            :: subsection_2D
        integer, dimension(2*gp_layers + 1, 2*gp_layers + 1, 2*gp_layers + 1) &
            :: subsection_3D
        integer :: i, j, k!< Iterator variables

        num_gps = 0
        num_inner_gps = 0

        do i = 0, m
            do j = 0, n
                if (p == 0) then
                    if (ib_markers%sf(i, j, 0) /= 0) then
                        subsection_2D = ib_markers%sf( &
                                        i - gp_layers:i + gp_layers, &
                                        j - gp_layers:j + gp_layers, 0)
                        if (any(subsection_2D == 0)) then
                            num_gps = num_gps + 1
                        else
                            num_inner_gps = num_inner_gps + 1
                        end if
                    end if
                else
                    do k = 0, p
                        if (ib_markers%sf(i, j, k) /= 0) then
                            subsection_3D = ib_markers%sf( &
                                            i - gp_layers:i + gp_layers, &
                                            j - gp_layers:j + gp_layers, &
                                            k - gp_layers:k + gp_layers)
                            if (any(subsection_3D == 0)) then
                                num_gps = num_gps + 1
                            else
                                num_inner_gps = num_inner_gps + 1
                            end if
                        end if
                    end do
                end if
            end do
        end do

    end subroutine s_find_num_ghost_points

    !> Function that finds the ghost points
    pure subroutine s_find_ghost_points(ghost_points, inner_points)

        type(ghost_point), dimension(num_gps), intent(INOUT) :: ghost_points
        type(ghost_point), dimension(num_inner_gps), intent(INOUT) :: inner_points
        integer, dimension(2*gp_layers + 1, 2*gp_layers + 1) &
            :: subsection_2D
        integer, dimension(2*gp_layers + 1, 2*gp_layers + 1, 2*gp_layers + 1) &
            :: subsection_3D
        integer :: i, j, k !< Iterator variables
        integer :: count, count_i
        integer :: patch_id

        count = 1
        count_i = 1

        do i = 0, m
            do j = 0, n
                if (p == 0) then
                    if (ib_markers%sf(i, j, 0) /= 0) then
                        subsection_2D = ib_markers%sf( &
                                        i - gp_layers:i + gp_layers, &
                                        j - gp_layers:j + gp_layers, 0)
                        if (any(subsection_2D == 0)) then
                            ghost_points(count)%loc = [i, j, 0]
                            patch_id = ib_markers%sf(i, j, 0)
                            ghost_points(count)%ib_patch_id = &
                                patch_id
                            ghost_points(count)%slip = patch_ib(patch_id)%slip
                            ! ghost_points(count)%rank = proc_rank

                            if ((x_cc(i) - dx(i)) < x_domain%beg) then
                                ghost_points(count)%DB(1) = -1
                            else if ((x_cc(i) + dx(i)) > x_domain%end) then
                                ghost_points(count)%DB(1) = 1
                            else
                                ghost_points(count)%DB(1) = 0
                            end if

                            if ((y_cc(j) - dy(j)) < y_domain%beg) then
                                ghost_points(count)%DB(2) = -1
                            else if ((y_cc(j) + dy(j)) > y_domain%end) then
                                ghost_points(count)%DB(2) = 1
                            else
                                ghost_points(count)%DB(2) = 0
                            end if

                            count = count + 1

                        else
                            inner_points(count_i)%loc = [i, j, 0]
                            patch_id = ib_markers%sf(i, j, 0)
                            inner_points(count_i)%ib_patch_id = &
                                patch_id
                            inner_points(count_i)%slip = patch_ib(patch_id)%slip
                            count_i = count_i + 1

                        end if
                    end if
                else
                    do k = 0, p
                        if (ib_markers%sf(i, j, k) /= 0) then
                            subsection_3D = ib_markers%sf( &
                                            i - gp_layers:i + gp_layers, &
                                            j - gp_layers:j + gp_layers, &
                                            k - gp_layers:k + gp_layers)
                            if (any(subsection_3D == 0)) then
                                ghost_points(count)%loc = [i, j, k]
                                patch_id = ib_markers%sf(i, j, k)
                                ghost_points(count)%ib_patch_id = &
                                    ib_markers%sf(i, j, k)
                                ghost_points(count)%slip = patch_ib(patch_id)%slip

                                if ((x_cc(i) - dx(i)) < x_domain%beg) then
                                    ghost_points(count)%DB(1) = -1
                                else if ((x_cc(i) + dx(i)) > x_domain%end) then
                                    ghost_points(count)%DB(1) = 1
                                else
                                    ghost_points(count)%DB(1) = 0
                                end if

                                if ((y_cc(j) - dy(j)) < y_domain%beg) then
                                    ghost_points(count)%DB(2) = -1
                                else if ((y_cc(j) + dy(j)) > y_domain%end) then
                                    ghost_points(count)%DB(2) = 1
                                else
                                    ghost_points(count)%DB(2) = 0
                                end if

                                if ((z_cc(k) - dz(k)) < z_domain%beg) then
                                    ghost_points(count)%DB(3) = -1
                                else if ((z_cc(k) + dz(k)) > z_domain%end) then
                                    ghost_points(count)%DB(3) = 1
                                else
                                    ghost_points(count)%DB(3) = 0
                                end if

                                count = count + 1
                            else
                                inner_points(count_i)%loc = [i, j, k]
                                patch_id = ib_markers%sf(i, j, k)
                                inner_points(count_i)%ib_patch_id = &
                                    ib_markers%sf(i, j, k)
                                inner_points(count_i)%slip = patch_ib(patch_id)%slip

                                count_i = count_i + 1
                            end if
                        end if
                    end do
                end if
            end do
        end do

    end subroutine s_find_ghost_points

    !>  Function that computes the interpolation coefficients of image points
    pure subroutine s_compute_interpolation_coeffs(ghost_points)

        type(ghost_point), dimension(num_gps), intent(INOUT) :: ghost_points

        real(wp), dimension(2, 2, 2) :: dist
        real(wp), dimension(2, 2, 2) :: alpha
        real(wp), dimension(2, 2, 2) :: interp_coeffs
        real(wp) :: buf
        real(wp), dimension(2, 2, 2) :: eta
        type(ghost_point) :: gp
        integer :: i !< Iterator variables
        integer :: i1, i2, j1, j2, k1, k2 !< Grid indexes
        integer :: patch_id

        ! 2D
        if (p <= 0) then
            do i = 1, num_gps
                gp = ghost_points(i)
                ! Get the interpolation points
                i1 = gp%ip_grid(1); i2 = i1 + 1
                j1 = gp%ip_grid(2); j2 = j1 + 1

                dist = 0._wp
                buf = 1._wp
                dist(1, 1, 1) = sqrt( &
                                (x_cc(i1) - gp%ip_loc(1))**2 + &
                                (y_cc(j1) - gp%ip_loc(2))**2)
                dist(2, 1, 1) = sqrt( &
                                (x_cc(i2) - gp%ip_loc(1))**2 + &
                                (y_cc(j1) - gp%ip_loc(2))**2)
                dist(1, 2, 1) = sqrt( &
                                (x_cc(i1) - gp%ip_loc(1))**2 + &
                                (y_cc(j2) - gp%ip_loc(2))**2)
                dist(2, 2, 1) = sqrt( &
                                (x_cc(i2) - gp%ip_loc(1))**2 + &
                                (y_cc(j2) - gp%ip_loc(2))**2)

                interp_coeffs = 0._wp

                if (dist(1, 1, 1) <= 1.e-16_wp) then
                    interp_coeffs(1, 1, 1) = 1._wp
                else if (dist(2, 1, 1) <= 1.e-16_wp) then
                    interp_coeffs(2, 1, 1) = 1._wp
                else if (dist(1, 2, 1) <= 1.e-16_wp) then
                    interp_coeffs(1, 2, 1) = 1._wp
                else if (dist(2, 2, 1) <= 1.e-16_wp) then
                    interp_coeffs(2, 2, 1) = 1._wp
                else
                    eta(:, :, 1) = 1._wp/dist(:, :, 1)**2
                    alpha = 1._wp
                    patch_id = gp%ib_patch_id
                    if (ib_markers%sf(i1, j1, 0) /= 0) alpha(1, 1, 1) = 0._wp
                    if (ib_markers%sf(i2, j1, 0) /= 0) alpha(2, 1, 1) = 0._wp
                    if (ib_markers%sf(i1, j2, 0) /= 0) alpha(1, 2, 1) = 0._wp
                    if (ib_markers%sf(i2, j2, 0) /= 0) alpha(2, 2, 1) = 0._wp
                    buf = sum(alpha(:, :, 1)*eta(:, :, 1))
                    if (buf > 0._wp) then
                        interp_coeffs(:, :, 1) = alpha(:, :, 1)*eta(:, :, 1)/buf
                    else
                        buf = sum(eta(:, :, 1))
                        interp_coeffs(:, :, 1) = eta(:, :, 1)/buf
                    end if
                end if

                ghost_points(i)%interp_coeffs = interp_coeffs
            end do

        else
            do i = 1, num_gps
                gp = ghost_points(i)
                ! Get the interpolation points
                i1 = gp%ip_grid(1); i2 = i1 + 1
                j1 = gp%ip_grid(2); j2 = j1 + 1
                k1 = gp%ip_grid(3); k2 = k1 + 1

                ! Get interpolation weights (Chaudhuri et al. 2011, JCP)
                dist(1, 1, 1) = sqrt( &
                                (x_cc(i1) - gp%ip_loc(1))**2 + &
                                (y_cc(j1) - gp%ip_loc(2))**2 + &
                                (z_cc(k1) - gp%ip_loc(3))**2)
                dist(2, 1, 1) = sqrt( &
                                (x_cc(i2) - gp%ip_loc(1))**2 + &
                                (y_cc(j1) - gp%ip_loc(2))**2 + &
                                (z_cc(k1) - gp%ip_loc(3))**2)
                dist(1, 2, 1) = sqrt( &
                                (x_cc(i1) - gp%ip_loc(1))**2 + &
                                (y_cc(j2) - gp%ip_loc(2))**2 + &
                                (z_cc(k1) - gp%ip_loc(3))**2)
                dist(2, 2, 1) = sqrt( &
                                (x_cc(i2) - gp%ip_loc(1))**2 + &
                                (y_cc(j2) - gp%ip_loc(2))**2 + &
                                (z_cc(k1) - gp%ip_loc(3))**2)
                dist(1, 1, 2) = sqrt( &
                                (x_cc(i1) - gp%ip_loc(1))**2 + &
                                (y_cc(j1) - gp%ip_loc(2))**2 + &
                                (z_cc(k2) - gp%ip_loc(3))**2)
                dist(2, 1, 2) = sqrt( &
                                (x_cc(i2) - gp%ip_loc(1))**2 + &
                                (y_cc(j1) - gp%ip_loc(2))**2 + &
                                (z_cc(k2) - gp%ip_loc(3))**2)
                dist(1, 2, 2) = sqrt( &
                                (x_cc(i1) - gp%ip_loc(1))**2 + &
                                (y_cc(j2) - gp%ip_loc(2))**2 + &
                                (z_cc(k2) - gp%ip_loc(3))**2)
                dist(2, 2, 2) = sqrt( &
                                (x_cc(i2) - gp%ip_loc(1))**2 + &
                                (y_cc(j2) - gp%ip_loc(2))**2 + &
                                (z_cc(k2) - gp%ip_loc(3))**2)
                interp_coeffs = 0._wp
                buf = 1._wp
                if (dist(1, 1, 1) <= 1.e-16_wp) then
                    interp_coeffs(1, 1, 1) = 1._wp
                else if (dist(2, 1, 1) <= 1.e-16_wp) then
                    interp_coeffs(2, 1, 1) = 1._wp
                else if (dist(1, 2, 1) <= 1.e-16_wp) then
                    interp_coeffs(1, 2, 1) = 1._wp
                else if (dist(2, 2, 1) <= 1.e-16_wp) then
                    interp_coeffs(2, 2, 1) = 1._wp
                else if (dist(1, 1, 2) <= 1.e-16_wp) then
                    interp_coeffs(1, 1, 2) = 1._wp
                else if (dist(2, 1, 2) <= 1.e-16_wp) then
                    interp_coeffs(2, 1, 2) = 1._wp
                else if (dist(1, 2, 2) <= 1.e-16_wp) then
                    interp_coeffs(1, 2, 2) = 1._wp
                else if (dist(2, 2, 2) <= 1.e-16_wp) then
                    interp_coeffs(2, 2, 2) = 1._wp
                else
                    eta = 1._wp/dist**2
                    alpha = 1._wp
                    if (ib_markers%sf(i1, j1, k1) /= 0) alpha(1, 1, 1) = 0._wp
                    if (ib_markers%sf(i2, j1, k1) /= 0) alpha(2, 1, 1) = 0._wp
                    if (ib_markers%sf(i1, j2, k1) /= 0) alpha(1, 2, 1) = 0._wp
                    if (ib_markers%sf(i2, j2, k1) /= 0) alpha(2, 2, 1) = 0._wp
                    if (ib_markers%sf(i1, j1, k2) /= 0) alpha(1, 1, 2) = 0._wp
                    if (ib_markers%sf(i2, j1, k2) /= 0) alpha(2, 1, 2) = 0._wp
                    if (ib_markers%sf(i1, j2, k2) /= 0) alpha(1, 2, 2) = 0._wp
                    if (ib_markers%sf(i2, j2, k2) /= 0) alpha(2, 2, 2) = 0._wp
                    buf = sum(alpha*eta)
                    if (buf > 0._wp) then
                        interp_coeffs = alpha*eta/buf
                    else
                        buf = sum(eta)
                        interp_coeffs = eta/buf
                    end if
                end if

                ghost_points(i)%interp_coeffs = interp_coeffs
            end do
        end if

    end subroutine s_compute_interpolation_coeffs

    !> Function that uses the interpolation coefficients and the current state
    !! at the cell centers in order to estimate the state at the image point
    pure subroutine s_interpolate_image_point(q_prim_vf, gp, alpha_rho_IP, alpha_IP, pres_IP, vel_IP, c_IP, r_IP, v_IP, pb_IP, mv_IP, nmom_IP, pb, mv, presb_IP, massv_IP)
        $:GPU_ROUTINE(parallelism='[seq]')
        type(scalar_field), &
            dimension(sys_size), &
            intent(IN) :: q_prim_vf !< Primitive Variables

        real(wp), optional, dimension(idwbuff(1)%beg:, idwbuff(2)%beg:, idwbuff(3)%beg:, 1:, 1:), intent(INOUT) :: pb, mv

        type(ghost_point), intent(IN) :: gp
        real(wp), intent(INOUT) :: pres_IP
        real(wp), dimension(3), intent(INOUT) :: vel_IP
        real(wp), intent(INOUT) :: c_IP
        real(wp), dimension(num_fluids), intent(INOUT) :: alpha_IP, alpha_rho_IP
        real(wp), optional, dimension(:), intent(INOUT) :: r_IP, v_IP, pb_IP, mv_IP
        real(wp), optional, dimension(:), intent(INOUT) :: nmom_IP
        real(wp), optional, dimension(:), intent(INOUT) :: presb_IP, massv_IP

        integer :: i, j, k, l, q !< Iterator variables
        integer :: i1, i2, j1, j2, k1, k2 !< Iterator variables
        real(wp) :: coeff

        i1 = gp%ip_grid(1); i2 = i1 + 1
        j1 = gp%ip_grid(2); j2 = j1 + 1
        k1 = gp%ip_grid(3); k2 = k1 + 1

        if (p == 0) then
            k1 = 0
            k2 = 0
        end if

        alpha_rho_IP = 0._wp
        alpha_IP = 0._wp
        pres_IP = 0._wp
        vel_IP = 0._wp

        if (surface_tension) c_IP = 0._wp

        if (bubbles_euler) then
            r_IP = 0._wp
            v_IP = 0._wp
            if (.not. polytropic) then
                mv_IP = 0._wp
                pb_IP = 0._wp
            end if
        end if

        if (qbmm) then
            nmom_IP = 0._wp
            if (.not. polytropic) then
                presb_IP = 0._wp
                massv_IP = 0._wp
            end if
        end if

        $:GPU_LOOP(parallelism='[seq]')
        do i = i1, i2
            $:GPU_LOOP(parallelism='[seq]')
            do j = j1, j2
                $:GPU_LOOP(parallelism='[seq]')
                do k = k1, k2

                    coeff = gp%interp_coeffs(i - i1 + 1, j - j1 + 1, k - k1 + 1)

                    pres_IP = pres_IP + coeff* &
                              q_prim_vf(E_idx)%sf(i, j, k)

                    $:GPU_LOOP(parallelism='[seq]')
                    do q = momxb, momxe
                        vel_IP(q + 1 - momxb) = vel_IP(q + 1 - momxb) + coeff* &
                                                q_prim_vf(q)%sf(i, j, k)
                    end do

                    $:GPU_LOOP(parallelism='[seq]')
                    do l = contxb, contxe
                        alpha_rho_IP(l) = alpha_rho_IP(l) + coeff* &
                                          q_prim_vf(l)%sf(i, j, k)
                        alpha_IP(l) = alpha_IP(l) + coeff* &
                                      q_prim_vf(advxb + l - 1)%sf(i, j, k)
                    end do

                    if (surface_tension) then
                        c_IP = c_IP + coeff*q_prim_vf(c_idx)%sf(i, j, k)
                    end if

                    if (bubbles_euler .and. .not. qbmm) then
                        $:GPU_LOOP(parallelism='[seq]')
                        do l = 1, nb
                            if (polytropic) then
                                r_IP(l) = r_IP(l) + coeff*q_prim_vf(bubxb + (l - 1)*2)%sf(i, j, k)
                                v_IP(l) = v_IP(l) + coeff*q_prim_vf(bubxb + 1 + (l - 1)*2)%sf(i, j, k)
                            else
                                r_IP(l) = r_IP(l) + coeff*q_prim_vf(bubxb + (l - 1)*4)%sf(i, j, k)
                                v_IP(l) = v_IP(l) + coeff*q_prim_vf(bubxb + 1 + (l - 1)*4)%sf(i, j, k)
                                pb_IP(l) = pb_IP(l) + coeff*q_prim_vf(bubxb + 2 + (l - 1)*4)%sf(i, j, k)
                                mv_IP(l) = mv_IP(l) + coeff*q_prim_vf(bubxb + 3 + (l - 1)*4)%sf(i, j, k)
                            end if
                        end do
                    end if

                    if (qbmm) then
                        do l = 1, nb*nmom
                            nmom_IP(l) = nmom_IP(l) + coeff*q_prim_vf(bubxb - 1 + l)%sf(i, j, k)
                        end do
                        if (.not. polytropic) then
                            do q = 1, nb
                                do l = 1, nnode
                                    presb_IP((q - 1)*nnode + l) = presb_IP((q - 1)*nnode + l) + coeff*pb(i, j, k, l, q)
                                    massv_IP((q - 1)*nnode + l) = massv_IP((q - 1)*nnode + l) + coeff*mv(i, j, k, l, q)
                                end do
                            end do
                        end if

                    end if

                end do
            end do
        end do

    end subroutine s_interpolate_image_point

    !> Subroutine to deallocate memory reserved for the IBM module
    impure subroutine s_finalize_ibm_module()

        @:DEALLOCATE(ib_markers%sf)
        @:DEALLOCATE(levelset%sf)
        @:DEALLOCATE(levelset_norm%sf)

    end subroutine s_finalize_ibm_module

end module m_ibm<|MERGE_RESOLUTION|>--- conflicted
+++ resolved
@@ -80,17 +80,11 @@
     !! image points.
     impure subroutine s_ibm_setup()
 
-<<<<<<< HEAD
-        !$acc update device(ib_markers%sf)
-        !$acc update device(levelset%sf)
-        !$acc update device(levelset_norm%sf)
-=======
         integer :: i, j, k
 
         $:GPU_UPDATE(device='[ib_markers%sf]')
         $:GPU_UPDATE(device='[levelset%sf]')
         $:GPU_UPDATE(device='[levelset_norm%sf]')
->>>>>>> df321c83
 
         ! Get neighboring IB variables from other processors
         call s_populate_ib_buffers()
