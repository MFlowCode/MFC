!>
!! @file m_ibm.fpp
!! @brief Contains module m_ibm

#:include 'macros.fpp'

!> @brief This module is used to handle all operations related to immersed
!!              boundary methods (IBMs)
module m_ibm
    ! Dependencies =============================================================

    use m_derived_types        !< Definitions of the derived types

    use m_global_parameters    !< Definitions of the global parameters

    use m_mpi_proxy            !< Message passing interface (MPI) module proxy

    use m_variables_conversion !< State variables type conversion procedures

    use m_helper

    ! ==========================================================================

    implicit none

    private :: s_compute_image_points, &
               s_compute_interpolation_coeffs, &
               s_interpolate_image_point, &
               s_find_ghost_points, &
               s_find_num_ghost_points
    ; public :: s_initialize_ibm_module, &
 s_ibm_setup, &
 s_ibm_correct_state, &
 s_finalize_ibm_module

    type(integer_field), public :: ib_markers
<<<<<<< HEAD

    !$acc declare create(ib_markers)

    !! Marker for solid cells. 0 if liquid, the patch id of its IB if solid
    real(wp), dimension(:, :, :, :), allocatable :: levelset
    !! Matrix of distance to IB
    real(wp), dimension(:, :, :, :, :), allocatable :: levelset_norm
    !! Matrix of normal vector to IB
=======
    type(levelset_field), public :: levelset
    type(levelset_norm_field), public :: levelset_norm
    !$acc declare create(ib_markers, levelset, levelset_norm)

>>>>>>> bb212366
    type(ghost_point), dimension(:), allocatable :: ghost_points
    type(ghost_point), dimension(:), allocatable :: inner_points
    !$acc declare create(ghost_points, inner_points)

    integer :: gp_layers !< Number of ghost point layers
    integer :: num_gps !< Number of ghost points
    integer :: num_inner_gps !< Number of ghost points
    !$acc declare create(gp_layers, num_gps, num_inner_gps)

contains

    !>  Allocates memory for the variables in the IBM module
    subroutine s_initialize_ibm_module()

        gp_layers = 3

        if (p > 0) then
            @:ALLOCATE(ib_markers%sf(-gp_layers:m+gp_layers, &
                -gp_layers:n+gp_layers, -gp_layers:p+gp_layers))
            @:ALLOCATE(levelset%sf(-gp_layers:m+gp_layers, &
                -gp_layers:n+gp_layers, -gp_layers:p+gp_layers, num_ibs))
            @:ALLOCATE(levelset_norm%sf(-gp_layers:m+gp_layers, &
                -gp_layers:n+gp_layers, -gp_layers:p+gp_layers, num_ibs, 3))
        else
            @:ALLOCATE(ib_markers%sf(-gp_layers:m+gp_layers, &
                -gp_layers:n+gp_layers, 0:0))
            @:ALLOCATE(levelset%sf(-gp_layers:m+gp_layers, &
                -gp_layers:n+gp_layers, 0:0, num_ibs))
            @:ALLOCATE(levelset_norm%sf(-gp_layers:m+gp_layers, &
                -gp_layers:n+gp_layers, 0:0, num_ibs, 3))
        end if

        @:ACC_SETUP_SFs(ib_markers)
        @:ACC_SETUP_SFs(levelset)
        ! @:ALLOCATE(ib_markers%sf(0:m, 0:n, 0:p))

        !$acc enter data copyin(gp_layers, num_gps, num_inner_gps)

    end subroutine s_initialize_ibm_module

    !> Initializes the values of various IBM variables, such as ghost points and
    !! image points.
    subroutine s_ibm_setup()

        integer :: i, j, k

        !$acc update device(ib_markers%sf)

        ! Get neighboring IB variables from other processors
        call s_mpi_sendrecv_ib_buffers(ib_markers, gp_layers)

        !$acc update host(ib_markers%sf)

        call s_find_num_ghost_points()

        !$acc update device(num_gps, num_inner_gps)
        @:ALLOCATE(ghost_points(1:num_gps))
        @:ALLOCATE(inner_points(1:num_inner_gps))

        !$acc enter data copyin(ghost_points, inner_points)

        call s_find_ghost_points(ghost_points, inner_points)
        !$acc update device(ghost_points, inner_points)

        call s_compute_image_points(ghost_points, levelset, levelset_norm)
        !$acc update device(ghost_points)

        call s_compute_interpolation_coeffs(ghost_points)
        !$acc update device(ghost_points)

    end subroutine s_ibm_setup

    !>  Subroutine that updates the conservative variables at the ghost points
        !!  @param q_cons_vf Conservative Variables
        !!  @param q_prim_vf Primitive variables
        !!  @param pb Internal bubble pressure
        !!  @param mv Mass of vapor in bubble
    subroutine s_ibm_correct_state(q_cons_vf, q_prim_vf, pb, mv)

        type(scalar_field), &
            dimension(sys_size), &
            intent(INOUT) :: q_cons_vf !< Primitive Variables

        type(scalar_field), &
            dimension(sys_size), &
            intent(INOUT) :: q_prim_vf !< Primitive Variables

<<<<<<< HEAD
        real(wp), dimension(startx:, starty:, startz:, 1:, 1:), optional, intent(inout) :: pb, mv
=======
        real(kind(0d0)), dimension(startx:, starty:, startz:, 1:, 1:), optional, intent(INOUT) :: pb, mv
>>>>>>> bb212366

        integer :: i, j, k, l, q, r!< Iterator variables
        integer :: patch_id !< Patch ID of ghost point
        real(wp) :: rho, gamma, pi_inf, dyn_pres !< Mixture variables
        real(wp), dimension(2) :: Re_K
        real(wp) :: G_K
        real(wp) :: qv_K
        real(wp), dimension(num_fluids) :: Gs

        real(wp) :: pres_IP, coeff
        real(wp), dimension(3) :: vel_IP, vel_norm_IP
        real(wp), dimension(num_fluids) :: alpha_rho_IP, alpha_IP
        real(wp), dimension(nb) :: r_IP, v_IP, pb_IP, mv_IP
        real(wp), dimension(nb*nmom) :: nmom_IP
        real(wp), dimension(nb*nnode) :: presb_IP, massv_IP
        !! Primitive variables at the image point associated with a ghost point,
        !! interpolated from surrounding fluid cells.

        real(wp), dimension(3) :: norm !< Normal vector from GP to IP
        real(wp), dimension(3) :: physical_loc !< Physical loc of GP
        real(wp), dimension(3) :: vel_g !< Velocity of GP

        real(wp) :: nbub
        real(wp) :: buf
        type(ghost_point) :: gp
        type(ghost_point) :: innerp

        !$acc parallel loop gang vector private(physical_loc, dyn_pres, alpha_rho_IP, alpha_IP, pres_IP, vel_IP, vel_g, vel_norm_IP, r_IP, v_IP, pb_IP, mv_IP, nmom_IP, presb_IP, massv_IP, rho, gamma, pi_inf, Re_K, G_K, Gs, gp, innerp, norm, buf, j, k, l, q, coeff)
        do i = 1, num_gps

            gp = ghost_points(i)
            j = gp%loc(1)
            k = gp%loc(2)
            l = gp%loc(3)
            patch_id = ghost_points(i)%ib_patch_id

            ! Calculate physical location of GP
            if (p > 0) then
                physical_loc = [x_cc(j), y_cc(k), z_cc(l)]
            else
                physical_loc = [x_cc(j), y_cc(k), 0._wp]
            end if

            !Interpolate primitive variables at image point associated w/ GP
            if (bubbles .and. .not. qbmm) then
                call s_interpolate_image_point(q_prim_vf, gp, &
                                               alpha_rho_IP, alpha_IP, pres_IP, vel_IP, &
                                               r_IP, v_IP, pb_IP, mv_IP)
            else if (qbmm .and. polytropic) then
                call s_interpolate_image_point(q_prim_vf, gp, &
                                               alpha_rho_IP, alpha_IP, pres_IP, vel_IP, &
                                               r_IP, v_IP, pb_IP, mv_IP, nmom_IP)
            else if (qbmm .and. .not. polytropic) then
                call s_interpolate_image_point(q_prim_vf, gp, &
                                               alpha_rho_IP, alpha_IP, pres_IP, vel_IP, &
                                               r_IP, v_IP, pb_IP, mv_IP, nmom_IP, pb, mv, presb_IP, massv_IP)
            else
                call s_interpolate_image_point(q_prim_vf, gp, &
                                               alpha_rho_IP, alpha_IP, pres_IP, vel_IP)
            end if

            dyn_pres = 0._wp

            ! Set q_prim_vf params at GP so that mixture vars calculated properly
            !$acc loop seq
            do q = 1, num_fluids
                q_prim_vf(q)%sf(j, k, l) = alpha_rho_IP(q)
                q_prim_vf(advxb + q - 1)%sf(j, k, l) = alpha_IP(q)
            end do

            if (model_eqns /= 4) then
                ! If in simulation, use acc mixture subroutines
                if (hypoelasticity) then
                    call s_convert_species_to_mixture_variables_acc(rho, gamma, pi_inf, qv_K, alpha_IP, &
                                                                    alpha_rho_IP, Re_K, j, k, l, G_K, Gs)
                else if (bubbles) then
                    call s_convert_species_to_mixture_variables_bubbles_acc(rho, gamma, pi_inf, qv_K, alpha_IP, &
                                                                            alpha_rho_IP, Re_K, j, k, l)
                else
                    call s_convert_species_to_mixture_variables_acc(rho, gamma, pi_inf, qv_K, alpha_IP, &
                                                                    alpha_rho_IP, Re_K, j, k, l)
                end if
            end if

            ! Calculate velocity of ghost cell
            if (gp%slip) then
                norm = gp%ip_loc - physical_loc !
                buf = sqrt(sum(norm**2))
                norm = norm/buf
                vel_norm_IP = sum(vel_IP*norm)*norm
                vel_g = vel_IP - vel_norm_IP
            else
                vel_g = 0._wp
            end if

            ! Set momentum
            !$acc loop seq
            do q = momxb, momxe
                q_cons_vf(q)%sf(j, k, l) = rho*vel_g(q - momxb + 1)
                dyn_pres = dyn_pres + q_cons_vf(q)%sf(j, k, l)* &
                           vel_g(q - momxb + 1)/2._wp
            end do

            ! Set continuity and adv vars
            !$acc loop seq
            do q = 1, num_fluids
                q_cons_vf(q)%sf(j, k, l) = alpha_rho_IP(q)
                q_cons_vf(advxb + q - 1)%sf(j, k, l) = alpha_IP(q)
            end do

            ! Set Energy
            if (bubbles) then
                q_cons_vf(E_idx)%sf(j, k, l) = (1 - alpha_IP(1))*(gamma*pres_IP + pi_inf + dyn_pres)
            else
                q_cons_vf(E_idx)%sf(j, k, l) = gamma*pres_IP + pi_inf + dyn_pres
            end if

            ! Set bubble vars
            if (bubbles .and. .not. qbmm) then
                call s_comp_n_from_prim(alpha_IP(1), r_IP, nbub, weight)
                do q = 1, nb
                    q_cons_vf(bubxb + (q - 1)*2)%sf(j, k, l) = nbub*r_IP(q)
                    q_cons_vf(bubxb + (q - 1)*2 + 1)%sf(j, k, l) = nbub*v_IP(q)
                    if (.not. polytropic) then
                        q_cons_vf(bubxb + (q - 1)*4)%sf(j, k, l) = nbub*r_IP(q)
                        q_cons_vf(bubxb + (q - 1)*4 + 1)%sf(j, k, l) = nbub*v_IP(q)
                        q_cons_vf(bubxb + (q - 1)*4 + 2)%sf(j, k, l) = nbub*pb_IP(q)
                        q_cons_vf(bubxb + (q - 1)*4 + 3)%sf(j, k, l) = nbub*mv_IP(q)
                    end if
                end do
            end if

            if (qbmm) then

                nbub = nmom_IP(1)
                do q = 1, nb*nmom
                    q_cons_vf(bubxb + q - 1)%sf(j, k, l) = nbub*nmom_IP(q)
                end do
                do q = 1, nb
                    q_cons_vf(bubxb + (q - 1)*nmom)%sf(j, k, l) = nbub
                end do

                if (.not. polytropic) then
                    do q = 1, nb
                        do r = 1, nnode
                            pb(j, k, l, r, q) = presb_IP((q - 1)*nnode + r)
                            mv(j, k, l, r, q) = massv_IP((q - 1)*nnode + r)
                        end do
                    end do
                end if
            end if

            if (model_eqns == 3) then
                !$acc loop seq
                do q = intxb, intxe
                    q_cons_vf(q)%sf(j, k, l) = alpha_IP(q - intxb + 1)*(gammas(q - intxb + 1)*pres_IP &
                                                                        + pi_infs(q - intxb + 1))
                end do
            end if
        end do

        !Correct the state of the inner points in IBs
        !$acc parallel loop gang vector private(physical_loc, dyn_pres, alpha_rho_IP, alpha_IP, vel_g, rho, gamma, pi_inf, Re_K, innerp, j, k, l, q)
        do i = 1, num_inner_gps

            vel_g = 0._wp
            innerp = inner_points(i)
            j = innerp%loc(1)
            k = innerp%loc(2)
            l = innerp%loc(3)
            patch_id = inner_points(i)%ib_patch_id

            ! Calculate physical location of GP
            if (p > 0) then
                physical_loc = [x_cc(j), y_cc(k), z_cc(l)]
            else
                physical_loc = [x_cc(j), y_cc(k), 0._wp]
            end if

            !$acc loop seq
            do q = 1, num_fluids
                q_prim_vf(q)%sf(j, k, l) = alpha_rho_IP(q)
                q_prim_vf(advxb + q - 1)%sf(j, k, l) = alpha_IP(q)
            end do

            call s_convert_species_to_mixture_variables_acc(rho, gamma, pi_inf, qv_K, alpha_IP, &
                                                            alpha_rho_IP, Re_K, j, k, l)

            dyn_pres = 0._wp

            !$acc loop seq
            do q = momxb, momxe
                q_cons_vf(q)%sf(j, k, l) = rho*vel_g(q - momxb + 1)
                dyn_pres = dyn_pres + q_cons_vf(q)%sf(j, k, l)* &
                           vel_g(q - momxb + 1)/2._wp
            end do
        end do

    end subroutine s_ibm_correct_state

    !>  Function that computes the image points for each ghost point
        !!  @param ghost_points Ghost Points
        !!  @param levelset Closest distance from each grid cell to IB
        !!  @param levelset_norm Vector pointing in the direction of the closest distance
    subroutine s_compute_image_points(ghost_points, levelset, levelset_norm)

<<<<<<< HEAD
        type(ghost_point), dimension(num_gps), intent(inout) :: ghost_points
        real(wp), dimension(0:m, 0:n, 0:p, num_ibs), intent(in) :: levelset
        real(wp), dimension(0:m, 0:n, 0:p, num_ibs, 3), intent(in) :: levelset_norm

        real(wp) :: dist
        real(wp), dimension(3) :: norm
        real(wp), dimension(3) :: physical_loc
        real(wp) :: temp_loc
        real(wp), pointer, dimension(:) :: s_cc => null()
=======
        type(ghost_point), dimension(num_gps), intent(INOUT) :: ghost_points
        type(levelset_field), intent(IN) :: levelset
        type(levelset_norm_field), intent(IN) :: levelset_norm

        real(kind(0d0)) :: dist
        real(kind(0d0)), dimension(3) :: norm
        real(kind(0d0)), dimension(3) :: physical_loc
        real(kind(0d0)) :: temp_loc
        real(kind(0d0)), pointer, dimension(:) :: s_cc => null()
>>>>>>> bb212366
        integer :: bound
        type(ghost_point) :: gp

        integer :: q, dim !< Iterator variables
        integer :: i, j, k !< Location indexes
        integer :: patch_id !< IB Patch ID
        integer :: dir
        integer :: index

        do q = 1, num_gps
            gp = ghost_points(q)
            i = gp%loc(1)
            j = gp%loc(2)
            k = gp%loc(3)

            ! Calculate physical location of ghost point
            if (p > 0) then
                physical_loc = [x_cc(i), y_cc(j), z_cc(k)]
            else
                physical_loc = [x_cc(i), y_cc(j), 0._wp]
            end if

            ! Calculate and store the precise location of the image point
            patch_id = gp%ib_patch_id
            dist = abs(levelset%sf(i, j, k, patch_id))
            norm(:) = levelset_norm%sf(i, j, k, patch_id, :)
            ghost_points(q)%ip_loc(:) = physical_loc(:) + 2*dist*norm(:)

            ! Find the closest grid point to the image point
            do dim = 1, num_dims

                ! s_cc points to the dim array we need
                if (dim == 1) then
                    s_cc => x_cc
                    bound = m
                elseif (dim == 2) then
                    s_cc => y_cc
                    bound = n
                else
                    s_cc => z_cc
                    bound = p
                end if

                if (norm(dim) == 0) then
                    ghost_points(q)%ip_grid(dim) = ghost_points(q)%loc(dim)
                else
                    if (norm(dim) > 0) then
                        dir = 1
                    else
                        dir = -1
                    end if

                    index = ghost_points(q)%loc(dim)
                    temp_loc = ghost_points(q)%ip_loc(dim)
                    do while ((temp_loc < s_cc(index) &
                               .or. temp_loc > s_cc(index + 1)) &
                              .and. (index >= 0 .and. index <= bound))
                        index = index + dir
                    end do
                    ghost_points(q)%ip_grid(dim) = index
                    if (ghost_points(q)%DB(dim) == -1) then
                        ghost_points(q)%ip_grid(dim) = ghost_points(q)%loc(dim) + 1
                    else if (ghost_points(q)%DB(dim) == 1) then
                        ghost_points(q)%ip_grid(dim) = ghost_points(q)%loc(dim) - 1
                    end if
                end if
            end do

            ! print *, "GP Loc: ", ghost_points(q)%loc(:)
            ! print *, "Norm: ", norm(:)
            ! print *, "Dist: ", abs(dist)
            ! print *, "IP Loc: ", ghost_points(q)%ip_grid(:)
            ! print *, "------"
        end do

#if 0
        if (proc_rank == 0) then

            open (unit=10, file=trim(case_dir)//'/gp.txt', status='replace')
            do i = 1, num_gps
                write (10, '(3F36.12)') x_cc(ghost_points(i)%loc(1)), y_cc(ghost_points(i)%loc(2))
            end do
            close (10)

            open (unit=10, file=trim(case_dir)//'/ip.txt', status='replace')
            do i = 1, num_gps
                write (10, '(3F36.12)') ghost_points(i)%ip_loc(1), ghost_points(i)%ip_loc(2)
            end do
            close (10)

        end if

#endif

    end subroutine s_compute_image_points

    !> Function that finds the number of ghost points, used for allocating
    !! memory.
    subroutine s_find_num_ghost_points()
        integer, dimension(2*gp_layers + 1, 2*gp_layers + 1) &
            :: subsection_2D
        integer, dimension(2*gp_layers + 1, 2*gp_layers + 1, 2*gp_layers + 1) &
            :: subsection_3D
        integer :: i, j, k, l, q !< Iterator variables

        num_gps = 0

        do i = 0, m
            do j = 0, n
                if (p == 0) then
                    if (ib_markers%sf(i, j, 0) /= 0) then
                        subsection_2D = ib_markers%sf( &
                                        i - gp_layers:i + gp_layers, &
                                        j - gp_layers:j + gp_layers, 0)
                        if (any(subsection_2D == 0)) then
                            num_gps = num_gps + 1
                        else
                            num_inner_gps = num_inner_gps + 1
                        end if
                    end if
                else
                    do k = 0, p
                        if (ib_markers%sf(i, j, k) /= 0) then
                            subsection_3D = ib_markers%sf( &
                                            i - gp_layers:i + gp_layers, &
                                            j - gp_layers:j + gp_layers, &
                                            k - gp_layers:k + gp_layers)
                            if (any(subsection_3D == 0)) then
                                num_gps = num_gps + 1
                            else
                                num_inner_gps = num_inner_gps + 1
                            end if
                        end if
                    end do
                end if
            end do
        end do

    end subroutine s_find_num_ghost_points

    !> Function that finds the ghost points
    subroutine s_find_ghost_points(ghost_points, inner_points)

        type(ghost_point), dimension(num_gps), intent(INOUT) :: ghost_points
        type(ghost_point), dimension(num_inner_gps), intent(INOUT) :: inner_points
        integer, dimension(2*gp_layers + 1, 2*gp_layers + 1) &
            :: subsection_2D
        integer, dimension(2*gp_layers + 1, 2*gp_layers + 1, 2*gp_layers + 1) &
            :: subsection_3D
        integer :: i, j, k !< Iterator variables
        integer :: count, count_i
        integer :: patch_id

        count = 1
        count_i = 1

        do i = 0, m
            do j = 0, n
                if (p == 0) then
                    if (ib_markers%sf(i, j, 0) /= 0) then
                        subsection_2D = ib_markers%sf( &
                                        i - gp_layers:i + gp_layers, &
                                        j - gp_layers:j + gp_layers, 0)
                        if (any(subsection_2D == 0)) then
                            ghost_points(count)%loc = [i, j, 0]
                            patch_id = ib_markers%sf(i, j, 0)
                            ghost_points(count)%ib_patch_id = &
                                patch_id
                            ghost_points(count)%slip = patch_ib(patch_id)%slip
                            ! ghost_points(count)%rank = proc_rank

                            if ((x_cc(i) - dx(i)) < x_domain%beg) then
                                ghost_points(count)%DB(1) = -1
                            else if ((x_cc(i) + dx(i)) > x_domain%end) then
                                ghost_points(count)%DB(1) = 1
                            else
                                ghost_points(count)%DB(1) = 0
                            end if

                            if ((y_cc(j) - dy(j)) < y_domain%beg) then
                                ghost_points(count)%DB(2) = -1
                            else if ((y_cc(j) + dy(j)) > y_domain%end) then
                                ghost_points(count)%DB(2) = 1
                            else
                                ghost_points(count)%DB(2) = 0
                            end if

                            count = count + 1

                        else
                            inner_points(count_i)%loc = [i, j, 0]
                            patch_id = ib_markers%sf(i, j, 0)
                            inner_points(count_i)%ib_patch_id = &
                                patch_id
                            inner_points(count_i)%slip = patch_ib(patch_id)%slip
                            count_i = count_i + 1

                        end if
                    end if
                else
                    do k = 0, p
                        if (ib_markers%sf(i, j, k) /= 0) then
                            subsection_3D = ib_markers%sf( &
                                            i - gp_layers:i + gp_layers, &
                                            j - gp_layers:j + gp_layers, &
                                            k - gp_layers:k + gp_layers)
                            if (any(subsection_3D == 0)) then
                                ghost_points(count)%loc = [i, j, k]
                                patch_id = ib_markers%sf(i, j, k)
                                ghost_points(count)%ib_patch_id = &
                                    ib_markers%sf(i, j, k)
                                ghost_points(count)%slip = patch_ib(patch_id)%slip

                                if ((x_cc(i) - dx(i)) < x_domain%beg) then
                                    ghost_points(count)%DB(1) = -1
                                else if ((x_cc(i) + dx(i)) > x_domain%end) then
                                    ghost_points(count)%DB(1) = 1
                                else
                                    ghost_points(count)%DB(1) = 0
                                end if

                                if ((y_cc(j) - dy(j)) < y_domain%beg) then
                                    ghost_points(count)%DB(2) = -1
                                else if ((y_cc(j) + dy(j)) > y_domain%end) then
                                    ghost_points(count)%DB(2) = 1
                                else
                                    ghost_points(count)%DB(2) = 0
                                end if

                                if ((z_cc(k) - dz(k)) < z_domain%beg) then
                                    ghost_points(count)%DB(3) = -1
                                else if ((z_cc(k) + dz(k)) > z_domain%end) then
                                    ghost_points(count)%DB(3) = 1
                                else
                                    ghost_points(count)%DB(3) = 0
                                end if

                                count = count + 1
                            else
                                inner_points(count_i)%loc = [i, j, k]
                                patch_id = ib_markers%sf(i, j, k)
                                inner_points(count_i)%ib_patch_id = &
                                    ib_markers%sf(i, j, k)
                                inner_points(count_i)%slip = patch_ib(patch_id)%slip

                                count_i = count_i + 1
                            end if
                        end if
                    end do
                end if
            end do
        end do

    end subroutine s_find_ghost_points

    !>  Function that computes the interpolation coefficients of image points
    subroutine s_compute_interpolation_coeffs(ghost_points)

        type(ghost_point), dimension(num_gps), intent(INOUT) :: ghost_points

        real(wp), dimension(2, 2, 2) :: dist
        real(wp), dimension(2, 2, 2) :: alpha
        real(wp), dimension(2, 2, 2) :: interp_coeffs
        real(wp) :: buf
        real(wp), dimension(2, 2, 2) :: eta
        type(ghost_point) :: gp
        integer :: i, j, k, l, q !< Iterator variables
        integer :: i1, i2, j1, j2, k1, k2 !< Grid indexes
        integer :: patch_id

        ! 2D
        if (p <= 0) then
            do i = 1, num_gps
                gp = ghost_points(i)
                ! Get the interpolation points
                i1 = gp%ip_grid(1); i2 = i1 + 1
                j1 = gp%ip_grid(2); j2 = j1 + 1

                dist = 0._wp
                buf = 1._wp
                dist(1, 1, 1) = sqrt( &
                                (x_cc(i1) - gp%ip_loc(1))**2 + &
                                (y_cc(j1) - gp%ip_loc(2))**2)
                dist(2, 1, 1) = sqrt( &
                                (x_cc(i2) - gp%ip_loc(1))**2 + &
                                (y_cc(j1) - gp%ip_loc(2))**2)
                dist(1, 2, 1) = sqrt( &
                                (x_cc(i1) - gp%ip_loc(1))**2 + &
                                (y_cc(j2) - gp%ip_loc(2))**2)
                dist(2, 2, 1) = sqrt( &
                                (x_cc(i2) - gp%ip_loc(1))**2 + &
                                (y_cc(j2) - gp%ip_loc(2))**2)

                interp_coeffs = 0._wp

                if (dist(1, 1, 1) <= 1e-16_wp) then
                    interp_coeffs(1, 1, 1) = 1._wp
                else if (dist(2, 1, 1) <= 1e-16_wp) then
                    interp_coeffs(2, 1, 1) = 1._wp
                else if (dist(1, 2, 1) <= 1e-16_wp) then
                    interp_coeffs(1, 2, 1) = 1._wp
                else if (dist(2, 2, 1) <= 1e-16_wp) then
                    interp_coeffs(2, 2, 1) = 1._wp
                else
                    eta(:, :, 1) = 1._wp/dist(:, :, 1)**2
                    alpha = 1._wp
                    patch_id = gp%ib_patch_id
                    if (ib_markers%sf(i1, j1, 0) /= 0) alpha(1, 1, 1) = 0._wp
                    if (ib_markers%sf(i2, j1, 0) /= 0) alpha(2, 1, 1) = 0._wp
                    if (ib_markers%sf(i1, j2, 0) /= 0) alpha(1, 2, 1) = 0._wp
                    if (ib_markers%sf(i2, j2, 0) /= 0) alpha(2, 2, 1) = 0._wp
                    buf = sum(alpha(:, :, 1)*eta(:, :, 1))
                    if (buf > 0._wp) then
                        interp_coeffs(:, :, 1) = alpha(:, :, 1)*eta(:, :, 1)/buf
                    else
                        buf = sum(eta(:, :, 1))
                        interp_coeffs(:, :, 1) = eta(:, :, 1)/buf
                    end if
                end if

                ghost_points(i)%interp_coeffs = interp_coeffs
            end do

        else
            do i = 1, num_gps
                gp = ghost_points(i)
                ! Get the interpolation points
                i1 = gp%ip_grid(1); i2 = i1 + 1
                j1 = gp%ip_grid(2); j2 = j1 + 1
                k1 = gp%ip_grid(3); k2 = k1 + 1

                ! Get interpolation weights (Chaudhuri et al. 2011, JCP)
                dist(1, 1, 1) = sqrt( &
                                (x_cc(i1) - gp%ip_loc(1))**2 + &
                                (y_cc(j1) - gp%ip_loc(2))**2 + &
                                (z_cc(k1) - gp%ip_loc(3))**2)
                dist(2, 1, 1) = sqrt( &
                                (x_cc(i2) - gp%ip_loc(1))**2 + &
                                (y_cc(j1) - gp%ip_loc(2))**2 + &
                                (z_cc(k1) - gp%ip_loc(3))**2)
                dist(1, 2, 1) = sqrt( &
                                (x_cc(i1) - gp%ip_loc(1))**2 + &
                                (y_cc(j2) - gp%ip_loc(2))**2 + &
                                (z_cc(k1) - gp%ip_loc(3))**2)
                dist(2, 2, 1) = sqrt( &
                                (x_cc(i2) - gp%ip_loc(1))**2 + &
                                (y_cc(j2) - gp%ip_loc(2))**2 + &
                                (z_cc(k1) - gp%ip_loc(3))**2)
                dist(1, 1, 2) = sqrt( &
                                (x_cc(i1) - gp%ip_loc(1))**2 + &
                                (y_cc(j1) - gp%ip_loc(2))**2 + &
                                (z_cc(k2) - gp%ip_loc(3))**2)
                dist(2, 1, 2) = sqrt( &
                                (x_cc(i2) - gp%ip_loc(1))**2 + &
                                (y_cc(j1) - gp%ip_loc(2))**2 + &
                                (z_cc(k2) - gp%ip_loc(3))**2)
                dist(1, 2, 2) = sqrt( &
                                (x_cc(i1) - gp%ip_loc(1))**2 + &
                                (y_cc(j2) - gp%ip_loc(2))**2 + &
                                (z_cc(k2) - gp%ip_loc(3))**2)
                dist(2, 2, 2) = sqrt( &
                                (x_cc(i2) - gp%ip_loc(1))**2 + &
                                (y_cc(j2) - gp%ip_loc(2))**2 + &
                                (z_cc(k2) - gp%ip_loc(3))**2)
                interp_coeffs = 0._wp
                buf = 1._wp
                if (dist(1, 1, 1) <= 1e-16_wp) then
                    interp_coeffs(1, 1, 1) = 1._wp
                else if (dist(2, 1, 1) <= 1e-16_wp) then
                    interp_coeffs(2, 1, 1) = 1._wp
                else if (dist(1, 2, 1) <= 1e-16_wp) then
                    interp_coeffs(1, 2, 1) = 1._wp
                else if (dist(2, 2, 1) <= 1e-16_wp) then
                    interp_coeffs(2, 2, 1) = 1._wp
                else if (dist(1, 1, 2) <= 1e-16_wp) then
                    interp_coeffs(1, 1, 2) = 1._wp
                else if (dist(2, 1, 2) <= 1e-16_wp) then
                    interp_coeffs(2, 1, 2) = 1._wp
                else if (dist(1, 2, 2) <= 1e-16_wp) then
                    interp_coeffs(1, 2, 2) = 1._wp
                else if (dist(2, 2, 2) <= 1e-16_wp) then
                    interp_coeffs(2, 2, 2) = 1._wp
                else
                    eta = 1._wp/dist**2
                    alpha = 1._wp
                    if (ib_markers%sf(i1, j1, k1) /= 0) alpha(1, 1, 1) = 0._wp
                    if (ib_markers%sf(i2, j1, k1) /= 0) alpha(2, 1, 1) = 0._wp
                    if (ib_markers%sf(i1, j2, k1) /= 0) alpha(1, 2, 1) = 0._wp
                    if (ib_markers%sf(i2, j2, k1) /= 0) alpha(2, 2, 1) = 0._wp
                    if (ib_markers%sf(i1, j1, k2) /= 0) alpha(1, 1, 2) = 0._wp
                    if (ib_markers%sf(i2, j1, k2) /= 0) alpha(2, 1, 2) = 0._wp
                    if (ib_markers%sf(i1, j2, k2) /= 0) alpha(1, 2, 2) = 0._wp
                    if (ib_markers%sf(i2, j2, k2) /= 0) alpha(2, 2, 2) = 0._wp
                    buf = sum(alpha*eta)
                    if (buf > 0._wp) then
                        interp_coeffs = alpha*eta/buf
                    else
                        buf = sum(eta)
                        interp_coeffs = eta/buf
                    end if
                end if

                ghost_points(i)%interp_coeffs = interp_coeffs
            end do
        end if

    end subroutine s_compute_interpolation_coeffs

    !> Function that uses the interpolation coefficients and the current state
    !! at the cell centers in order to estimate the state at the image point
    subroutine s_interpolate_image_point(q_prim_vf, gp, alpha_rho_IP, alpha_IP, pres_IP, vel_IP, r_IP, v_IP, pb_IP, mv_IP, nmom_IP, pb, mv, presb_IP, massv_IP)
        !$acc routine seq
<<<<<<< HEAD
        type(scalar_field), dimension(sys_size), intent(in) :: q_prim_vf !< Primitive Variables
        type(ghost_point), intent(in) :: gp
        real(wp), dimension(num_fluids), intent(inout) :: alpha_IP, alpha_rho_IP
        real(wp), intent(inout) :: pres_IP
        real(wp), dimension(3), intent(inout) :: vel_IP
        real(wp), optional, dimension(:), intent(inout) :: r_IP, v_IP, pb_IP, mv_IP
        real(wp), optional, dimension(:), intent(inout) :: nmom_IP
        real(wp), optional, dimension(startx:, starty:, startz:, 1:, 1:), intent(inout) :: pb, mv
        real(wp), optional, dimension(:), intent(inout) :: presb_IP, massv_IP
=======
        type(scalar_field), &
            dimension(sys_size), &
            intent(IN) :: q_prim_vf !< Primitive Variables
        real(kind(0d0)), optional, dimension(startx:, starty:, startz:, 1:, 1:), intent(INOUT) :: pb, mv

        type(ghost_point), intent(IN) :: gp
        real(kind(0d0)), intent(INOUT) :: pres_IP
        real(kind(0d0)), dimension(3), intent(INOUT) :: vel_IP
        real(kind(0d0)), dimension(num_fluids), intent(INOUT) :: alpha_IP, alpha_rho_IP
        real(kind(0d0)), optional, dimension(:), intent(INOUT) :: r_IP, v_IP, pb_IP, mv_IP
        real(kind(0d0)), optional, dimension(:), intent(INOUT) :: nmom_IP
        real(kind(0d0)), optional, dimension(:), intent(INOUT) :: presb_IP, massv_IP
>>>>>>> bb212366

        integer :: i, j, k, l, q !< Iterator variables
        integer :: i1, i2, j1, j2, k1, k2 !< Iterator variables
        real(wp) :: coeff

        i1 = gp%ip_grid(1); i2 = i1 + 1
        j1 = gp%ip_grid(2); j2 = j1 + 1
        k1 = gp%ip_grid(3); k2 = k1 + 1

        if (p == 0) then
            k1 = 0
            k2 = 0
        end if

        alpha_rho_IP = 0._wp
        alpha_IP = 0._wp
        pres_IP = 0._wp
        vel_IP = 0._wp

        if (bubbles) then
            r_IP = 0._wp
            v_IP = 0._wp
            if (.not. polytropic) then
                mv_IP = 0._wp
                pb_IP = 0._wp
            end if
        end if

        if (qbmm) then
            nmom_IP = 0._wp
            if (.not. polytropic) then
                presb_IP = 0._wp
                massv_IP = 0._wp
            end if
        end if

        !$acc loop seq
        do i = i1, i2
            !$acc loop seq
            do j = j1, j2
                !$acc loop seq
                do k = k1, k2

                    coeff = gp%interp_coeffs(i - i1 + 1, j - j1 + 1, k - k1 + 1)

                    pres_IP = pres_IP + coeff* &
                              q_prim_vf(E_idx)%sf(i, j, k)

                    !$acc loop seq
                    do q = momxb, momxe
                        vel_IP(q + 1 - momxb) = vel_IP(q + 1 - momxb) + coeff* &
                                                q_prim_vf(q)%sf(i, j, k)
                    end do

                    !$acc loop seq
                    do l = contxb, contxe
                        alpha_rho_IP(l) = alpha_rho_IP(l) + coeff* &
                                          q_prim_vf(l)%sf(i, j, k)
                        alpha_IP(l) = alpha_IP(l) + coeff* &
                                      q_prim_vf(advxb + l - 1)%sf(i, j, k)
                    end do

                    if (bubbles .and. .not. qbmm) then
                        !$acc loop seq
                        do l = 1, nb
                            if (polytropic) then
                                r_IP(l) = r_IP(l) + coeff*q_prim_vf(bubxb + (l - 1)*2)%sf(i, j, k)
                                v_IP(l) = v_IP(l) + coeff*q_prim_vf(bubxb + 1 + (l - 1)*2)%sf(i, j, k)
                            else
                                r_IP(l) = r_IP(l) + coeff*q_prim_vf(bubxb + (l - 1)*4)%sf(i, j, k)
                                v_IP(l) = v_IP(l) + coeff*q_prim_vf(bubxb + 1 + (l - 1)*4)%sf(i, j, k)
                                pb_IP(l) = pb_IP(l) + coeff*q_prim_vf(bubxb + 2 + (l - 1)*4)%sf(i, j, k)
                                mv_IP(l) = mv_IP(l) + coeff*q_prim_vf(bubxb + 3 + (l - 1)*4)%sf(i, j, k)
                            end if
                        end do
                    end if

                    if (qbmm) then
                        do l = 1, nb*nmom
                            nmom_IP(l) = nmom_IP(l) + coeff*q_prim_vf(bubxb - 1 + l)%sf(i, j, k)
                        end do
                        if (.not. polytropic) then
                            do q = 1, nb
                                do l = 1, nnode
                                    presb_IP((q - 1)*nnode + l) = presb_IP((q - 1)*nnode + l) + coeff*pb(i, j, k, l, q)
                                    massv_IP((q - 1)*nnode + l) = massv_IP((q - 1)*nnode + l) + coeff*mv(i, j, k, l, q)
                                end do
                            end do
                        end if

                    end if

                end do
            end do
        end do

    end subroutine s_interpolate_image_point

<<<<<<< HEAD
    !>  Subroutine that computes that bubble wall pressure for Gilmore bubbles
    subroutine s_compute_levelset(levelset, levelset_norm)

        real(wp), dimension(0:m, 0:n, 0:p, num_ibs), intent(inout) :: levelset
        real(wp), dimension(0:m, 0:n, 0:p, num_ibs, 3), intent(inout) :: levelset_norm
        integer :: i !< Iterator variables
        integer :: geometry

        do i = 1, num_ibs
            geometry = patch_ib(i)%geometry
            if (geometry == 2) then
                call s_compute_circle_levelset(levelset, levelset_norm, i)
            else if (geometry == 3) then
                call s_compute_rectangle_levelset(levelset, levelset_norm, i)
            else if (geometry == 4) then
                call s_compute_airfoil_levelset(levelset, levelset_norm, i)
            else if (geometry == 8) then
                call s_compute_sphere_levelset(levelset, levelset_norm, i)
            else if (geometry == 10) then
                call s_compute_cylinder_levelset(levelset, levelset_norm, i)
            else if (geometry == 11) then
                call s_compute_3D_airfoil_levelset(levelset, levelset_norm, i)
            end if
        end do

    end subroutine s_compute_levelset

    !>  Subroutine that computes that bubble wall pressure for Gilmore bubbles
    subroutine s_finalize_ibm_module
=======
    !> Subroutine to deallocate memory reserved for the IBM module
    subroutine s_finalize_ibm_module()
>>>>>>> bb212366

        @:DEALLOCATE(ib_markers%sf)
        @:DEALLOCATE(levelset%sf)
        @:DEALLOCATE(levelset_norm%sf)

    end subroutine s_finalize_ibm_module

end module m_ibm<|MERGE_RESOLUTION|>--- conflicted
+++ resolved
@@ -34,21 +34,10 @@
  s_finalize_ibm_module
 
     type(integer_field), public :: ib_markers
-<<<<<<< HEAD
-
-    !$acc declare create(ib_markers)
-
-    !! Marker for solid cells. 0 if liquid, the patch id of its IB if solid
-    real(wp), dimension(:, :, :, :), allocatable :: levelset
-    !! Matrix of distance to IB
-    real(wp), dimension(:, :, :, :, :), allocatable :: levelset_norm
-    !! Matrix of normal vector to IB
-=======
     type(levelset_field), public :: levelset
     type(levelset_norm_field), public :: levelset_norm
     !$acc declare create(ib_markers, levelset, levelset_norm)
 
->>>>>>> bb212366
     type(ghost_point), dimension(:), allocatable :: ghost_points
     type(ghost_point), dimension(:), allocatable :: inner_points
     !$acc declare create(ghost_points, inner_points)
@@ -136,11 +125,7 @@
             dimension(sys_size), &
             intent(INOUT) :: q_prim_vf !< Primitive Variables
 
-<<<<<<< HEAD
-        real(wp), dimension(startx:, starty:, startz:, 1:, 1:), optional, intent(inout) :: pb, mv
-=======
-        real(kind(0d0)), dimension(startx:, starty:, startz:, 1:, 1:), optional, intent(INOUT) :: pb, mv
->>>>>>> bb212366
+        real(wp), dimension(startx:, starty:, startz:, 1:, 1:), optional, intent(INOUT) :: pb, mv
 
         integer :: i, j, k, l, q, r!< Iterator variables
         integer :: patch_id !< Patch ID of ghost point
@@ -347,27 +332,15 @@
         !!  @param levelset_norm Vector pointing in the direction of the closest distance
     subroutine s_compute_image_points(ghost_points, levelset, levelset_norm)
 
-<<<<<<< HEAD
-        type(ghost_point), dimension(num_gps), intent(inout) :: ghost_points
-        real(wp), dimension(0:m, 0:n, 0:p, num_ibs), intent(in) :: levelset
-        real(wp), dimension(0:m, 0:n, 0:p, num_ibs, 3), intent(in) :: levelset_norm
+        type(ghost_point), dimension(num_gps), intent(INOUT) :: ghost_points
+        type(levelset_field), intent(IN) :: levelset
+        type(levelset_norm_field), intent(IN) :: levelset_norm
 
         real(wp) :: dist
         real(wp), dimension(3) :: norm
         real(wp), dimension(3) :: physical_loc
         real(wp) :: temp_loc
         real(wp), pointer, dimension(:) :: s_cc => null()
-=======
-        type(ghost_point), dimension(num_gps), intent(INOUT) :: ghost_points
-        type(levelset_field), intent(IN) :: levelset
-        type(levelset_norm_field), intent(IN) :: levelset_norm
-
-        real(kind(0d0)) :: dist
-        real(kind(0d0)), dimension(3) :: norm
-        real(kind(0d0)), dimension(3) :: physical_loc
-        real(kind(0d0)) :: temp_loc
-        real(kind(0d0)), pointer, dimension(:) :: s_cc => null()
->>>>>>> bb212366
         integer :: bound
         type(ghost_point) :: gp
 
@@ -780,30 +753,18 @@
     !! at the cell centers in order to estimate the state at the image point
     subroutine s_interpolate_image_point(q_prim_vf, gp, alpha_rho_IP, alpha_IP, pres_IP, vel_IP, r_IP, v_IP, pb_IP, mv_IP, nmom_IP, pb, mv, presb_IP, massv_IP)
         !$acc routine seq
-<<<<<<< HEAD
-        type(scalar_field), dimension(sys_size), intent(in) :: q_prim_vf !< Primitive Variables
-        type(ghost_point), intent(in) :: gp
-        real(wp), dimension(num_fluids), intent(inout) :: alpha_IP, alpha_rho_IP
-        real(wp), intent(inout) :: pres_IP
-        real(wp), dimension(3), intent(inout) :: vel_IP
-        real(wp), optional, dimension(:), intent(inout) :: r_IP, v_IP, pb_IP, mv_IP
-        real(wp), optional, dimension(:), intent(inout) :: nmom_IP
-        real(wp), optional, dimension(startx:, starty:, startz:, 1:, 1:), intent(inout) :: pb, mv
-        real(wp), optional, dimension(:), intent(inout) :: presb_IP, massv_IP
-=======
         type(scalar_field), &
             dimension(sys_size), &
             intent(IN) :: q_prim_vf !< Primitive Variables
-        real(kind(0d0)), optional, dimension(startx:, starty:, startz:, 1:, 1:), intent(INOUT) :: pb, mv
+        real(wp), optional, dimension(startx:, starty:, startz:, 1:, 1:), intent(INOUT) :: pb, mv
 
         type(ghost_point), intent(IN) :: gp
-        real(kind(0d0)), intent(INOUT) :: pres_IP
-        real(kind(0d0)), dimension(3), intent(INOUT) :: vel_IP
-        real(kind(0d0)), dimension(num_fluids), intent(INOUT) :: alpha_IP, alpha_rho_IP
-        real(kind(0d0)), optional, dimension(:), intent(INOUT) :: r_IP, v_IP, pb_IP, mv_IP
-        real(kind(0d0)), optional, dimension(:), intent(INOUT) :: nmom_IP
-        real(kind(0d0)), optional, dimension(:), intent(INOUT) :: presb_IP, massv_IP
->>>>>>> bb212366
+        real(wp), intent(INOUT) :: pres_IP
+        real(wp), dimension(3), intent(INOUT) :: vel_IP
+        real(wp), dimension(num_fluids), intent(INOUT) :: alpha_IP, alpha_rho_IP
+        real(wp), optional, dimension(:), intent(INOUT) :: r_IP, v_IP, pb_IP, mv_IP
+        real(wp), optional, dimension(:), intent(INOUT) :: nmom_IP
+        real(wp), optional, dimension(:), intent(INOUT) :: presb_IP, massv_IP
 
         integer :: i, j, k, l, q !< Iterator variables
         integer :: i1, i2, j1, j2, k1, k2 !< Iterator variables
@@ -902,40 +863,8 @@
 
     end subroutine s_interpolate_image_point
 
-<<<<<<< HEAD
-    !>  Subroutine that computes that bubble wall pressure for Gilmore bubbles
-    subroutine s_compute_levelset(levelset, levelset_norm)
-
-        real(wp), dimension(0:m, 0:n, 0:p, num_ibs), intent(inout) :: levelset
-        real(wp), dimension(0:m, 0:n, 0:p, num_ibs, 3), intent(inout) :: levelset_norm
-        integer :: i !< Iterator variables
-        integer :: geometry
-
-        do i = 1, num_ibs
-            geometry = patch_ib(i)%geometry
-            if (geometry == 2) then
-                call s_compute_circle_levelset(levelset, levelset_norm, i)
-            else if (geometry == 3) then
-                call s_compute_rectangle_levelset(levelset, levelset_norm, i)
-            else if (geometry == 4) then
-                call s_compute_airfoil_levelset(levelset, levelset_norm, i)
-            else if (geometry == 8) then
-                call s_compute_sphere_levelset(levelset, levelset_norm, i)
-            else if (geometry == 10) then
-                call s_compute_cylinder_levelset(levelset, levelset_norm, i)
-            else if (geometry == 11) then
-                call s_compute_3D_airfoil_levelset(levelset, levelset_norm, i)
-            end if
-        end do
-
-    end subroutine s_compute_levelset
-
-    !>  Subroutine that computes that bubble wall pressure for Gilmore bubbles
-    subroutine s_finalize_ibm_module
-=======
     !> Subroutine to deallocate memory reserved for the IBM module
     subroutine s_finalize_ibm_module()
->>>>>>> bb212366
 
         @:DEALLOCATE(ib_markers%sf)
         @:DEALLOCATE(levelset%sf)
