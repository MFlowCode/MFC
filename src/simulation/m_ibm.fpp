--- conflicted
+++ resolved
@@ -198,9 +198,8 @@
         type(ghost_point) :: innerp
 
         if (num_gps > 0) then
-<<<<<<< HEAD
-            $:GPU_PARALLEL_LOOP(private='[i,physical_loc,dyn_pres,alpha_rho_IP, alpha_IP,pres_IP,vel_IP,vel_g,vel_norm_IP,r_IP, v_IP,pb_IP,mv_IP,nmom_IP,presb_IP,massv_IP,rho, gamma,pi_inf,Re_K,G_K,Gs,gp,innerp,norm,buf, radial_vector, rotation_velocity, j,k,l,q]')
-            do i = 1, num_gps
+            #$:GPU_PARALLEL_LOOP(private='[i,physical_loc,dyn_pres,alpha_rho_IP, alpha_IP,pres_IP,vel_IP,vel_g,vel_norm_IP,r_IP, v_IP,pb_IP,mv_IP,nmom_IP,presb_IP,massv_IP,rho, gamma,pi_inf,Re_K,G_K,Gs,gp,innerp,norm,buf, radial_vector, rotation_velocity, j,k,l,q,qv_K,c_IP,nbub,patch_id]')
+                do i = 1, num_gps
 
                 gp = ghost_points(i)
                 j = gp%loc(1)
@@ -215,24 +214,25 @@
                     physical_loc = [x_cc(j), y_cc(k), 0._wp]
                 end if
 
-                !Interpolate primitive variables at image point associated w/ GP
-                if (bubbles_euler .and. .not. qbmm) then
-                    call s_interpolate_image_point(q_prim_vf, gp, &
-                                                   alpha_rho_IP, alpha_IP, pres_IP, vel_IP, c_IP, &
-                                                   r_IP, v_IP, pb_IP, mv_IP)
-                else if (qbmm .and. polytropic) then
-                    call s_interpolate_image_point(q_prim_vf, gp, &
-                                                   alpha_rho_IP, alpha_IP, pres_IP, vel_IP, c_IP, &
-                                                   r_IP, v_IP, pb_IP, mv_IP, nmom_IP)
-                else if (qbmm .and. .not. polytropic) then
-                    call s_interpolate_image_point(q_prim_vf, gp, &
-                                                   alpha_rho_IP, alpha_IP, pres_IP, vel_IP, c_IP, &
-                                                   r_IP, v_IP, pb_IP, mv_IP, nmom_IP, pb_in, mv_in, presb_IP, massv_IP)
-                else
-                    call s_interpolate_image_point(q_prim_vf, gp, &
-                                                   alpha_rho_IP, alpha_IP, pres_IP, vel_IP, c_IP)
-                end if
-                dyn_pres = 0._wp
+                    !Interpolate primitive variables at image point associated w/ GP
+                    if (bubbles_euler .and. .not. qbmm) then
+                        call s_interpolate_image_point(q_prim_vf, gp, &
+                                                       alpha_rho_IP, alpha_IP, pres_IP, vel_IP, c_IP, &
+                                                       r_IP, v_IP, pb_IP, mv_IP)
+                    else if (qbmm .and. polytropic) then
+                        call s_interpolate_image_point(q_prim_vf, gp, &
+                                                       alpha_rho_IP, alpha_IP, pres_IP, vel_IP, c_IP, &
+                                                       r_IP, v_IP, pb_IP, mv_IP, nmom_IP)
+                    else if (qbmm .and. .not. polytropic) then
+                        call s_interpolate_image_point(q_prim_vf, gp, &
+                                                       alpha_rho_IP, alpha_IP, pres_IP, vel_IP, c_IP, &
+                                                       r_IP, v_IP, pb_IP, mv_IP, nmom_IP, pb_in, mv_in, presb_IP, massv_IP)
+                    else
+                        call s_interpolate_image_point(q_prim_vf, gp, &
+                                                       alpha_rho_IP, alpha_IP, pres_IP, vel_IP, c_IP)
+                    end if
+
+                    dyn_pres = 0._wp
 
                 ! Set q_prim_vf params at GP so that mixture vars calculated properly
                 $:GPU_LOOP(parallelism='[seq]')
@@ -252,20 +252,6 @@
                     else if (bubbles_euler) then
                         call s_convert_species_to_mixture_variables_bubbles_acc(rho, gamma, pi_inf, qv_K, alpha_IP, &
                                                                                 alpha_rho_IP, Re_K)
-=======
-            #:call GPU_PARALLEL_LOOP(private='[physical_loc,dyn_pres,alpha_rho_IP, alpha_IP,pres_IP,vel_IP,vel_g,vel_norm_IP,r_IP, v_IP,pb_IP,mv_IP,nmom_IP,presb_IP,massv_IP,rho, gamma,pi_inf,Re_K,G_K,Gs,gp,innerp,norm,buf, radial_vector, rotation_velocity, j,k,l,q,qv_K,c_IP,nbub,patch_id]')
-                do i = 1, num_gps
-
-                    gp = ghost_points(i)
-                    j = gp%loc(1)
-                    k = gp%loc(2)
-                    l = gp%loc(3)
-                    patch_id = ghost_points(i)%ib_patch_id
-
-                    ! Calculate physical location of GP
-                    if (p > 0) then
-                        physical_loc = [x_cc(j), y_cc(k), z_cc(l)]
->>>>>>> 37560f12
                     else
                         call s_convert_species_to_mixture_variables_acc(rho, gamma, pi_inf, qv_K, alpha_IP, &
                                                                         alpha_rho_IP, Re_K)
@@ -304,12 +290,7 @@
                             vel_g(q) = vel_g(q) + rotation_velocity(q) ! add the rotational velocity
                         end do
                     end if
-<<<<<<< HEAD
-                end if
-=======
-
-                    dyn_pres = 0._wp
->>>>>>> 37560f12
+                end if
 
                 ! Set momentum
                 $:GPU_LOOP(parallelism='[seq]')
