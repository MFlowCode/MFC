!>
!! @file m_bubbles_EL.fpp
!! @brief Contains module m_bubbles_EL

#:include 'macros.fpp'

!> @brief This module is used to to compute the volume-averaged bubble model
module m_bubbles_EL

    use m_global_parameters             !< Definitions of the global parameters

    use m_mpi_proxy                     !< Message passing interface (MPI) module proxy

    use m_bubbles_EL_kernels            !< Definitions of the kernel functions

    use m_bubbles                       !< General bubble dynamics procedures

    use m_variables_conversion          !< State variables type conversion procedures

    use m_compile_specific

    use m_boundary_common

    use m_helper_basic         !< Functions to compare floating point numbers

    use m_sim_helpers

    use m_helper

    implicit none

    !(nBub)
    integer, allocatable, dimension(:, :) :: lag_id                 !< Global and local IDs
    real(wp), allocatable, dimension(:) :: bub_R0            !< Initial bubble radius
    real(wp), allocatable, dimension(:) :: Rmax_stats        !< Maximum radius
    real(wp), allocatable, dimension(:) :: Rmin_stats        !< Minimum radius
    $:GPU_DECLARE(create='[lag_id, bub_R0, Rmax_stats, Rmin_stats]')

    real(wp), allocatable, dimension(:) :: gas_mg            !< Bubble's gas mass
    real(wp), allocatable, dimension(:) :: gas_betaT         !< heatflux model (Preston et al., 2007)
    real(wp), allocatable, dimension(:) :: gas_betaC         !< massflux model (Preston et al., 2007)
    real(wp), allocatable, dimension(:) :: bub_dphidt        !< subgrid velocity potential (Maeda & Colonius, 2018)
    $:GPU_DECLARE(create='[gas_mg, gas_betaT, gas_betaC, bub_dphidt]')

    !(nBub, 1 -> actual val or 2 -> temp val)
    real(wp), allocatable, dimension(:, :) :: gas_p          !< Pressure in the bubble
    real(wp), allocatable, dimension(:, :) :: gas_mv         !< Vapor mass in the bubble
    real(wp), allocatable, dimension(:, :) :: intfc_rad      !< Bubble radius
    real(wp), allocatable, dimension(:, :) :: intfc_vel      !< Velocity of the bubble interface
    $:GPU_DECLARE(create='[gas_p, gas_mv, intfc_rad, intfc_vel]')
    !(nBub, 1-> x or 2->y or 3 ->z, 1 -> actual or 2 -> temporal val)
    real(wp), allocatable, dimension(:, :, :) :: mtn_pos     !< Bubble's position
    real(wp), allocatable, dimension(:, :, :) :: mtn_posPrev !< Bubble's previous position
    real(wp), allocatable, dimension(:, :, :) :: mtn_vel     !< Bubble's velocity
    real(wp), allocatable, dimension(:, :, :) :: mtn_s       !< Bubble's computational cell position in real format
    $:GPU_DECLARE(create='[mtn_pos, mtn_posPrev, mtn_vel, mtn_s]')
    !(nBub, 1-> x or 2->y or 3 ->z, time-stage)
    real(wp), allocatable, dimension(:, :) :: intfc_draddt   !< Time derivative of bubble's radius
    real(wp), allocatable, dimension(:, :) :: intfc_dveldt   !< Time derivative of bubble's interface velocity
    real(wp), allocatable, dimension(:, :) :: gas_dpdt       !< Time derivative of gas pressure
    real(wp), allocatable, dimension(:, :) :: gas_dmvdt      !< Time derivative of the vapor mass in the bubble
    real(wp), allocatable, dimension(:, :, :) :: mtn_dposdt  !< Time derivative of the bubble's position
    real(wp), allocatable, dimension(:, :, :) :: mtn_dveldt  !< Time derivative of the bubble's velocity
    $:GPU_DECLARE(create='[intfc_draddt, intfc_dveldt, gas_dpdt, gas_dmvdt, mtn_dposdt, mtn_dveldt]')

    integer, private :: lag_num_ts                                  !<  Number of time stages in the time-stepping scheme

    $:GPU_DECLARE(create='[lag_num_ts]')

    integer :: nBubs                            !< Number of bubbles in the local domain
    real(wp) :: Rmax_glb, Rmin_glb       !< Maximum and minimum bubbe size in the local domain
    !< Projection of the lagrangian particles in the Eulerian framework
    type(scalar_field), dimension(:), allocatable :: q_beta
    integer :: q_beta_idx                       !< Size of the q_beta vector field

    $:GPU_DECLARE(create='[nBubs,Rmax_glb,Rmin_glb,q_beta,q_beta_idx]')

contains

    !> Initializes the lagrangian subgrid bubble solver
        !! @param q_cons_vf Initial conservative variables
    impure subroutine s_initialize_bubbles_EL_module(q_cons_vf)

        type(scalar_field), dimension(sys_size), intent(inout) :: q_cons_vf

        integer :: nBubs_glb, i

        ! Setting number of time-stages for selected time-stepping scheme
        lag_num_ts = time_stepper

        ! Allocate space for the Eulerian fields needed to map the effect of the bubbles
        if (lag_params%solver_approach == 1) then
            ! One-way coupling
            q_beta_idx = 3
        elseif (lag_params%solver_approach == 2) then
            ! Two-way coupling
            q_beta_idx = 4
            if (p == 0) then
                !Subgrid noise model for 2D approximation
                q_beta_idx = 6
            end if
        else
            call s_mpi_abort('Please check the lag_params%solver_approach input')
        end if

        $:GPU_UPDATE(device='[lag_num_ts, q_beta_idx]')

        @:ALLOCATE(q_beta(1:q_beta_idx))

        do i = 1, q_beta_idx
            @:ALLOCATE(q_beta(i)%sf(idwbuff(1)%beg:idwbuff(1)%end, &
                idwbuff(2)%beg:idwbuff(2)%end, &
                idwbuff(3)%beg:idwbuff(3)%end))
        end do

        do i = 1, q_beta_idx
            @:ACC_SETUP_SFs(q_beta(i))
        end do

        ! Allocating space for lagrangian variables
        nBubs_glb = lag_params%nBubs_glb

        @:ALLOCATE(lag_id(1:nBubs_glb, 1:2))
        @:ALLOCATE(bub_R0(1:nBubs_glb))
        @:ALLOCATE(Rmax_stats(1:nBubs_glb))
        @:ALLOCATE(Rmin_stats(1:nBubs_glb))
        @:ALLOCATE(gas_mg(1:nBubs_glb))
        @:ALLOCATE(gas_betaT(1:nBubs_glb))
        @:ALLOCATE(gas_betaC(1:nBubs_glb))
        @:ALLOCATE(bub_dphidt(1:nBubs_glb))
        @:ALLOCATE(gas_p(1:nBubs_glb, 1:2))
        @:ALLOCATE(gas_mv(1:nBubs_glb, 1:2))
        @:ALLOCATE(intfc_rad(1:nBubs_glb, 1:2))
        @:ALLOCATE(intfc_vel(1:nBubs_glb, 1:2))
        @:ALLOCATE(mtn_pos(1:nBubs_glb, 1:3, 1:2))
        @:ALLOCATE(mtn_posPrev(1:nBubs_glb, 1:3, 1:2))
        @:ALLOCATE(mtn_vel(1:nBubs_glb, 1:3, 1:2))
        @:ALLOCATE(mtn_s(1:nBubs_glb, 1:3, 1:2))
        @:ALLOCATE(intfc_draddt(1:nBubs_glb, 1:lag_num_ts))
        @:ALLOCATE(intfc_dveldt(1:nBubs_glb, 1:lag_num_ts))
        @:ALLOCATE(gas_dpdt(1:nBubs_glb, 1:lag_num_ts))
        @:ALLOCATE(gas_dmvdt(1:nBubs_glb, 1:lag_num_ts))
        @:ALLOCATE(mtn_dposdt(1:nBubs_glb, 1:3, 1:lag_num_ts))
        @:ALLOCATE(mtn_dveldt(1:nBubs_glb, 1:3, 1:lag_num_ts))

        if (adap_dt .and. f_is_default(adap_dt_tol)) adap_dt_tol = dflt_adap_dt_tol

        ! Starting bubbles
        call s_start_lagrange_inputs()
        call s_read_input_bubbles(q_cons_vf)

    end subroutine s_initialize_bubbles_EL_module

    !> The purpose of this procedure is to start lagrange bubble parameters applying nondimensionalization if needed
    impure subroutine s_start_lagrange_inputs()

        integer :: id_bubbles, id_host
        real(wp) :: rho0, c0, T0, x0, p0

        id_bubbles = num_fluids
        id_host = num_fluids - 1

        !Reference values
        rho0 = lag_params%rho0
        c0 = lag_params%c0
        T0 = lag_params%T0
        x0 = lag_params%x0
        p0 = rho0*c0*c0

        !Update inputs
        Tw = lag_params%Thost/T0
        pv = fluid_pp(id_host)%pv/p0
        gamma_v = fluid_pp(id_bubbles)%gamma_v
        gamma_n = fluid_pp(id_host)%gamma_v
        k_vl = fluid_pp(id_bubbles)%k_v*(T0/(x0*rho0*c0*c0*c0))
        k_nl = fluid_pp(id_host)%k_v*(T0/(x0*rho0*c0*c0*c0))
        cp_v = fluid_pp(id_bubbles)%cp_v*(T0/(c0*c0))
        cp_n = fluid_pp(id_host)%cp_v*(T0/(c0*c0))
        R_v = (R_uni/fluid_pp(id_bubbles)%M_v)*(T0/(c0*c0))
        R_n = (R_uni/fluid_pp(id_host)%M_v)*(T0/(c0*c0))
        lag_params%diffcoefvap = lag_params%diffcoefvap/(x0*c0)
        ss = fluid_pp(id_host)%ss/(rho0*x0*c0*c0)
        mul0 = fluid_pp(id_host)%mul0/(rho0*x0*c0)

        ! Parameters used in bubble_model
        Web = 1._wp/ss
        Re_inv = mul0

        ! Need improvements to accept polytropic gas compression, isothermal and adiabatic thermal models, and
        ! the Gilmore and RP bubble models.
        polytropic = .false.    ! Forcing no polytropic model
        thermal = 3             ! Forcing constant transfer coefficient model based on Preston et al., 2007
        ! If Keller-Miksis model is not selected, then no radial motion

    end subroutine s_start_lagrange_inputs

    !> The purpose of this procedure is to obtain the initial bubbles' information
        !! @param q_cons_vf Conservative variables
    impure subroutine s_read_input_bubbles(q_cons_vf)

        type(scalar_field), dimension(sys_size), intent(inout) :: q_cons_vf

        real(wp), dimension(8) :: inputBubble
        real(wp) :: qtime
        integer :: id, bub_id, save_count
        integer :: i, ios
        logical :: file_exist, indomain

        character(LEN=path_len + 2*name_len) :: path_D_dir !<

        ! Initialize number of particles
        bub_id = 0
        id = 0

        ! Read the input lag_bubble file or restart point
        if (cfl_dt) then
            save_count = n_start
            qtime = n_start*t_save
        else
            save_count = t_step_start
            qtime = t_step_start*dt
        end if

        if (save_count == 0) then
            if (proc_rank == 0) print *, 'Reading lagrange bubbles input file.'
            inquire (file='input/lag_bubbles.dat', exist=file_exist)
            if (file_exist) then
                open (94, file='input/lag_bubbles.dat', form='formatted', iostat=ios)
                do while (ios == 0)
                    read (94, *, iostat=ios) (inputBubble(i), i=1, 8)
                    if (ios /= 0) cycle
                    indomain = particle_in_domain_physical(inputBubble(1:3))
                    id = id + 1
                    if (id > lag_params%nBubs_glb .and. proc_rank == 0) then
                        call s_mpi_abort("Current number of bubbles is larger than nBubs_glb")
                    end if
                    if (indomain) then
                        bub_id = bub_id + 1
                        call s_add_bubbles(inputBubble, q_cons_vf, bub_id)
                        lag_id(bub_id, 1) = id      !global ID
                        lag_id(bub_id, 2) = bub_id  !local ID
                        nBubs = bub_id              ! local number of bubbles
                    end if
                end do
                close (94)
            else
                call s_mpi_abort("Initialize the lagrange bubbles in input/lag_bubbles.dat")
            end if
        else
            if (proc_rank == 0) print *, 'Restarting lagrange bubbles at save_count: ', save_count
            call s_restart_bubbles(bub_id, save_count)
        end if

        print *, " Lagrange bubbles running, in proc", proc_rank, "number:", bub_id, "/", id

        $:GPU_UPDATE(device='[bubbles_lagrange, lag_params]')

        $:GPU_UPDATE(device='[lag_id,bub_R0,Rmax_stats,Rmin_stats,gas_mg, &
            & gas_betaT,gas_betaC,bub_dphidt,gas_p,gas_mv, &
            & intfc_rad,intfc_vel,mtn_pos,mtn_posPrev,mtn_vel, &
            & mtn_s,intfc_draddt,intfc_dveldt,gas_dpdt,gas_dmvdt, &
            & mtn_dposdt,mtn_dveldt,nBubs]')

        Rmax_glb = min(dflt_real, -dflt_real)
        Rmin_glb = max(dflt_real, -dflt_real)
        $:GPU_UPDATE(device='[Rmax_glb, Rmin_glb]')

        $:GPU_UPDATE(device='[dx,dy,dz,x_cb,x_cc,y_cb,y_cc,z_cb,z_cc]')

        !Populate temporal variables
        call s_transfer_data_to_tmp()
        call s_smear_voidfraction()

        if (lag_params%write_bubbles) call s_write_lag_particles(qtime)

        if (save_count == 0) then
            ! Create ./D directory
            write (path_D_dir, '(A,I0,A,I0)') trim(case_dir)//'/D'
            call my_inquire(path_D_dir, file_exist)
            if (.not. file_exist) call s_create_directory(trim(path_D_dir))
            call s_write_restart_lag_bubbles(save_count) ! Needed for post_processing
            call s_write_void_evol(qtime)
        end if

    end subroutine s_read_input_bubbles

    !> The purpose of this procedure is to obtain the information of the bubbles when starting fresh
        !! @param inputBubble Bubble information
        !! @param q_cons_vf Conservative variables
        !! @param bub_id Local id of the bubble
    impure subroutine s_add_bubbles(inputBubble, q_cons_vf, bub_id)

        type(scalar_field), dimension(sys_size), intent(in) :: q_cons_vf
        real(wp), dimension(8), intent(in) :: inputBubble
        integer, intent(in) :: bub_id
        integer :: i

        real(wp) :: pliq, volparticle, concvap, totalmass, kparticle, cpparticle
        real(wp) :: omegaN_local, PeG, PeT, rhol, pcrit, qv, gamma, pi_inf, dynP
        integer, dimension(3) :: cell
        real(wp), dimension(2) :: Re
        real(wp) :: massflag, heatflag, Re_trans, Im_trans

        massflag = 0._wp
        heatflag = 0._wp
        if (lag_params%massTransfer_model) massflag = 1._wp
        if (lag_params%heatTransfer_model) heatflag = 1._wp

        bub_R0(bub_id) = inputBubble(7)
        Rmax_stats(bub_id) = min(dflt_real, -dflt_real)
        Rmin_stats(bub_id) = max(dflt_real, -dflt_real)
        bub_dphidt(bub_id) = 0._wp
        intfc_rad(bub_id, 1) = inputBubble(7)
        intfc_vel(bub_id, 1) = inputBubble(8)
        mtn_pos(bub_id, 1:3, 1) = inputBubble(1:3)
        mtn_posPrev(bub_id, 1:3, 1) = mtn_pos(bub_id, 1:3, 1)
        mtn_vel(bub_id, 1:3, 1) = inputBubble(4:6)

        if (cyl_coord .and. p == 0) then
            mtn_pos(bub_id, 2, 1) = sqrt(mtn_pos(bub_id, 2, 1)**2._wp + &
                                         mtn_pos(bub_id, 3, 1)**2._wp)
            !Storing azimuthal angle (-Pi to Pi)) into the third coordinate variable
            mtn_pos(bub_id, 3, 1) = atan2(inputBubble(3), inputBubble(2))
            mtn_posPrev(bub_id, 1:3, 1) = mtn_pos(bub_id, 1:3, 1)
        end if

        cell = -buff_size
        call s_locate_cell(mtn_pos(bub_id, 1:3, 1), cell, mtn_s(bub_id, 1:3, 1))

        ! Check if the bubble is located in the ghost cell of a symmetric, or wall boundary
        if ((any(bc_x%beg == (/BC_REFLECTIVE, BC_CHAR_SLIP_WALL, BC_SLIP_WALL, BC_NO_SLIP_WALL/)) .and. cell(1) < 0) .or. &
            (any(bc_x%end == (/BC_REFLECTIVE, BC_CHAR_SLIP_WALL, BC_SLIP_WALL, BC_NO_SLIP_WALL/)) .and. cell(1) > m) .or. &
            (any(bc_y%beg == (/BC_REFLECTIVE, BC_CHAR_SLIP_WALL, BC_SLIP_WALL, BC_NO_SLIP_WALL/)) .and. cell(2) < 0) .or. &
            (any(bc_y%end == (/BC_REFLECTIVE, BC_CHAR_SLIP_WALL, BC_SLIP_WALL, BC_NO_SLIP_WALL/)) .and. cell(2) > n)) then
            call s_mpi_abort("Lagrange bubble is in the ghost cells of a symmetric or wall boundary.")
        end if

        if (p > 0) then
            if ((any(bc_z%beg == (/BC_REFLECTIVE, BC_CHAR_SLIP_WALL, BC_SLIP_WALL, BC_NO_SLIP_WALL/)) .and. cell(3) < 0) .or. &
                (any(bc_z%end == (/BC_REFLECTIVE, BC_CHAR_SLIP_WALL, BC_SLIP_WALL, BC_NO_SLIP_WALL/)) .and. cell(3) > p)) then
                call s_mpi_abort("Lagrange bubble is in the ghost cells of a symmetric or wall boundary.")
            end if
        end if

        call s_convert_to_mixture_variables(q_cons_vf, cell(1), cell(2), cell(3), &
                                            rhol, gamma, pi_inf, qv, Re)
        dynP = 0._wp
        do i = 1, num_dims
            dynP = dynP + 0.5_wp*q_cons_vf(contxe + i)%sf(cell(1), cell(2), cell(3))**2/rhol
        end do
        pliq = (q_cons_vf(E_idx)%sf(cell(1), cell(2), cell(3)) - dynP - pi_inf)/gamma
        if (pliq < 0) print *, "Negative pressure", proc_rank, &
            q_cons_vf(E_idx)%sf(cell(1), cell(2), cell(3)), pi_inf, gamma, pliq, cell, dynP

        ! Initial particle pressure
        gas_p(bub_id, 1) = pliq + 2._wp*(1._wp/Web)/bub_R0(bub_id)
        if (.not. f_approx_equal((1._wp/Web), 0._wp)) then
            pcrit = pv - 4._wp*(1._wp/Web)/(3._wp*sqrt(3._wp*gas_p(bub_id, 1)*bub_R0(bub_id)**3._wp/(2._wp*(1._wp/Web))))
            pref = gas_p(bub_id, 1)
        else
            pcrit = 0._wp
        end if

        ! Initial particle mass
        volparticle = 4._wp/3._wp*pi*bub_R0(bub_id)**3._wp ! volume
        gas_mv(bub_id, 1) = pv*volparticle*(1._wp/(R_v*Tw))*(massflag) ! vapermass
        gas_mg(bub_id) = (gas_p(bub_id, 1) - pv*(massflag))*volparticle*(1._wp/(R_n*Tw)) ! gasmass
        if (gas_mg(bub_id) <= 0._wp) then
            call s_mpi_abort("The initial mass of gas inside the bubble is negative. Check the initial conditions.")
        end if
        totalmass = gas_mg(bub_id) + gas_mv(bub_id, 1) ! totalmass

        ! Bubble natural frequency
        concvap = gas_mv(bub_id, 1)/(gas_mv(bub_id, 1) + gas_mg(bub_id))
        omegaN_local = (3._wp*(gas_p(bub_id, 1) - pv*(massflag)) + 4._wp*(1._wp/Web)/bub_R0(bub_id))/rhol
        if (pv*(massflag) > gas_p(bub_id, 1)) then
            call s_mpi_abort("Lagrange bubble initially located in a region with pressure below the vapor pressure.")
        end if
        omegaN_local = sqrt(omegaN_local/bub_R0(bub_id)**2._wp)

        cpparticle = concvap*cp_v + (1._wp - concvap)*cp_n
        kparticle = concvap*k_vl + (1._wp - concvap)*k_nl

        ! Mass and heat transfer coefficients (based on Preston 2007)
        PeT = totalmass/volparticle*cpparticle*bub_R0(bub_id)**2._wp*omegaN_local/kparticle
        call s_transcoeff(1._wp, PeT, Re_trans, Im_trans)
        gas_betaT(bub_id) = Re_trans*(heatflag)*kparticle

        PeG = bub_R0(bub_id)**2._wp*omegaN_local/lag_params%diffcoefvap
        call s_transcoeff(1._wp, PeG, Re_trans, Im_trans)
        gas_betaC(bub_id) = Re_trans*(massflag)*lag_params%diffcoefvap

        if (gas_mg(bub_id) <= 0._wp) then
            call s_mpi_abort("Negative gas mass in the bubble, check if the bubble is in the domain.")
        end if

    end subroutine s_add_bubbles

    !> The purpose of this procedure is to obtain the information of the bubbles from a restart point.
        !! @param bub_id Local ID of the particle
        !! @param save_count File identifier
    impure subroutine s_restart_bubbles(bub_id, save_count)

        integer, intent(inout) :: bub_id, save_count

        character(LEN=path_len + 2*name_len) :: file_loc
        real(wp) :: file_time, file_dt
        integer :: file_num_procs, file_tot_part, tot_part

#ifdef MFC_MPI
        real(wp), dimension(20) :: inputvals
        integer, dimension(MPI_STATUS_SIZE) :: status
        integer(kind=MPI_OFFSET_KIND) :: disp
        integer :: view

        integer, dimension(3) :: cell
        logical :: indomain, particle_file, file_exist

        integer, dimension(2) :: gsizes, lsizes, start_idx_part
        integer :: ifile, ierr, tot_data, id
        integer :: i

        integer, dimension(:), allocatable :: proc_bubble_counts
        real(wp), dimension(1:1, 1:lag_io_vars) :: dummy
        dummy = 0._wp

        ! Construct file path
        write (file_loc, '(A,I0,A)') 'lag_bubbles_', save_count, '.dat'
        file_loc = trim(case_dir)//'/restart_data'//trim(mpiiofs)//trim(file_loc)

        ! Check if file exists
        inquire (FILE=trim(file_loc), EXIST=file_exist)
        if (.not. file_exist) then
            call s_mpi_abort('Restart file '//trim(file_loc)//' does not exist!')
        end if

        if (.not. parallel_io) return

        if (proc_rank == 0) then
            call MPI_FILE_OPEN(MPI_COMM_SELF, file_loc, MPI_MODE_RDONLY, &
                               mpi_info_int, ifile, ierr)

            call MPI_FILE_READ(ifile, file_tot_part, 1, MPI_INTEGER, status, ierr)
            call MPI_FILE_READ(ifile, file_time, 1, mpi_p, status, ierr)
            call MPI_FILE_READ(ifile, file_dt, 1, mpi_p, status, ierr)
            call MPI_FILE_READ(ifile, file_num_procs, 1, MPI_INTEGER, status, ierr)

            call MPI_FILE_CLOSE(ifile, ierr)
        end if

        call MPI_BCAST(file_tot_part, 1, MPI_INTEGER, 0, MPI_COMM_WORLD, ierr)
        call MPI_BCAST(file_time, 1, mpi_p, 0, MPI_COMM_WORLD, ierr)
        call MPI_BCAST(file_dt, 1, mpi_p, 0, MPI_COMM_WORLD, ierr)
        call MPI_BCAST(file_num_procs, 1, MPI_INTEGER, 0, MPI_COMM_WORLD, ierr)

        allocate (proc_bubble_counts(file_num_procs))

        if (proc_rank == 0) then
            call MPI_FILE_OPEN(MPI_COMM_SELF, file_loc, MPI_MODE_RDONLY, &
                               mpi_info_int, ifile, ierr)

            ! Skip to processor counts position
            disp = int(sizeof(file_tot_part) + 2*sizeof(file_time) + sizeof(file_num_procs), &
                       MPI_OFFSET_KIND)
            call MPI_FILE_SEEK(ifile, disp, MPI_SEEK_SET, ierr)
            call MPI_FILE_READ(ifile, proc_bubble_counts, file_num_procs, MPI_INTEGER, status, ierr)

            call MPI_FILE_CLOSE(ifile, ierr)
        end if

        call MPI_BCAST(proc_bubble_counts, file_num_procs, MPI_INTEGER, 0, MPI_COMM_WORLD, ierr)

        ! Set time variables from file
        mytime = file_time
        dt = file_dt

        bub_id = proc_bubble_counts(proc_rank + 1)

        start_idx_part(1) = 0
        do i = 1, proc_rank
            start_idx_part(1) = start_idx_part(1) + proc_bubble_counts(i)
        end do

        start_idx_part(2) = 0
        lsizes(1) = bub_id
        lsizes(2) = lag_io_vars

        gsizes(1) = file_tot_part
        gsizes(2) = lag_io_vars

        if (bub_id > 0) then

            allocate (MPI_IO_DATA_lag_bubbles(bub_id, 1:lag_io_vars))

            call MPI_TYPE_CREATE_SUBARRAY(2, gsizes, lsizes, start_idx_part, &
                                          MPI_ORDER_FORTRAN, mpi_p, view, ierr)
            call MPI_TYPE_COMMIT(view, ierr)

            call MPI_FILE_OPEN(MPI_COMM_WORLD, file_loc, MPI_MODE_RDONLY, &
                               mpi_info_int, ifile, ierr)

            ! Skip extended header
            disp = int(sizeof(file_tot_part) + 2*sizeof(file_time) + sizeof(file_num_procs) + &
                       file_num_procs*sizeof(proc_bubble_counts(1)), MPI_OFFSET_KIND)
            call MPI_FILE_SET_VIEW(ifile, disp, mpi_p, view, 'native', mpi_info_int, ierr)

            call MPI_FILE_READ_ALL(ifile, MPI_IO_DATA_lag_bubbles, &
                                   lag_io_vars*bub_id, mpi_p, status, ierr)

            call MPI_FILE_CLOSE(ifile, ierr)
            call MPI_TYPE_FREE(view, ierr)

            nBubs = bub_id

            do i = 1, bub_id
                lag_id(i, 1) = int(MPI_IO_DATA_lag_bubbles(i, 1))
                mtn_pos(i, 1:3, 1) = MPI_IO_DATA_lag_bubbles(i, 2:4)
                mtn_posPrev(i, 1:3, 1) = MPI_IO_DATA_lag_bubbles(i, 5:7)
                mtn_vel(i, 1:3, 1) = MPI_IO_DATA_lag_bubbles(i, 8:10)
                intfc_rad(i, 1) = MPI_IO_DATA_lag_bubbles(i, 11)
                intfc_vel(i, 1) = MPI_IO_DATA_lag_bubbles(i, 12)
                bub_R0(i) = MPI_IO_DATA_lag_bubbles(i, 13)
                Rmax_stats(i) = MPI_IO_DATA_lag_bubbles(i, 14)
                Rmin_stats(i) = MPI_IO_DATA_lag_bubbles(i, 15)
                bub_dphidt(i) = MPI_IO_DATA_lag_bubbles(i, 16)
                gas_p(i, 1) = MPI_IO_DATA_lag_bubbles(i, 17)
                gas_mv(i, 1) = MPI_IO_DATA_lag_bubbles(i, 18)
                gas_mg(i) = MPI_IO_DATA_lag_bubbles(i, 19)
                gas_betaT(i) = MPI_IO_DATA_lag_bubbles(i, 20)
                gas_betaC(i) = MPI_IO_DATA_lag_bubbles(i, 21)
                cell = -buff_size
                call s_locate_cell(mtn_pos(i, 1:3, 1), cell, mtn_s(i, 1:3, 1))
            end do

            deallocate (MPI_IO_DATA_lag_bubbles)

        else
            nBubs = 0

            call MPI_TYPE_CONTIGUOUS(0, mpi_p, view, ierr)
            call MPI_TYPE_COMMIT(view, ierr)

            call MPI_FILE_OPEN(MPI_COMM_WORLD, file_loc, MPI_MODE_RDONLY, &
                               mpi_info_int, ifile, ierr)

            ! Skip extended header
            disp = int(sizeof(file_tot_part) + 2*sizeof(file_time) + sizeof(file_num_procs) + &
                       file_num_procs*sizeof(proc_bubble_counts(1)), MPI_OFFSET_KIND)
            call MPI_FILE_SET_VIEW(ifile, disp, mpi_p, view, 'native', mpi_info_int, ierr)

            call MPI_FILE_READ_ALL(ifile, dummy, 0, mpi_p, status, ierr)

            call MPI_FILE_CLOSE(ifile, ierr)
            call MPI_TYPE_FREE(view, ierr)
        end if

        if (proc_rank == 0) then
            write (*, '(A,I0,A,I0)') 'Read ', file_tot_part, ' particles from restart file at t_step = ', save_count
            write (*, '(A,E15.7,A,E15.7)') 'Restart time = ', mytime, ', dt = ', dt
        end if

        deallocate (proc_bubble_counts)
#endif

    end subroutine s_restart_bubbles

    !>  Contains the bubble dynamics subroutines.
        !! @param q_cons_vf Conservative variables
        !! @param q_prim_vf Primitive variables
        !! @param rhs_vf Calculated change of conservative variables
        !! @param t_step Current time step
        !! @param stage Current stage in the time-stepper algorithm
    subroutine s_compute_bubble_EL_dynamics(q_prim_vf, stage)

        type(scalar_field), dimension(sys_size), intent(inout) :: q_prim_vf
        integer, intent(in) :: stage

        real(wp) :: myVapFlux
        real(wp) :: preterm1, term2, paux, pint, Romega, term1_fac
        real(wp) :: myR_m, mygamma_m, myPb, myMass_n, myMass_v
        real(wp) :: myR, myV, myBeta_c, myBeta_t, myR0, myPbdot, myMvdot
        real(wp) :: myPinf, aux1, aux2, myCson, myRho
        real(wp) :: gamma, pi_inf, qv
        real(wp), dimension(contxe) :: myalpha_rho, myalpha
        real(wp), dimension(2) :: Re
        integer, dimension(3) :: cell

        integer :: adap_dt_stop_max, adap_dt_stop !< Fail-safe exit if max iteration count reached
        real(wp) :: dmalf, dmntait, dmBtait, dm_bub_adv_src, dm_divu !< Dummy variables for unified subgrid bubble subroutines

        integer :: i, k, l

        call nvtxStartRange("LAGRANGE-BUBBLE-DYNAMICS")

        ! Subgrid p_inf model based on Maeda and Colonius (2018).
        if (lag_params%pressure_corrector) then
            ! Calculate velocity potentials (valid for one bubble per cell)
            $:GPU_PARALLEL_LOOP(private='[k,cell]')
            do k = 1, nBubs
                call s_get_pinf(k, q_prim_vf, 2, paux, cell, preterm1, term2, Romega)
                myR0 = bub_R0(k)
                myR = intfc_rad(k, 2)
                myV = intfc_vel(k, 2)
                myPb = gas_p(k, 2)
                pint = f_cpbw_KM(myR0, myR, myV, myPb)
                pint = pint + 0.5_wp*myV**2._wp
                if (lag_params%cluster_type == 2) then
                    bub_dphidt(k) = (paux - pint) + term2
                    ! Accounting for the potential induced by the bubble averaged over the control volume
                    ! Note that this is based on the incompressible flow assumption near the bubble.
                    term1_fac = 3._wp/2._wp*(myR*(Romega**2._wp - myR**2._wp))/(Romega**3._wp - myR**3._wp)
                    bub_dphidt(k) = bub_dphidt(k)/(1._wp - term1_fac)
                end if
            end do
            $:END_GPU_PARALLEL_LOOP()
        end if

        ! Radial motion model
        adap_dt_stop_max = 0
        $:GPU_PARALLEL_LOOP(private='[k,i,myalpha_rho,myalpha,Re,cell]', &
            & reduction='[[adap_dt_stop_max]]',reductionOp='[MAX]', &
            & copy='[adap_dt_stop_max]',copyin='[stage]')
        do k = 1, nBubs
            ! Keller-Miksis model

            ! Current bubble state
            myPb = gas_p(k, 2)
            myMass_n = gas_mg(k)
            myMass_v = gas_mv(k, 2)
            myR = intfc_rad(k, 2)
            myV = intfc_vel(k, 2)
            myBeta_c = gas_betaC(k)
            myBeta_t = gas_betaT(k)
            myR0 = bub_R0(k)

            ! Vapor and heat fluxes
            call s_vflux(myR, myV, myPb, myMass_v, k, myVapFlux, myMass_n, myBeta_c, myR_m, mygamma_m)
            myPbdot = f_bpres_dot(myVapFlux, myR, myV, myPb, myMass_v, k, myBeta_t, myR_m, mygamma_m)
            myMvdot = 4._wp*pi*myR**2._wp*myVapFlux

            ! Obtaining driving pressure
            call s_get_pinf(k, q_prim_vf, 1, myPinf, cell, aux1, aux2)

            ! Obtain liquid density and computing speed of sound from pinf
            $:GPU_LOOP(parallelism='[seq]')
            do i = 1, num_fluids
                myalpha_rho(i) = q_prim_vf(i)%sf(cell(1), cell(2), cell(3))
                myalpha(i) = q_prim_vf(E_idx + i)%sf(cell(1), cell(2), cell(3))
            end do
            call s_convert_species_to_mixture_variables_acc(myRho, gamma, pi_inf, qv, myalpha, &
                                                            myalpha_rho, Re)
            call s_compute_cson_from_pinf(q_prim_vf, myPinf, cell, myRho, gamma, pi_inf, myCson)

            ! Adaptive time stepping
            adap_dt_stop = 0

            if (adap_dt) then

                call s_advance_step(myRho, myPinf, myR, myV, myR0, myPb, myPbdot, dmalf, &
                                    dmntait, dmBtait, dm_bub_adv_src, dm_divu, &
                                    k, myMass_v, myMass_n, myBeta_c, &
                                    myBeta_t, myCson, adap_dt_stop)

                ! Update bubble state
                intfc_rad(k, 1) = myR
                intfc_vel(k, 1) = myV
                gas_p(k, 1) = myPb
                gas_mv(k, 1) = myMass_v

            else

                ! Radial acceleration from bubble models
                intfc_dveldt(k, stage) = f_rddot(myRho, myPinf, myR, myV, myR0, &
                                                 myPb, myPbdot, dmalf, dmntait, dmBtait, &
                                                 dm_bub_adv_src, dm_divu, &
                                                 myCson)
                intfc_draddt(k, stage) = myV
                gas_dmvdt(k, stage) = myMvdot
                gas_dpdt(k, stage) = myPbdot

            end if

            adap_dt_stop_max = max(adap_dt_stop_max, adap_dt_stop)

        end do
        $:END_GPU_PARALLEL_LOOP()

        if (adap_dt .and. adap_dt_stop_max > 0) call s_mpi_abort("Adaptive time stepping failed to converge.")

        ! Bubbles remain in a fixed position
        $:GPU_PARALLEL_LOOP(collapse=2, private='[k,l]', copyin='[stage]')
        do k = 1, nBubs
            do l = 1, 3
                mtn_dposdt(k, l, stage) = 0._wp
                mtn_dveldt(k, l, stage) = 0._wp
            end do
        end do
        $:END_GPU_PARALLEL_LOOP()

        call nvtxEndRange

    end subroutine s_compute_bubble_EL_dynamics

    !>  The purpose of this subroutine is to obtain the bubble source terms based on Maeda and Colonius (2018)
        !!      and add them to the RHS scalar field.
        !! @param q_cons_vf Conservative variables
        !! @param q_prim_vf Conservative variables
        !! @param rhs_vf Time derivative of the conservative variables
    subroutine s_compute_bubbles_EL_source(q_cons_vf, q_prim_vf, rhs_vf)

        type(scalar_field), dimension(sys_size), intent(inout) :: q_cons_vf
        type(scalar_field), dimension(sys_size), intent(inout) :: q_prim_vf
        type(scalar_field), dimension(sys_size), intent(inout) :: rhs_vf

        integer :: i, j, k, l

        if (.not. adap_dt) call s_smear_voidfraction()

        if (lag_params%solver_approach == 2) then

            ! (q / (1 - beta)) * d(beta)/dt source
            if (p == 0) then
                $:GPU_PARALLEL_LOOP(private='[i,j,k,l]', collapse=4)
                    do k = 0, p
                        do j = 0, n
                            do i = 0, m
                                do l = 1, E_idx
                                    if (q_beta(1)%sf(i, j, k) > (1._wp - lag_params%valmaxvoid)) then
                                        rhs_vf(l)%sf(i, j, k) = rhs_vf(l)%sf(i, j, k) + &
                                                                q_cons_vf(l)%sf(i, j, k)*(q_beta(2)%sf(i, j, k) + &
                                                                                          q_beta(5)%sf(i, j, k))

                                end if
                            end do
                        end do
                    end do
                end do
                $:END_GPU_PARALLEL_LOOP()
            else
                $:GPU_PARALLEL_LOOP(private='[i,j,k,l]', collapse=4)
                do k = 0, p
                    do j = 0, n
                        do i = 0, m
                            do l = 1, E_idx
                                if (q_beta(1)%sf(i, j, k) > (1._wp - lag_params%valmaxvoid)) then
                                    rhs_vf(l)%sf(i, j, k) = rhs_vf(l)%sf(i, j, k) + &
                                                            q_cons_vf(l)%sf(i, j, k)/q_beta(1)%sf(i, j, k)* &
                                                            q_beta(2)%sf(i, j, k)
                                end if
                            end do
                        end do
                    end do
                end do
                $:END_GPU_PARALLEL_LOOP()
            end if

            do l = 1, num_dims

                call s_gradient_dir(q_prim_vf(E_idx)%sf, q_beta(3)%sf, l)

                ! (q / (1 - beta)) * d(beta)/dt source
                $:GPU_PARALLEL_LOOP(private='[i,j,k]', collapse=3)
                    do k = 0, p
                        do j = 0, n
                            do i = 0, m
                                if (q_beta(1)%sf(i, j, k) > (1._wp - lag_params%valmaxvoid)) then
                                    rhs_vf(contxe + l)%sf(i, j, k) = rhs_vf(contxe + l)%sf(i, j, k) - &
                                                                     (1._wp - q_beta(1)%sf(i, j, k))/ &
                                                                     q_beta(1)%sf(i, j, k)* &
                                                                     q_beta(3)%sf(i, j, k)
                                end if
                        end do
                    end do
                end do
                $:END_GPU_PARALLEL_LOOP()

                !source in energy
                $:GPU_PARALLEL_LOOP(private='[i,j,k]', collapse=3)
                    do k = idwbuff(3)%beg, idwbuff(3)%end
                        do j = idwbuff(2)%beg, idwbuff(2)%end
                            do i = idwbuff(1)%beg, idwbuff(1)%end
                                q_beta(3)%sf(i, j, k) = q_prim_vf(E_idx)%sf(i, j, k)*q_prim_vf(contxe + l)%sf(i, j, k)
                        end do
                    end do
                end do
                $:END_GPU_PARALLEL_LOOP()

                call s_gradient_dir(q_beta(3)%sf, q_beta(4)%sf, l)

                ! (beta / (1 - beta)) * d(Pu)/dl source
                $:GPU_PARALLEL_LOOP(private='[i,j,k]', collapse=3)
                    do k = 0, p
                        do j = 0, n
                            do i = 0, m
                                if (q_beta(1)%sf(i, j, k) > (1._wp - lag_params%valmaxvoid)) then
                                    rhs_vf(E_idx)%sf(i, j, k) = rhs_vf(E_idx)%sf(i, j, k) - &
                                                                q_beta(4)%sf(i, j, k)*(1._wp - q_beta(1)%sf(i, j, k))/ &
                                                                q_beta(1)%sf(i, j, k)
                                end if
                        end do
                    end do
                end do
                $:END_GPU_PARALLEL_LOOP()
            end do

        end if

    end subroutine s_compute_bubbles_EL_source

    !>  This procedure computes the speed of sound from a given driving pressure
        !! @param bub_id Bubble id
        !! @param q_prim_vf Primitive variables
        !! @param pinf Driving pressure
        !! @param cell Bubble cell
        !! @param rhol Liquid density
        !! @param gamma Liquid specific heat ratio
        !! @param pi_inf Liquid stiffness
        !! @param cson Calculated speed of sound
    subroutine s_compute_cson_from_pinf(q_prim_vf, pinf, cell, rhol, gamma, pi_inf, cson)
        $:GPU_ROUTINE(function_name='s_compute_cson_from_pinf', &
            & parallelism='[seq]', cray_inline=True)

        type(scalar_field), dimension(sys_size), intent(in) :: q_prim_vf
        real(wp), intent(in) :: pinf, rhol, gamma, pi_inf
        integer, dimension(3), intent(in) :: cell
        real(wp), intent(out) :: cson

        real(wp) :: E, H
        real(wp), dimension(num_dims) :: vel
        integer :: i

        $:GPU_LOOP(parallelism='[seq]')
        do i = 1, num_dims
            vel(i) = q_prim_vf(i + contxe)%sf(cell(1), cell(2), cell(3))
        end do
        E = gamma*pinf + pi_inf + 0.5_wp*rhol*dot_product(vel, vel)
        H = (E + pinf)/rhol
        cson = sqrt((H - 0.5_wp*dot_product(vel, vel))/gamma)

    end subroutine s_compute_cson_from_pinf

    !>  The purpose of this subroutine is to smear the effect of the bubbles in the Eulerian framework
    subroutine s_smear_voidfraction()

        integer :: i, j, k, l

        call nvtxStartRange("BUBBLES-LAGRANGE-KERNELS")

        $:GPU_PARALLEL_LOOP(private='[i,j,k,l]', collapse=4)
            do i = 1, q_beta_idx
                do l = idwbuff(3)%beg, idwbuff(3)%end
                    do k = idwbuff(2)%beg, idwbuff(2)%end
                        do j = idwbuff(1)%beg, idwbuff(1)%end
                            q_beta(i)%sf(j, k, l) = 0._wp
                    end do
                end do
            end do
        end do
        $:END_GPU_PARALLEL_LOOP()

        call s_smoothfunction(nBubs, intfc_rad, intfc_vel, &
                              mtn_s, mtn_pos, q_beta)

        !Store 1-beta
        $:GPU_PARALLEL_LOOP(private='[j,k,l]', collapse=3)
            do l = idwbuff(3)%beg, idwbuff(3)%end
                do k = idwbuff(2)%beg, idwbuff(2)%end
                    do j = idwbuff(1)%beg, idwbuff(1)%end
                        q_beta(1)%sf(j, k, l) = 1._wp - q_beta(1)%sf(j, k, l)
                        ! Limiting void fraction given max value
                        q_beta(1)%sf(j, k, l) = max(q_beta(1)%sf(j, k, l), &
                                                    1._wp - lag_params%valmaxvoid)
                end do
            end do
        end do
        $:END_GPU_PARALLEL_LOOP()

        call nvtxEndRange

    end subroutine s_smear_voidfraction

    !> The purpose of this procedure is obtain the bubble driving pressure p_inf
        !! @param bub_id Particle identifier
        !! @param q_prim_vf  Primitive variables
        !! @param ptype 1: p at infinity, 2: averaged P at the bubble location
        !! @param f_pinfl Driving pressure
        !! @param cell Bubble cell
        !! @param Romega Control volume radius
    subroutine s_get_pinf(bub_id, q_prim_vf, ptype, f_pinfl, cell, preterm1, term2, Romega)
        $:GPU_ROUTINE(function_name='s_get_pinf',parallelism='[seq]', &
            & cray_inline=True)

        integer, intent(in) :: bub_id, ptype
        type(scalar_field), dimension(sys_size), intent(in) :: q_prim_vf
        real(wp), intent(out) :: f_pinfl
        integer, dimension(3), intent(out) :: cell
        real(wp), intent(out), optional :: preterm1, term2, Romega

        real(wp), dimension(3) :: scoord, psi
        real(wp) :: dc, vol, aux
        real(wp) :: volgas, term1, Rbeq, denom
        real(wp) :: charvol, charpres, charvol2, charpres2
        integer, dimension(3) :: cellaux
        integer :: i, j, k
        integer :: smearGrid, smearGridz
        logical :: celloutside

        scoord = mtn_s(bub_id, 1:3, 2)
        f_pinfl = 0._wp

        !< Find current bubble cell
        cell(:) = int(scoord(:))
        $:GPU_LOOP(parallelism='[seq]')
        do i = 1, num_dims
            if (scoord(i) < 0._wp) cell(i) = cell(i) - 1
        end do

        if ((lag_params%cluster_type == 1)) then
            !< Getting p_cell in terms of only the current cell by interpolation

            !< Getting the cell volulme as Omega
            if (p > 0) then
                vol = dx(cell(1))*dy(cell(2))*dz(cell(3))
            else
                if (cyl_coord) then
                    vol = dx(cell(1))*dy(cell(2))*y_cc(cell(2))*2._wp*pi
                else
                    vol = dx(cell(1))*dy(cell(2))*lag_params%charwidth
                end if
            end if

            !< Obtain bilinear interpolation coefficients, based on the current location of the bubble.
            psi(1) = (scoord(1) - real(cell(1)))*dx(cell(1)) + x_cb(cell(1) - 1)
            if (cell(1) == (m + buff_size)) then
                cell(1) = cell(1) - 1
                psi(1) = 1._wp
            else if (cell(1) == (-buff_size)) then
                psi(1) = 0._wp
            else
                if (psi(1) < x_cc(cell(1))) cell(1) = cell(1) - 1
                psi(1) = abs((psi(1) - x_cc(cell(1)))/(x_cc(cell(1) + 1) - x_cc(cell(1))))
            end if

            psi(2) = (scoord(2) - real(cell(2)))*dy(cell(2)) + y_cb(cell(2) - 1)
            if (cell(2) == (n + buff_size)) then
                cell(2) = cell(2) - 1
                psi(2) = 1._wp
            else if (cell(2) == (-buff_size)) then
                psi(2) = 0._wp
            else
                if (psi(2) < y_cc(cell(2))) cell(2) = cell(2) - 1
                psi(2) = abs((psi(2) - y_cc(cell(2)))/(y_cc(cell(2) + 1) - y_cc(cell(2))))
            end if

            if (p > 0) then
                psi(3) = (scoord(3) - real(cell(3)))*dz(cell(3)) + z_cb(cell(3) - 1)
                if (cell(3) == (p + buff_size)) then
                    cell(3) = cell(3) - 1
                    psi(3) = 1._wp
                else if (cell(3) == (-buff_size)) then
                    psi(3) = 0._wp
                else
                    if (psi(3) < z_cc(cell(3))) cell(3) = cell(3) - 1
                    psi(3) = abs((psi(3) - z_cc(cell(3)))/(z_cc(cell(3) + 1) - z_cc(cell(3))))
                end if
            else
                psi(3) = 0._wp
            end if

            !< Perform bilinear interpolation
            if (p == 0) then  !2D
                f_pinfl = q_prim_vf(E_idx)%sf(cell(1), cell(2), cell(3))*(1._wp - psi(1))*(1._wp - psi(2))
                f_pinfl = f_pinfl + q_prim_vf(E_idx)%sf(cell(1) + 1, cell(2), cell(3))*psi(1)*(1._wp - psi(2))
                f_pinfl = f_pinfl + q_prim_vf(E_idx)%sf(cell(1) + 1, cell(2) + 1, cell(3))*psi(1)*psi(2)
                f_pinfl = f_pinfl + q_prim_vf(E_idx)%sf(cell(1), cell(2) + 1, cell(3))*(1._wp - psi(1))*psi(2)
            else              !3D
                f_pinfl = q_prim_vf(E_idx)%sf(cell(1), cell(2), cell(3))*(1._wp - psi(1))*(1._wp - psi(2))*(1._wp - psi(3))
                f_pinfl = f_pinfl + q_prim_vf(E_idx)%sf(cell(1) + 1, cell(2), cell(3))*psi(1)*(1._wp - psi(2))*(1._wp - psi(3))
                f_pinfl = f_pinfl + q_prim_vf(E_idx)%sf(cell(1) + 1, cell(2) + 1, cell(3))*psi(1)*psi(2)*(1._wp - psi(3))
                f_pinfl = f_pinfl + q_prim_vf(E_idx)%sf(cell(1), cell(2) + 1, cell(3))*(1._wp - psi(1))*psi(2)*(1._wp - psi(3))
                f_pinfl = f_pinfl + q_prim_vf(E_idx)%sf(cell(1), cell(2), cell(3) + 1)*(1._wp - psi(1))*(1._wp - psi(2))*psi(3)
                f_pinfl = f_pinfl + q_prim_vf(E_idx)%sf(cell(1) + 1, cell(2), cell(3) + 1)*psi(1)*(1._wp - psi(2))*psi(3)
                f_pinfl = f_pinfl + q_prim_vf(E_idx)%sf(cell(1) + 1, cell(2) + 1, cell(3) + 1)*psi(1)*psi(2)*psi(3)
                f_pinfl = f_pinfl + q_prim_vf(E_idx)%sf(cell(1), cell(2) + 1, cell(3) + 1)*(1._wp - psi(1))*psi(2)*psi(3)
            end if

            !R_Omega
            dc = (3._wp*vol/(4._wp*pi))**(1._wp/3._wp)

        else if (lag_params%cluster_type >= 2) then
            ! Bubble dynamic closure from Maeda and Colonius (2018)

            ! Include the cell that contains the bubble (mapCells+1+mapCells)
            smearGrid = mapCells - (-mapCells) + 1
            smearGridz = smearGrid
            if (p == 0) smearGridz = 1

            charvol = 0._wp
            charpres = 0._wp
            charvol2 = 0._wp
            charpres2 = 0._wp
            vol = 0._wp

            $:GPU_LOOP(parallelism='[seq]')
            do i = 1, smearGrid
                $:GPU_LOOP(parallelism='[seq]')
                do j = 1, smearGrid
                    $:GPU_LOOP(parallelism='[seq]')
                    do k = 1, smearGridz
                        cellaux(1) = cell(1) + i - (mapCells + 1)
                        cellaux(2) = cell(2) + j - (mapCells + 1)
                        cellaux(3) = cell(3) + k - (mapCells + 1)
                        if (p == 0) cellaux(3) = 0

                        !< check if the current cell is outside the computational domain or not (including ghost cells)
                        celloutside = .false.
                        if (num_dims == 2) then
                            if ((cellaux(1) < -buff_size) .or. (cellaux(2) < -buff_size)) then
                                celloutside = .true.
                            end if
                            if (cyl_coord .and. y_cc(cellaux(2)) < 0._wp) then
                                celloutside = .true.
                            end if
                            if ((cellaux(2) > n + buff_size) .or. (cellaux(1) > m + buff_size)) then
                                celloutside = .true.
                            end if
                        else
                            if ((cellaux(3) < -buff_size) .or. (cellaux(1) < -buff_size) .or. (cellaux(2) < -buff_size)) then
                                celloutside = .true.
                            end if

                            if ((cellaux(3) > p + buff_size) .or. (cellaux(2) > n + buff_size) .or. (cellaux(1) > m + buff_size)) then
                                celloutside = .true.
                            end if
                        end if
                        if (.not. celloutside) then
                            if (cyl_coord .and. (p == 0) .and. (y_cc(cellaux(2)) < 0._wp)) then
                                celloutside = .true.
                            end if
                        end if

                        if (.not. celloutside) then
                            !< Obtaining the cell volulme
                            if (p > 0) then
                                vol = dx(cellaux(1))*dy(cellaux(2))*dz(cellaux(3))
                            else
                                if (cyl_coord) then
                                    vol = dx(cellaux(1))*dy(cellaux(2))*y_cc(cellaux(2))*2._wp*pi
                                else
                                    vol = dx(cellaux(1))*dy(cellaux(2))*lag_params%charwidth
                                end if
                            end if
                            !< Update values
                            charvol = charvol + vol
                            charpres = charpres + q_prim_vf(E_idx)%sf(cellaux(1), cellaux(2), cellaux(3))*vol
                            charvol2 = charvol2 + vol*q_beta(1)%sf(cellaux(1), cellaux(2), cellaux(3))
                            charpres2 = charpres2 + q_prim_vf(E_idx)%sf(cellaux(1), cellaux(2), cellaux(3)) &
                                        *vol*q_beta(1)%sf(cellaux(1), cellaux(2), cellaux(3))
                        end if

                    end do
                end do
            end do

            f_pinfl = charpres2/charvol2
            vol = charvol
            dc = (3._wp*abs(vol)/(4._wp*pi))**(1._wp/3._wp)

        end if

        if (lag_params%pressure_corrector) then

            !Valid if only one bubble exists per cell
            volgas = intfc_rad(bub_id, 2)**3._wp
            denom = intfc_rad(bub_id, 2)**2._wp
            term1 = bub_dphidt(bub_id)*intfc_rad(bub_id, 2)**2._wp
            term2 = intfc_vel(bub_id, 2)*intfc_rad(bub_id, 2)**2._wp

            Rbeq = volgas**(1._wp/3._wp) !surrogate bubble radius
            aux = dc**3._wp - Rbeq**3._wp
            term2 = term2/denom
            term2 = 3._wp/2._wp*term2**2._wp*Rbeq**3._wp*(1._wp - Rbeq/dc)/aux
            preterm1 = 3._wp/2._wp*Rbeq*(dc**2._wp - Rbeq**2._wp)/(aux*denom)

            !Control volume radius
            if (ptype == 2) Romega = dc

            ! Getting p_inf
            if (ptype == 1) then
                f_pinfl = f_pinfl + preterm1*term1 + term2
            end if

        end if

    end subroutine s_get_pinf

    !>  This subroutine updates the Lagrange variables using the tvd RK time steppers.
        !!      The time derivative of the bubble variables must be stored at every stage to avoid precision errors.
        !! @param stage Current tvd RK stage
    impure subroutine s_update_lagrange_tdv_rk(stage)

        integer, intent(in) :: stage

        integer :: k

        if (time_stepper == 1) then ! 1st order TVD RK
            $:GPU_PARALLEL_LOOP(private='[k]')
            do k = 1, nBubs
                !u{1} = u{n} +  dt * RHS{n}
                intfc_rad(k, 1) = intfc_rad(k, 1) + dt*intfc_draddt(k, 1)
                intfc_vel(k, 1) = intfc_vel(k, 1) + dt*intfc_dveldt(k, 1)
                mtn_pos(k, 1:3, 1) = mtn_pos(k, 1:3, 1) + dt*mtn_dposdt(k, 1:3, 1)
                mtn_vel(k, 1:3, 1) = mtn_vel(k, 1:3, 1) + dt*mtn_dveldt(k, 1:3, 1)
                gas_p(k, 1) = gas_p(k, 1) + dt*gas_dpdt(k, 1)
                gas_mv(k, 1) = gas_mv(k, 1) + dt*gas_dmvdt(k, 1)
            end do
            $:END_GPU_PARALLEL_LOOP()

            call s_transfer_data_to_tmp()
            call s_write_void_evol(mytime)
            if (lag_params%write_bubbles_stats) call s_calculate_lag_bubble_stats()

            if (lag_params%write_bubbles) then
                $:GPU_UPDATE(host='[gas_p,gas_mv,intfc_rad,intfc_vel]')
                call s_write_lag_particles(mytime)
            end if

        elseif (time_stepper == 2) then ! 2nd order TVD RK
            if (stage == 1) then
                $:GPU_PARALLEL_LOOP(private='[k]')
                do k = 1, nBubs
                    !u{1} = u{n} +  dt * RHS{n}
                    intfc_rad(k, 2) = intfc_rad(k, 1) + dt*intfc_draddt(k, 1)
                    intfc_vel(k, 2) = intfc_vel(k, 1) + dt*intfc_dveldt(k, 1)
                    mtn_pos(k, 1:3, 2) = mtn_pos(k, 1:3, 1) + dt*mtn_dposdt(k, 1:3, 1)
                    mtn_vel(k, 1:3, 2) = mtn_vel(k, 1:3, 1) + dt*mtn_dveldt(k, 1:3, 1)
                    gas_p(k, 2) = gas_p(k, 1) + dt*gas_dpdt(k, 1)
                    gas_mv(k, 2) = gas_mv(k, 1) + dt*gas_dmvdt(k, 1)
                end do
                $:END_GPU_PARALLEL_LOOP()

            elseif (stage == 2) then
                $:GPU_PARALLEL_LOOP(private='[k]')
                do k = 1, nBubs
                    !u{1} = u{n} + (1/2) * dt * (RHS{n} + RHS{1})
                    intfc_rad(k, 1) = intfc_rad(k, 1) + dt*(intfc_draddt(k, 1) + intfc_draddt(k, 2))/2._wp
                    intfc_vel(k, 1) = intfc_vel(k, 1) + dt*(intfc_dveldt(k, 1) + intfc_dveldt(k, 2))/2._wp
                    mtn_pos(k, 1:3, 1) = mtn_pos(k, 1:3, 1) + dt*(mtn_dposdt(k, 1:3, 1) + mtn_dposdt(k, 1:3, 2))/2._wp
                    mtn_vel(k, 1:3, 1) = mtn_vel(k, 1:3, 1) + dt*(mtn_dveldt(k, 1:3, 1) + mtn_dveldt(k, 1:3, 2))/2._wp
                    gas_p(k, 1) = gas_p(k, 1) + dt*(gas_dpdt(k, 1) + gas_dpdt(k, 2))/2._wp
                    gas_mv(k, 1) = gas_mv(k, 1) + dt*(gas_dmvdt(k, 1) + gas_dmvdt(k, 2))/2._wp
                end do
                $:END_GPU_PARALLEL_LOOP()

                call s_transfer_data_to_tmp()
                call s_write_void_evol(mytime)
                if (lag_params%write_bubbles_stats) call s_calculate_lag_bubble_stats()

                if (lag_params%write_bubbles) then
                    $:GPU_UPDATE(host='[gas_p,gas_mv,intfc_rad,intfc_vel]')
                    call s_write_lag_particles(mytime)
                end if

            end if

        elseif (time_stepper == 3) then ! 3rd order TVD RK
            if (stage == 1) then
                $:GPU_PARALLEL_LOOP(private='[k]')
                do k = 1, nBubs
                    !u{1} = u{n} +  dt * RHS{n}
                    intfc_rad(k, 2) = intfc_rad(k, 1) + dt*intfc_draddt(k, 1)
                    intfc_vel(k, 2) = intfc_vel(k, 1) + dt*intfc_dveldt(k, 1)
                    mtn_pos(k, 1:3, 2) = mtn_pos(k, 1:3, 1) + dt*mtn_dposdt(k, 1:3, 1)
                    mtn_vel(k, 1:3, 2) = mtn_vel(k, 1:3, 1) + dt*mtn_dveldt(k, 1:3, 1)
                    gas_p(k, 2) = gas_p(k, 1) + dt*gas_dpdt(k, 1)
                    gas_mv(k, 2) = gas_mv(k, 1) + dt*gas_dmvdt(k, 1)
                end do
                $:END_GPU_PARALLEL_LOOP()

            elseif (stage == 2) then
                $:GPU_PARALLEL_LOOP(private='[k]')
                do k = 1, nBubs
                    !u{2} = u{n} + (1/4) * dt * [RHS{n} + RHS{1}]
                    intfc_rad(k, 2) = intfc_rad(k, 1) + dt*(intfc_draddt(k, 1) + intfc_draddt(k, 2))/4._wp
                    intfc_vel(k, 2) = intfc_vel(k, 1) + dt*(intfc_dveldt(k, 1) + intfc_dveldt(k, 2))/4._wp
                    mtn_pos(k, 1:3, 2) = mtn_pos(k, 1:3, 1) + dt*(mtn_dposdt(k, 1:3, 1) + mtn_dposdt(k, 1:3, 2))/4._wp
                    mtn_vel(k, 1:3, 2) = mtn_vel(k, 1:3, 1) + dt*(mtn_dveldt(k, 1:3, 1) + mtn_dveldt(k, 1:3, 2))/4._wp
                    gas_p(k, 2) = gas_p(k, 1) + dt*(gas_dpdt(k, 1) + gas_dpdt(k, 2))/4._wp
                    gas_mv(k, 2) = gas_mv(k, 1) + dt*(gas_dmvdt(k, 1) + gas_dmvdt(k, 2))/4._wp
                end do
                $:END_GPU_PARALLEL_LOOP()
            elseif (stage == 3) then
                $:GPU_PARALLEL_LOOP(private='[k]')
                do k = 1, nBubs
                    !u{n+1} = u{n} + (2/3) * dt * [(1/4)* RHS{n} + (1/4)* RHS{1} + RHS{2}]
                    intfc_rad(k, 1) = intfc_rad(k, 1) + (2._wp/3._wp)*dt*(intfc_draddt(k, 1)/4._wp + intfc_draddt(k, 2)/4._wp + intfc_draddt(k, 3))
                    intfc_vel(k, 1) = intfc_vel(k, 1) + (2._wp/3._wp)*dt*(intfc_dveldt(k, 1)/4._wp + intfc_dveldt(k, 2)/4._wp + intfc_dveldt(k, 3))
                    mtn_pos(k, 1:3, 1) = mtn_pos(k, 1:3, 1) + (2._wp/3._wp)*dt*(mtn_dposdt(k, 1:3, 1)/4._wp + mtn_dposdt(k, 1:3, 2)/4._wp + mtn_dposdt(k, 1:3, 3))
                    mtn_vel(k, 1:3, 1) = mtn_vel(k, 1:3, 1) + (2._wp/3._wp)*dt*(mtn_dveldt(k, 1:3, 1)/4._wp + mtn_dveldt(k, 1:3, 2)/4._wp + mtn_dveldt(k, 1:3, 3))
                    gas_p(k, 1) = gas_p(k, 1) + (2._wp/3._wp)*dt*(gas_dpdt(k, 1)/4._wp + gas_dpdt(k, 2)/4._wp + gas_dpdt(k, 3))
                    gas_mv(k, 1) = gas_mv(k, 1) + (2._wp/3._wp)*dt*(gas_dmvdt(k, 1)/4._wp + gas_dmvdt(k, 2)/4._wp + gas_dmvdt(k, 3))
                end do
                $:END_GPU_PARALLEL_LOOP()

                call s_transfer_data_to_tmp()
                call s_write_void_evol(mytime)
                if (lag_params%write_bubbles_stats) call s_calculate_lag_bubble_stats()

                if (lag_params%write_bubbles) then
                    $:GPU_UPDATE(host='[gas_p,gas_mv,gas_mg,intfc_rad,intfc_vel]')
                    call s_write_lag_particles(mytime)
                end if

            end if

        end if

    end subroutine s_update_lagrange_tdv_rk

    !> This subroutine returns the computational coordinate of the cell for the given position.
          !! @param pos Input coordinates
          !! @param cell Computational coordinate of the cell
          !! @param scoord Calculated particle coordinates
    subroutine s_locate_cell(pos, cell, scoord)

        real(wp), dimension(3), intent(in) :: pos
        real(wp), dimension(3), intent(out) :: scoord
        integer, dimension(3), intent(inout) :: cell

        integer :: i

        do while (pos(1) < x_cb(cell(1) - 1))
            cell(1) = cell(1) - 1
        end do

        do while (pos(1) > x_cb(cell(1)))
            cell(1) = cell(1) + 1
        end do

        do while (pos(2) < y_cb(cell(2) - 1))
            cell(2) = cell(2) - 1
        end do

        do while (pos(2) > y_cb(cell(2)))
            cell(2) = cell(2) + 1
        end do

        if (p > 0) then
            do while (pos(3) < z_cb(cell(3) - 1))
                cell(3) = cell(3) - 1
            end do
            do while (pos(3) > z_cb(cell(3)))
                cell(3) = cell(3) + 1
            end do
        end if

        ! The numbering of the cell of which left boundary is the domain boundary is 0.
        ! if comp.coord of the pos is s, the real coordinate of s is
        ! (the coordinate of the left boundary of the Floor(s)-th cell)
        ! + (s-(int(s))*(cell-width).
        ! In other words,  the coordinate of the center of the cell is x_cc(cell).

        !coordinates in computational space
        scoord(1) = cell(1) + (pos(1) - x_cb(cell(1) - 1))/dx(cell(1))
        scoord(2) = cell(2) + (pos(2) - y_cb(cell(2) - 1))/dy(cell(2))
        scoord(3) = 0._wp
        if (p > 0) scoord(3) = cell(3) + (pos(3) - z_cb(cell(3) - 1))/dz(cell(3))
        cell(:) = int(scoord(:))
        do i = 1, num_dims
            if (scoord(i) < 0._wp) cell(i) = cell(i) - 1
        end do

    end subroutine s_locate_cell

    !> This subroutine transfer data into the temporal variables.
    impure subroutine s_transfer_data_to_tmp()

        integer :: k

        $:GPU_PARALLEL_LOOP(private='[k]')
        do k = 1, nBubs
            gas_p(k, 2) = gas_p(k, 1)
            gas_mv(k, 2) = gas_mv(k, 1)
            intfc_rad(k, 2) = intfc_rad(k, 1)
            intfc_vel(k, 2) = intfc_vel(k, 1)
            mtn_pos(k, 1:3, 2) = mtn_pos(k, 1:3, 1)
            mtn_posPrev(k, 1:3, 2) = mtn_posPrev(k, 1:3, 1)
            mtn_vel(k, 1:3, 2) = mtn_vel(k, 1:3, 1)
            mtn_s(k, 1:3, 2) = mtn_s(k, 1:3, 1)
        end do
        $:END_GPU_PARALLEL_LOOP()

    end subroutine s_transfer_data_to_tmp

    !> The purpose of this procedure is to determine if the global coordinates of the bubbles
        !!      are present in the current MPI processor (including ghost cells).
        !! @param pos_part Spatial coordinates of the bubble
    function particle_in_domain(pos_part)

        logical :: particle_in_domain
        real(wp), dimension(3), intent(in) :: pos_part

        ! 2D
        if (p == 0 .and. cyl_coord .neqv. .true.) then
            ! Defining a virtual z-axis that has the same dimensions as y-axis
            ! defined in the input file
            particle_in_domain = ((pos_part(1) < x_cb(m + buff_size)) .and. (pos_part(1) >= x_cb(-buff_size - 1)) .and. &
                                  (pos_part(2) < y_cb(n + buff_size)) .and. (pos_part(2) >= y_cb(-buff_size - 1)) .and. &
                                  (pos_part(3) < lag_params%charwidth/2._wp) .and. (pos_part(3) >= -lag_params%charwidth/2._wp))
        else
            ! cyl_coord
            particle_in_domain = ((pos_part(1) < x_cb(m + buff_size)) .and. (pos_part(1) >= x_cb(-buff_size - 1)) .and. &
                                  (abs(pos_part(2)) < y_cb(n + buff_size)) .and. (abs(pos_part(2)) >= max(y_cb(-buff_size - 1), 0._wp)))
        end if

        ! 3D
        if (p > 0) then
            particle_in_domain = ((pos_part(1) < x_cb(m + buff_size)) .and. (pos_part(1) >= x_cb(-buff_size - 1)) .and. &
                                  (pos_part(2) < y_cb(n + buff_size)) .and. (pos_part(2) >= y_cb(-buff_size - 1)) .and. &
                                  (pos_part(3) < z_cb(p + buff_size)) .and. (pos_part(3) >= z_cb(-buff_size - 1)))
        end if

        ! For symmetric and wall boundary condition
        if (any(bc_x%beg == (/BC_REFLECTIVE, BC_CHAR_SLIP_WALL, BC_SLIP_WALL, BC_NO_SLIP_WALL/))) then
            particle_in_domain = (particle_in_domain .and. (pos_part(1) >= x_cb(-1)))
        end if
        if (any(bc_x%end == (/BC_REFLECTIVE, BC_CHAR_SLIP_WALL, BC_SLIP_WALL, BC_NO_SLIP_WALL/))) then
            particle_in_domain = (particle_in_domain .and. (pos_part(1) < x_cb(m)))
        end if
        if (any(bc_y%beg == (/BC_REFLECTIVE, BC_CHAR_SLIP_WALL, BC_SLIP_WALL, BC_NO_SLIP_WALL/)) .and. (.not. cyl_coord)) then
            particle_in_domain = (particle_in_domain .and. (pos_part(2) >= y_cb(-1)))
        end if
        if (any(bc_y%end == (/BC_REFLECTIVE, BC_CHAR_SLIP_WALL, BC_SLIP_WALL, BC_NO_SLIP_WALL/)) .and. (.not. cyl_coord)) then
            particle_in_domain = (particle_in_domain .and. (pos_part(2) < y_cb(n)))
        end if
        if (p > 0) then
            if (any(bc_z%beg == (/BC_REFLECTIVE, BC_CHAR_SLIP_WALL, BC_SLIP_WALL, BC_NO_SLIP_WALL/))) then
                particle_in_domain = (particle_in_domain .and. (pos_part(3) >= z_cb(-1)))
            end if
            if (any(bc_z%end == (/BC_REFLECTIVE, BC_CHAR_SLIP_WALL, BC_SLIP_WALL, BC_NO_SLIP_WALL/))) then
                particle_in_domain = (particle_in_domain .and. (pos_part(3) < z_cb(p)))
            end if
        end if

    end function particle_in_domain

    !> The purpose of this procedure is to determine if the lagrangian bubble is located in the
        !!       physical domain. The ghost cells are not part of the physical domain.
        !! @param pos_part Spatial coordinates of the bubble
    function particle_in_domain_physical(pos_part)

        logical :: particle_in_domain_physical
        real(wp), dimension(3), intent(in) :: pos_part

        particle_in_domain_physical = ((pos_part(1) < x_cb(m)) .and. (pos_part(1) >= x_cb(-1)) .and. &
                                       (pos_part(2) < y_cb(n)) .and. (pos_part(2) >= y_cb(-1)))

        if (p > 0) then
            particle_in_domain_physical = (particle_in_domain_physical .and. (pos_part(3) < z_cb(p)) .and. (pos_part(3) >= z_cb(-1)))
        end if

    end function particle_in_domain_physical

    !> The purpose of this procedure is to calculate the gradient of a scalar field along the x, y and z directions
        !!      following a second-order central difference considering uneven widths
        !! @param q Input scalar field
        !! @param dq Output gradient of q
        !! @param dir Gradient spatial direction
    subroutine s_gradient_dir(q, dq, dir)

        real(stp), dimension(idwbuff(1)%beg:, idwbuff(2)%beg:, idwbuff(3)%beg:), intent(inout) :: q, dq
        integer, intent(in) :: dir

        integer :: i, j, k

        if (dir == 1) then
            ! Gradient in x dir.
            $:GPU_PARALLEL_LOOP(private='[i,j,k]', collapse=3)
                do k = 0, p
                    do j = 0, n
                        do i = 0, m
                            dq(i, j, k) = q(i, j, k)*(dx(i + 1) - dx(i - 1)) &
                                          + q(i + 1, j, k)*(dx(i) + dx(i - 1)) &
                                          - q(i - 1, j, k)*(dx(i) + dx(i + 1))
                            dq(i, j, k) = dq(i, j, k)/ &
                                          ((dx(i) + dx(i - 1))*(dx(i) + dx(i + 1)))
                    end do
                end do
            end do
            $:END_GPU_PARALLEL_LOOP()
        elseif (dir == 2) then
            ! Gradient in y dir.
            $:GPU_PARALLEL_LOOP(private='[i,j,k]', collapse=3)
                do k = 0, p
                    do j = 0, n
                        do i = 0, m
                            dq(i, j, k) = q(i, j, k)*(dy(j + 1) - dy(j - 1)) &
                                          + q(i, j + 1, k)*(dy(j) + dy(j - 1)) &
                                          - q(i, j - 1, k)*(dy(j) + dy(j + 1))
                            dq(i, j, k) = dq(i, j, k)/ &
                                          ((dy(j) + dy(j - 1))*(dy(j) + dy(j + 1)))
                    end do
                end do
            end do
            $:END_GPU_PARALLEL_LOOP()
        elseif (dir == 3) then
            ! Gradient in z dir.
            $:GPU_PARALLEL_LOOP(private='[i,j,k]', collapse=3)
                do k = 0, p
                    do j = 0, n
                        do i = 0, m
                            dq(i, j, k) = q(i, j, k)*(dz(k + 1) - dz(k - 1)) &
                                          + q(i, j, k + 1)*(dz(k) + dz(k - 1)) &
                                          - q(i, j, k - 1)*(dz(k) + dz(k + 1))
                            dq(i, j, k) = dq(i, j, k)/ &
                                          ((dz(k) + dz(k - 1))*(dz(k) + dz(k + 1)))
                    end do
                end do
            end do
            $:END_GPU_PARALLEL_LOOP()
        end if

    end subroutine s_gradient_dir

    !> Subroutine that writes on each time step the changes of the lagrangian bubbles.
        !!  @param q_time Current time
    impure subroutine s_write_lag_particles(qtime)

        real(wp), intent(in) :: qtime
        integer :: k

        character(LEN=path_len + 2*name_len) :: file_loc
        logical :: file_exist

        character(LEN=25) :: FMT

        write (file_loc, '(A,I0,A)') 'lag_bubble_evol_', proc_rank, '.dat'
        file_loc = trim(case_dir)//'/D/'//trim(file_loc)
        inquire (FILE=trim(file_loc), EXIST=file_exist)

        if (precision == 1) then
            FMT = "(A16,A14,8A16)"
        else
            FMT = "(A24,A14,8A24)"
        end if

        if (.not. file_exist) then
            open (11, FILE=trim(file_loc), FORM='formatted', position='rewind')
            write (11, FMT) 'currentTime', 'particleID', 'x', 'y', 'z', &
                'coreVaporMass', 'coreVaporConcentration', 'radius', 'interfaceVelocity', &
                'corePressure'
        else
            open (11, FILE=trim(file_loc), FORM='formatted', position='append')
        end if

        if (precision == 1) then
            FMT = "(F16.8,I14,8F16.8)"
        else
            FMT = "(F24.16,I14,8F24.16)"
        end if

        ! Cycle through list
        do k = 1, nBubs
            write (11, FMT) &
                qtime, &
                lag_id(k, 1), &
                mtn_pos(k, 1, 1), &
                mtn_pos(k, 2, 1), &
                mtn_pos(k, 3, 1), &
                gas_mv(k, 1), &
                gas_mv(k, 1)/(gas_mv(k, 1) + gas_mg(k)), &
                intfc_rad(k, 1), &
                intfc_vel(k, 1), &
                gas_p(k, 1)
        end do

        close (11)

    end subroutine s_write_lag_particles

    !>  Subroutine that writes some useful statistics related to the volume fraction
            !!       of the particles (void fraction) in the computatioational domain
            !!       on each time step.
            !!  @param q_time Current time
    impure subroutine s_write_void_evol(qtime)

        real(wp), intent(in) :: qtime
        real(wp) :: volcell, voltot
        real(wp) :: lag_void_max, lag_void_avg, lag_vol
        real(wp) :: void_max_glb, void_avg_glb, vol_glb

        integer :: i, j, k

        character(LEN=path_len + 2*name_len) :: file_loc
        logical :: file_exist

        if (proc_rank == 0) then
            write (file_loc, '(A)') 'voidfraction.dat'
            file_loc = trim(case_dir)//'/D/'//trim(file_loc)
            inquire (FILE=trim(file_loc), EXIST=file_exist)
            if (.not. file_exist) then
                open (12, FILE=trim(file_loc), FORM='formatted', position='rewind')
                !write (12, *) 'currentTime, averageVoidFraction, ', &
                !    'maximumVoidFraction, totalParticlesVolume'
                !write (12, *) 'The averageVoidFraction value does ', &
                !    'not reflect the real void fraction in the cloud since the ', &
                !    'cells which do not have bubbles are not accounted'
            else
                open (12, FILE=trim(file_loc), FORM='formatted', position='append')
            end if
        end if

        lag_void_max = 0._wp
        lag_void_avg = 0._wp
        lag_vol = 0._wp
<<<<<<< HEAD
        $:GPU_PARALLEL_LOOP(private='[i,j,k]', collapse=3, reduction='[[lag_vol, lag_void_avg], [lag_void_max]]', reductionOp='[+, MAX]', copy='[lag_vol, lag_void_avg, lag_void_max]')
            do k = 0, p
                do j = 0, n
                    do i = 0, m
                        lag_void_max = max(lag_void_max, 1._wp - q_beta(1)%sf(i, j, k))
                        call s_get_char_vol(i, j, k, volcell)
                        if ((1._wp - q_beta(1)%sf(i, j, k)) > 5.0d-11) then
                            lag_void_avg = lag_void_avg + (1._wp - q_beta(1)%sf(i, j, k))*volcell
                            lag_vol = lag_vol + volcell
                        end if
=======
        $:GPU_PARALLEL_LOOP(private='[volcell]', collapse=3, reduction='[[lag_vol, lag_void_avg], [lag_void_max]]', reductionOp='[+, MAX]', copy='[lag_vol, lag_void_avg, lag_void_max]')
        do k = 0, p
            do j = 0, n
                do i = 0, m
                    lag_void_max = max(lag_void_max, 1._wp - q_beta%vf(1)%sf(i, j, k))
                    call s_get_char_vol(i, j, k, volcell)
                    if ((1._wp - q_beta%vf(1)%sf(i, j, k)) > 5.0d-11) then
                        lag_void_avg = lag_void_avg + (1._wp - q_beta%vf(1)%sf(i, j, k))*volcell
                        lag_vol = lag_vol + volcell
                    end if
>>>>>>> 723822d0
                end do
            end do
        end do
        $:END_GPU_PARALLEL_LOOP()

#ifdef MFC_MPI
        if (num_procs > 1) then
            call s_mpi_allreduce_max(lag_void_max, void_max_glb)
            lag_void_max = void_max_glb
            call s_mpi_allreduce_sum(lag_vol, vol_glb)
            lag_vol = vol_glb
            call s_mpi_allreduce_sum(lag_void_avg, void_avg_glb)
            lag_void_avg = void_avg_glb
        end if
#endif
        voltot = lag_void_avg
        ! This voidavg value does not reflect the real void fraction in the cloud
        ! since the cell which does not have bubbles are not accounted
        if (lag_vol > 0._wp) lag_void_avg = lag_void_avg/lag_vol

        if (proc_rank == 0) then
            write (12, '(6X,4e24.8)') &
                qtime, &
                lag_void_avg, &
                lag_void_max, &
                voltot
            close (12)
        end if

    end subroutine s_write_void_evol

    !>  Subroutine that writes the restarting files for the particles in the lagrangian solver.
        !!  @param t_step Current time step
    impure subroutine s_write_restart_lag_bubbles(t_step)

        ! Generic string used to store the address of a particular file
        integer, intent(in) :: t_step

        character(LEN=path_len + 2*name_len) :: file_loc
        logical :: file_exist
        integer :: bub_id, tot_part
        integer :: i, k

#ifdef MFC_MPI
        ! For Parallel I/O
        integer :: ifile, ierr
        integer, dimension(MPI_STATUS_SIZE) :: status
        integer(KIND=MPI_OFFSET_KIND) :: disp
        integer :: view
        integer, dimension(2) :: gsizes, lsizes, start_idx_part
        integer, dimension(num_procs) :: part_order, part_ord_mpi
        integer, dimension(num_procs) :: proc_bubble_counts
        real(wp), dimension(1:1, 1:lag_io_vars) :: dummy
        dummy = 0._wp

        bub_id = 0._wp
        if (nBubs /= 0) then
            do k = 1, nBubs
                if (particle_in_domain_physical(mtn_pos(k, 1:3, 1))) then
                    bub_id = bub_id + 1
                end if
            end do
        end if

        if (.not. parallel_io) return

        lsizes(1) = bub_id
        lsizes(2) = lag_io_vars

        ! Total number of particles
        call MPI_ALLREDUCE(bub_id, tot_part, 1, MPI_integer, &
                           MPI_SUM, MPI_COMM_WORLD, ierr)

        call MPI_ALLGATHER(bub_id, 1, MPI_INTEGER, proc_bubble_counts, 1, MPI_INTEGER, &
                           MPI_COMM_WORLD, ierr)

        ! Calculate starting index for this processor's particles
        call MPI_EXSCAN(lsizes(1), start_idx_part(1), 1, MPI_INTEGER, MPI_SUM, MPI_COMM_WORLD, ierr)
        if (proc_rank == 0) start_idx_part(1) = 0
        start_idx_part(2) = 0

        gsizes(1) = tot_part
        gsizes(2) = lag_io_vars

        write (file_loc, '(A,I0,A)') 'lag_bubbles_', t_step, '.dat'
        file_loc = trim(case_dir)//'/restart_data'//trim(mpiiofs)//trim(file_loc)

        ! Clean up existing file
        if (proc_rank == 0) then
            inquire (FILE=trim(file_loc), EXIST=file_exist)
            if (file_exist) then
                call MPI_FILE_DELETE(file_loc, mpi_info_int, ierr)
            end if
        end if

        call MPI_BARRIER(MPI_COMM_WORLD, ierr)

        if (proc_rank == 0) then
            call MPI_FILE_OPEN(MPI_COMM_SELF, file_loc, &
                               ior(MPI_MODE_WRONLY, MPI_MODE_CREATE), &
                               mpi_info_int, ifile, ierr)

            ! Write header using MPI I/O for consistency
            call MPI_FILE_WRITE(ifile, tot_part, 1, MPI_INTEGER, status, ierr)
            call MPI_FILE_WRITE(ifile, mytime, 1, mpi_p, status, ierr)
            call MPI_FILE_WRITE(ifile, dt, 1, mpi_p, status, ierr)
            call MPI_FILE_WRITE(ifile, num_procs, 1, MPI_INTEGER, status, ierr)
            call MPI_FILE_WRITE(ifile, proc_bubble_counts, num_procs, MPI_INTEGER, status, ierr)

            call MPI_FILE_CLOSE(ifile, ierr)
        end if

        call MPI_BARRIER(MPI_COMM_WORLD, ierr)

        if (bub_id > 0) then
            allocate (MPI_IO_DATA_lag_bubbles(max(1, bub_id), 1:lag_io_vars))

            i = 1
            do k = 1, nBubs
                if (particle_in_domain_physical(mtn_pos(k, 1:3, 1))) then
                    MPI_IO_DATA_lag_bubbles(i, 1) = real(lag_id(k, 1))
                    MPI_IO_DATA_lag_bubbles(i, 2:4) = mtn_pos(k, 1:3, 1)
                    MPI_IO_DATA_lag_bubbles(i, 5:7) = mtn_posPrev(k, 1:3, 1)
                    MPI_IO_DATA_lag_bubbles(i, 8:10) = mtn_vel(k, 1:3, 1)
                    MPI_IO_DATA_lag_bubbles(i, 11) = intfc_rad(k, 1)
                    MPI_IO_DATA_lag_bubbles(i, 12) = intfc_vel(k, 1)
                    MPI_IO_DATA_lag_bubbles(i, 13) = bub_R0(k)
                    MPI_IO_DATA_lag_bubbles(i, 14) = Rmax_stats(k)
                    MPI_IO_DATA_lag_bubbles(i, 15) = Rmin_stats(k)
                    MPI_IO_DATA_lag_bubbles(i, 16) = bub_dphidt(k)
                    MPI_IO_DATA_lag_bubbles(i, 17) = gas_p(k, 1)
                    MPI_IO_DATA_lag_bubbles(i, 18) = gas_mv(k, 1)
                    MPI_IO_DATA_lag_bubbles(i, 19) = gas_mg(k)
                    MPI_IO_DATA_lag_bubbles(i, 20) = gas_betaT(k)
                    MPI_IO_DATA_lag_bubbles(i, 21) = gas_betaC(k)
                    i = i + 1
                end if
            end do

            call MPI_TYPE_CREATE_SUBARRAY(2, gsizes, lsizes, start_idx_part, &
                                          MPI_ORDER_FORTRAN, mpi_p, view, ierr)
            call MPI_TYPE_COMMIT(view, ierr)

            call MPI_FILE_OPEN(MPI_COMM_WORLD, file_loc, &
                               ior(MPI_MODE_WRONLY, MPI_MODE_CREATE), &
                               mpi_info_int, ifile, ierr)

            ! Skip header (written by rank 0)
            disp = int(sizeof(tot_part) + 2*sizeof(mytime) + sizeof(num_procs) + &
                       num_procs*sizeof(proc_bubble_counts(1)), MPI_OFFSET_KIND)
            call MPI_FILE_SET_VIEW(ifile, disp, mpi_p, view, 'native', mpi_info_int, ierr)

            call MPI_FILE_WRITE_ALL(ifile, MPI_IO_DATA_lag_bubbles, &
                                    lag_io_vars*bub_id, mpi_p, status, ierr)

            call MPI_FILE_CLOSE(ifile, ierr)

            deallocate (MPI_IO_DATA_lag_bubbles)

        else
            call MPI_TYPE_CONTIGUOUS(0, mpi_p, view, ierr)
            call MPI_TYPE_COMMIT(view, ierr)

            call MPI_FILE_OPEN(MPI_COMM_WORLD, file_loc, &
                               ior(MPI_MODE_WRONLY, MPI_MODE_CREATE), &
                               mpi_info_int, ifile, ierr)

            ! Skip header (written by rank 0)
            disp = int(sizeof(tot_part) + 2*sizeof(mytime) + sizeof(num_procs) + &
                       num_procs*sizeof(proc_bubble_counts(1)), MPI_OFFSET_KIND)
            call MPI_FILE_SET_VIEW(ifile, disp, mpi_p, view, 'native', mpi_info_int, ierr)

            call MPI_FILE_WRITE_ALL(ifile, dummy, 0, mpi_p, status, ierr)

            call MPI_FILE_CLOSE(ifile, ierr)
        end if

#endif

    end subroutine s_write_restart_lag_bubbles

    !>  This procedure calculates the maximum and minimum radius of each bubble.
    subroutine s_calculate_lag_bubble_stats()

        integer :: k

        $:GPU_PARALLEL_LOOP(private='[k]', reduction='[[Rmax_glb], [Rmin_glb]]', &
            & reductionOp='[MAX, MIN]', copy='[Rmax_glb,Rmin_glb]')
        do k = 1, nBubs
            Rmax_glb = max(Rmax_glb, intfc_rad(k, 1)/bub_R0(k))
            Rmin_glb = min(Rmin_glb, intfc_rad(k, 1)/bub_R0(k))
            Rmax_stats(k) = max(Rmax_stats(k), intfc_rad(k, 1)/bub_R0(k))
            Rmin_stats(k) = min(Rmin_stats(k), intfc_rad(k, 1)/bub_R0(k))
        end do
        $:END_GPU_PARALLEL_LOOP()

    end subroutine s_calculate_lag_bubble_stats

    !>  Subroutine that writes the maximum and minimum radius of each bubble.
    impure subroutine s_write_lag_bubble_stats()

        integer :: k
        character(LEN=path_len + 2*name_len) :: file_loc

        character(len=20) :: FMT

        write (file_loc, '(A,I0,A)') 'stats_lag_bubbles_', proc_rank, '.dat'
        file_loc = trim(case_dir)//'/D/'//trim(file_loc)

        $:GPU_UPDATE(host='[Rmax_glb,Rmin_glb]')

        if (precision == 1) then
            FMT = "(A10,A14,5A16)"
        else
            FMT = "(A10,A14,5A24)"
        end if

        open (13, FILE=trim(file_loc), FORM='formatted', position='rewind')
        write (13, FMT) 'proc_rank', 'particleID', 'x', 'y', 'z', 'Rmax_glb', 'Rmin_glb'

        if (precision == 1) then
            FMT = "(I10,I14,5F16.8)"
        else
            FMT = "(I10,I14,5F24.16)"
        end if

        do k = 1, nBubs
            write (13, FMT) &
                proc_rank, &
                lag_id(k, 1), &
                mtn_pos(k, 1, 1), &
                mtn_pos(k, 2, 1), &
                mtn_pos(k, 3, 1), &
                Rmax_stats(k), &
                Rmin_stats(k)
        end do

        close (13)

    end subroutine s_write_lag_bubble_stats

    !> The purpose of this subroutine is to remove one specific particle if dt is too small.
          !! @param bub_id Particle id
    impure subroutine s_remove_lag_bubble(bub_id)

        integer, intent(in) :: bub_id

        integer :: i

        $:GPU_LOOP(parallelism='[seq]')
        do i = bub_id, nBubs - 1
            lag_id(i, 1) = lag_id(i + 1, 1)
            bub_R0(i) = bub_R0(i + 1)
            Rmax_stats(i) = Rmax_stats(i + 1)
            Rmin_stats(i) = Rmin_stats(i + 1)
            gas_mg(i) = gas_mg(i + 1)
            gas_betaT(i) = gas_betaT(i + 1)
            gas_betaC(i) = gas_betaC(i + 1)
            bub_dphidt(i) = bub_dphidt(i + 1)
            gas_p(i, 1:2) = gas_p(i + 1, 1:2)
            gas_mv(i, 1:2) = gas_mv(i + 1, 1:2)
            intfc_rad(i, 1:2) = intfc_rad(i + 1, 1:2)
            intfc_vel(i, 1:2) = intfc_vel(i + 1, 1:2)
            mtn_pos(i, 1:3, 1:2) = mtn_pos(i + 1, 1:3, 1:2)
            mtn_posPrev(i, 1:3, 1:2) = mtn_posPrev(i + 1, 1:3, 1:2)
            mtn_vel(i, 1:3, 1:2) = mtn_vel(i + 1, 1:3, 1:2)
            mtn_s(i, 1:3, 1:2) = mtn_s(i + 1, 1:3, 1:2)
            intfc_draddt(i, 1:lag_num_ts) = intfc_draddt(i + 1, 1:lag_num_ts)
            intfc_dveldt(i, 1:lag_num_ts) = intfc_dveldt(i + 1, 1:lag_num_ts)
            gas_dpdt(i, 1:lag_num_ts) = gas_dpdt(i + 1, 1:lag_num_ts)
            gas_dmvdt(i, 1:lag_num_ts) = gas_dmvdt(i + 1, 1:lag_num_ts)
        end do

        nBubs = nBubs - 1
        $:GPU_UPDATE(device='[nBubs]')

    end subroutine s_remove_lag_bubble

    !> The purpose of this subroutine is to deallocate variables
    impure subroutine s_finalize_lagrangian_solver()

        integer :: i

        do i = 1, q_beta_idx
            @:DEALLOCATE(q_beta(i)%sf)
        end do
        @:DEALLOCATE(q_beta)

        !Deallocating space
        @:DEALLOCATE(lag_id)
        @:DEALLOCATE(bub_R0)
        @:DEALLOCATE(Rmax_stats)
        @:DEALLOCATE(Rmin_stats)
        @:DEALLOCATE(gas_mg)
        @:DEALLOCATE(gas_betaT)
        @:DEALLOCATE(gas_betaC)
        @:DEALLOCATE(bub_dphidt)
        @:DEALLOCATE(gas_p)
        @:DEALLOCATE(gas_mv)
        @:DEALLOCATE(intfc_rad)
        @:DEALLOCATE(intfc_vel)
        @:DEALLOCATE(mtn_pos)
        @:DEALLOCATE(mtn_posPrev)
        @:DEALLOCATE(mtn_vel)
        @:DEALLOCATE(mtn_s)
        @:DEALLOCATE(intfc_draddt)
        @:DEALLOCATE(intfc_dveldt)
        @:DEALLOCATE(gas_dpdt)
        @:DEALLOCATE(gas_dmvdt)
        @:DEALLOCATE(mtn_dposdt)
        @:DEALLOCATE(mtn_dveldt)

    end subroutine s_finalize_lagrangian_solver

end module m_bubbles_EL<|MERGE_RESOLUTION|>--- conflicted
+++ resolved
@@ -1513,7 +1513,6 @@
         lag_void_max = 0._wp
         lag_void_avg = 0._wp
         lag_vol = 0._wp
-<<<<<<< HEAD
         $:GPU_PARALLEL_LOOP(private='[i,j,k]', collapse=3, reduction='[[lag_vol, lag_void_avg], [lag_void_max]]', reductionOp='[+, MAX]', copy='[lag_vol, lag_void_avg, lag_void_max]')
             do k = 0, p
                 do j = 0, n
@@ -1524,18 +1523,6 @@
                             lag_void_avg = lag_void_avg + (1._wp - q_beta(1)%sf(i, j, k))*volcell
                             lag_vol = lag_vol + volcell
                         end if
-=======
-        $:GPU_PARALLEL_LOOP(private='[volcell]', collapse=3, reduction='[[lag_vol, lag_void_avg], [lag_void_max]]', reductionOp='[+, MAX]', copy='[lag_vol, lag_void_avg, lag_void_max]')
-        do k = 0, p
-            do j = 0, n
-                do i = 0, m
-                    lag_void_max = max(lag_void_max, 1._wp - q_beta%vf(1)%sf(i, j, k))
-                    call s_get_char_vol(i, j, k, volcell)
-                    if ((1._wp - q_beta%vf(1)%sf(i, j, k)) > 5.0d-11) then
-                        lag_void_avg = lag_void_avg + (1._wp - q_beta%vf(1)%sf(i, j, k))*volcell
-                        lag_vol = lag_vol + volcell
-                    end if
->>>>>>> 723822d0
                 end do
             end do
         end do
