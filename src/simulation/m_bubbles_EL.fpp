!>
!! @file m_bubbles_EL.fpp
!! @brief Contains module m_bubbles_EL

#:include 'macros.fpp'

!> @brief This module is used to to compute the volume-averaged bubble model
module m_bubbles_EL

    use m_global_parameters             !< Definitions of the global parameters

    use m_mpi_proxy                     !< Message passing interface (MPI) module proxy

    use m_bubbles_EL_kernels            !< Definitions of the kernel functions

    use m_bubbles                       !< General bubble dynamics procedures

    use m_variables_conversion          !< State variables type conversion procedures

    use m_compile_specific

    use m_boundary_common

    use m_sim_helpers

    use m_helper

    implicit none

    !(nBub)
    integer, allocatable, dimension(:, :) :: lag_id                 !< Global and local IDs
    real(wp), allocatable, dimension(:) :: bub_R0            !< Initial bubble radius
    real(wp), allocatable, dimension(:) :: Rmax_stats        !< Maximum radius
    real(wp), allocatable, dimension(:) :: Rmin_stats        !< Minimum radius
    real(wp), allocatable, dimension(:) :: gas_mg            !< Bubble's gas mass
    real(wp), allocatable, dimension(:) :: gas_betaT         !< heatflux model (Preston et al., 2007)
    real(wp), allocatable, dimension(:) :: gas_betaC         !< massflux model (Preston et al., 2007)
    real(wp), allocatable, dimension(:) :: bub_dphidt        !< subgrid velocity potential (Maeda & Colonius, 2018)
    !(nBub, 1 -> actual val or 2 -> temp val)
    real(wp), allocatable, dimension(:, :) :: gas_p          !< Pressure in the bubble
    real(wp), allocatable, dimension(:, :) :: gas_mv         !< Vapor mass in the bubble
    real(wp), allocatable, dimension(:, :) :: intfc_rad      !< Bubble radius
    real(wp), allocatable, dimension(:, :) :: intfc_vel      !< Velocity of the bubble interface
    !(nBub, 1-> x or 2->y or 3 ->z, 1 -> actual or 2 -> temporal val)
    real(wp), allocatable, dimension(:, :, :) :: mtn_pos     !< Bubble's position
    real(wp), allocatable, dimension(:, :, :) :: mtn_posPrev !< Bubble's previous position
    real(wp), allocatable, dimension(:, :, :) :: mtn_vel     !< Bubble's velocity
    real(wp), allocatable, dimension(:, :, :) :: mtn_s       !< Bubble's computational cell position in real format
    !(nBub, 1-> x or 2->y or 3 ->z, time-stage)
    real(wp), allocatable, dimension(:, :) :: intfc_draddt   !< Time derivative of bubble's radius
    real(wp), allocatable, dimension(:, :) :: intfc_dveldt   !< Time derivative of bubble's interface velocity
    real(wp), allocatable, dimension(:, :) :: gas_dpdt       !< Time derivative of gas pressure
    real(wp), allocatable, dimension(:, :) :: gas_dmvdt      !< Time derivative of the vapor mass in the bubble
    real(wp), allocatable, dimension(:, :, :) :: mtn_dposdt  !< Time derivative of the bubble's position
    real(wp), allocatable, dimension(:, :, :) :: mtn_dveldt  !< Time derivative of the bubble's velocity

    !$acc declare create(lag_id, bub_R0, Rmax_stats, Rmin_stats, gas_mg, gas_betaT, gas_betaC, bub_dphidt,       &
    !$acc gas_p, gas_mv, intfc_rad, intfc_vel, mtn_pos, mtn_posPrev, mtn_vel, mtn_s, intfc_draddt, intfc_dveldt, &
    !$acc gas_dpdt, gas_dmvdt, mtn_dposdt, mtn_dveldt)

    integer, private :: lag_num_ts                                  !<  Number of time stages in the time-stepping scheme

    !$acc declare create(lag_num_ts)

    integer :: nBubs                            !< Number of bubbles in the local domain
    real(wp) :: Rmax_glb, Rmin_glb       !< Maximum and minimum bubbe size in the local domain
    type(vector_field) :: q_beta                !< Projection of the lagrangian particles in the Eulerian framework
    integer :: q_beta_idx                       !< Size of the q_beta vector field

    !$acc declare create(nBubs, Rmax_glb, Rmin_glb, q_beta, q_beta_idx)

contains

    !> Initializes the lagrangian subgrid bubble solver
        !! @param q_cons_vf Initial conservative variables
    impure subroutine s_initialize_bubbles_EL_module(q_cons_vf)

        type(scalar_field), dimension(sys_size), intent(inout) :: q_cons_vf

        integer :: nBubs_glb, i

        ! Setting number of time-stages for selected time-stepping scheme
        lag_num_ts = time_stepper

        ! Allocate space for the Eulerian fields needed to map the effect of the bubbles
        if (lag_params%solver_approach == 1) then
            ! One-way coupling
            q_beta_idx = 3
        elseif (lag_params%solver_approach == 2) then
            ! Two-way coupling
            q_beta_idx = 4
            if (p == 0) then
                !Subgrid noise model for 2D approximation
                q_beta_idx = 6
            end if
        else
            call s_mpi_abort('Please check the lag_params%solver_approach input')
        end if

        !$acc update device(lag_num_ts, q_beta_idx)

        @:ALLOCATE(q_beta%vf(1:q_beta_idx))

        do i = 1, q_beta_idx
            @:ALLOCATE(q_beta%vf(i)%sf(idwbuff(1)%beg:idwbuff(1)%end, &
                idwbuff(2)%beg:idwbuff(2)%end, &
                idwbuff(3)%beg:idwbuff(3)%end))
        end do

        @:ACC_SETUP_VFs(q_beta)

        ! Allocating space for lagrangian variables
        nBubs_glb = lag_params%nBubs_glb

        @:ALLOCATE(lag_id(1:nBubs_glb, 1:2))
        @:ALLOCATE(bub_R0(1:nBubs_glb))
        @:ALLOCATE(Rmax_stats(1:nBubs_glb))
        @:ALLOCATE(Rmin_stats(1:nBubs_glb))
        @:ALLOCATE(gas_mg(1:nBubs_glb))
        @:ALLOCATE(gas_betaT(1:nBubs_glb))
        @:ALLOCATE(gas_betaC(1:nBubs_glb))
        @:ALLOCATE(bub_dphidt(1:nBubs_glb))
        @:ALLOCATE(gas_p(1:nBubs_glb, 1:2))
        @:ALLOCATE(gas_mv(1:nBubs_glb, 1:2))
        @:ALLOCATE(intfc_rad(1:nBubs_glb, 1:2))
        @:ALLOCATE(intfc_vel(1:nBubs_glb, 1:2))
        @:ALLOCATE(mtn_pos(1:nBubs_glb, 1:3, 1:2))
        @:ALLOCATE(mtn_posPrev(1:nBubs_glb, 1:3, 1:2))
        @:ALLOCATE(mtn_vel(1:nBubs_glb, 1:3, 1:2))
        @:ALLOCATE(mtn_s(1:nBubs_glb, 1:3, 1:2))
        @:ALLOCATE(intfc_draddt(1:nBubs_glb, 1:lag_num_ts))
        @:ALLOCATE(intfc_dveldt(1:nBubs_glb, 1:lag_num_ts))
        @:ALLOCATE(gas_dpdt(1:nBubs_glb, 1:lag_num_ts))
        @:ALLOCATE(gas_dmvdt(1:nBubs_glb, 1:lag_num_ts))
        @:ALLOCATE(mtn_dposdt(1:nBubs_glb, 1:3, 1:lag_num_ts))
        @:ALLOCATE(mtn_dveldt(1:nBubs_glb, 1:3, 1:lag_num_ts))

        if (adap_dt .and. f_is_default(adap_dt_tol)) adap_dt_tol = dflt_adap_dt_tol

        ! Starting bubbles
        call s_start_lagrange_inputs()
        call s_read_input_bubbles(q_cons_vf)

    end subroutine s_initialize_bubbles_EL_module

    !> The purpose of this procedure is to start lagrange bubble parameters applying nondimensionalization if needed
    impure subroutine s_start_lagrange_inputs()

        integer :: id_bubbles, id_host
        real(wp) :: rho0, c0, T0, x0, p0

        id_bubbles = num_fluids
        id_host = num_fluids - 1

        !Reference values
        rho0 = lag_params%rho0
        c0 = lag_params%c0
        T0 = lag_params%T0
        x0 = lag_params%x0
        p0 = rho0*c0*c0

        !Update inputs
        Tw = lag_params%Thost/T0
        pv = fluid_pp(id_host)%pv/p0
        gamma_v = fluid_pp(id_bubbles)%gamma_v
        gamma_n = fluid_pp(id_host)%gamma_v
        k_vl = fluid_pp(id_bubbles)%k_v*(T0/(x0*rho0*c0*c0*c0))
        k_nl = fluid_pp(id_host)%k_v*(T0/(x0*rho0*c0*c0*c0))
        cp_v = fluid_pp(id_bubbles)%cp_v*(T0/(c0*c0))
        cp_n = fluid_pp(id_host)%cp_v*(T0/(c0*c0))
        R_v = (R_uni/fluid_pp(id_bubbles)%M_v)*(T0/(c0*c0))
        R_n = (R_uni/fluid_pp(id_host)%M_v)*(T0/(c0*c0))
        lag_params%diffcoefvap = lag_params%diffcoefvap/(x0*c0)
        ss = fluid_pp(id_host)%ss/(rho0*x0*c0*c0)
        mul0 = fluid_pp(id_host)%mul0/(rho0*x0*c0)

        ! Parameters used in bubble_model
        Web = 1._wp/ss
        Re_inv = mul0

        ! Need improvements to accept polytropic gas compression, isothermal and adiabatic thermal models, and
        ! the Gilmore and RP bubble models.
        polytropic = .false.    ! Forcing no polytropic model
        thermal = 3             ! Forcing constant transfer coefficient model based on Preston et al., 2007
        ! If Keller-Miksis model is not selected, then no radial motion

    end subroutine s_start_lagrange_inputs

    !> The purpose of this procedure is to obtain the initial bubbles' information
        !! @param q_cons_vf Conservative variables
    impure subroutine s_read_input_bubbles(q_cons_vf)

        type(scalar_field), dimension(sys_size), intent(inout) :: q_cons_vf

        real(wp), dimension(8) :: inputBubble
        real(wp) :: qtime
        integer :: id, bub_id, save_count
        integer :: i, ios
        logical :: file_exist, indomain

        character(LEN=path_len + 2*name_len) :: path_D_dir !<

        ! Initialize number of particles
        bub_id = 0
        id = 0

        ! Read the input lag_bubble file or restart point
        if (cfl_dt) then
            save_count = n_start
            qtime = n_start*t_save
        else
            save_count = t_step_start
            qtime = t_step_start*dt
        end if

        if (save_count == 0) then
            if (proc_rank == 0) print *, 'Reading lagrange bubbles input file.'
            inquire (file='input/lag_bubbles.dat', exist=file_exist)
            if (file_exist) then
                open (94, file='input/lag_bubbles.dat', form='formatted', iostat=ios)
                do while (ios == 0)
                    read (94, *, iostat=ios) (inputBubble(i), i=1, 8)
                    if (ios /= 0) cycle
                    indomain = particle_in_domain(inputBubble(1:3))
                    id = id + 1
                    if (id > lag_params%nBubs_glb .and. proc_rank == 0) then
                        call s_mpi_abort("Current number of bubbles is larger than nBubs_glb")
                    end if
                    if (indomain) then
                        bub_id = bub_id + 1
                        call s_add_bubbles(inputBubble, q_cons_vf, bub_id)
                        lag_id(bub_id, 1) = id      !global ID
                        lag_id(bub_id, 2) = bub_id  !local ID
                        nBubs = bub_id              ! local number of bubbles
                    end if
                end do
                close (94)
            else
                call s_mpi_abort("Initialize the lagrange bubbles in input/lag_bubbles.dat")
            end if
        else
            if (proc_rank == 0) print *, 'Restarting lagrange bubbles at save_count: ', save_count
            call s_restart_bubbles(bub_id, save_count)
        end if

        print *, " Lagrange bubbles running, in proc", proc_rank, "number:", bub_id, "/", id

        !$acc update device(bubbles_lagrange, lag_params)

        !$acc update device(lag_id, bub_R0, Rmax_stats, Rmin_stats, gas_mg, gas_betaT, gas_betaC,   &
        !$acc bub_dphidt, gas_p, gas_mv, intfc_rad, intfc_vel, mtn_pos, mtn_posPrev, mtn_vel,       &
        !$acc mtn_s, intfc_draddt, intfc_dveldt, gas_dpdt, gas_dmvdt, mtn_dposdt, mtn_dveldt, nBubs)

        Rmax_glb = min(dflt_real, -dflt_real)
        Rmin_glb = max(dflt_real, -dflt_real)
        !$acc update device(Rmax_glb, Rmin_glb)

        !$acc update device(dx, dy, dz, x_cb, x_cc, y_cb, y_cc, z_cb, z_cc)

        !Populate temporal variables
        call s_transfer_data_to_tmp()
        call s_smear_voidfraction()

        if (lag_params%write_bubbles) call s_write_lag_particles(qtime)

        if (save_count == 0) then
            ! Create ./D directory
            write (path_D_dir, '(A,I0,A,I0)') trim(case_dir)//'/D'
            call my_inquire(path_D_dir, file_exist)
            if (.not. file_exist) call s_create_directory(trim(path_D_dir))
            call s_write_restart_lag_bubbles(save_count) ! Needed for post_processing
            call s_write_void_evol(qtime)
        end if

    end subroutine s_read_input_bubbles

    !> The purpose of this procedure is to obtain the information of the bubbles when starting fresh
        !! @param inputBubble Bubble information
        !! @param q_cons_vf Conservative variables
        !! @param bub_id Local id of the bubble
    impure subroutine s_add_bubbles(inputBubble, q_cons_vf, bub_id)

        type(scalar_field), dimension(sys_size), intent(in) :: q_cons_vf
        real(wp), dimension(8), intent(in) :: inputBubble
        integer, intent(in) :: bub_id
        integer :: i

        real(wp) :: pliq, volparticle, concvap, totalmass, kparticle, cpparticle
        real(wp) :: omegaN, PeG, PeT, rhol, pcrit, qv, gamma, pi_inf, dynP
        integer, dimension(3) :: cell
        real(wp), dimension(2) :: Re
        real(wp) :: massflag, heatflag, Re_trans, Im_trans

        massflag = 0._wp
        heatflag = 0._wp
        if (lag_params%massTransfer_model) massflag = 1._wp
        if (lag_params%heatTransfer_model) heatflag = 1._wp

        bub_R0(bub_id) = inputBubble(7)
        Rmax_stats(bub_id) = min(dflt_real, -dflt_real)
        Rmin_stats(bub_id) = max(dflt_real, -dflt_real)
        bub_dphidt(bub_id) = 0._wp
        intfc_rad(bub_id, 1) = inputBubble(7)
        intfc_vel(bub_id, 1) = inputBubble(8)
        mtn_pos(bub_id, 1:3, 1) = inputBubble(1:3)
        mtn_posPrev(bub_id, 1:3, 1) = mtn_pos(bub_id, 1:3, 1)
        mtn_vel(bub_id, 1:3, 1) = inputBubble(4:6)

        if (cyl_coord .and. p == 0) then
            mtn_pos(bub_id, 2, 1) = sqrt(mtn_pos(bub_id, 2, 1)**2._wp + &
                                         mtn_pos(bub_id, 3, 1)**2._wp)
            !Storing azimuthal angle (-Pi to Pi)) into the third coordinate variable
            mtn_pos(bub_id, 3, 1) = atan2(inputBubble(3), inputBubble(2))
            mtn_posPrev(bub_id, 1:3, 1) = mtn_pos(bub_id, 1:3, 1)
        end if

        cell = -buff_size
        call s_locate_cell(mtn_pos(bub_id, 1:3, 1), cell, mtn_s(bub_id, 1:3, 1))

        ! Check if the bubble is located in the ghost cell of a symmetric boundary
        if ((bc_x%beg == BC_REFLECTIVE .and. cell(1) < 0) .or. &
            (bc_x%end == BC_REFLECTIVE .and. cell(1) > m) .or. &
            (bc_y%beg == BC_REFLECTIVE .and. cell(2) < 0) .or. &
            (bc_y%end == BC_REFLECTIVE .and. cell(2) > n)) then
            call s_mpi_abort("Lagrange bubble is in the ghost cells of a symmetric boundary.")
        end if

        if (p > 0) then
            if ((bc_z%beg == BC_REFLECTIVE .and. cell(3) < 0) .or. &
                (bc_z%end == BC_REFLECTIVE .and. cell(3) > p)) then
                call s_mpi_abort("Lagrange bubble is in the ghost cells of a symmetric boundary.")
            end if
        end if

        ! If particle is in the ghost cells, find the closest non-ghost cell
        cell(1) = min(max(cell(1), 0), m)
        cell(2) = min(max(cell(2), 0), n)
        if (p > 0) cell(3) = min(max(cell(3), 0), p)
        call s_convert_to_mixture_variables(q_cons_vf, cell(1), cell(2), cell(3), &
                                            rhol, gamma, pi_inf, qv, Re)
        dynP = 0._wp
        do i = 1, num_dims
            dynP = dynP + 0.5_wp*q_cons_vf(contxe + i)%sf(cell(1), cell(2), cell(3))**2/rhol
        end do
        pliq = (q_cons_vf(E_idx)%sf(cell(1), cell(2), cell(3)) - dynP - pi_inf)/gamma
        if (pliq < 0) print *, "Negative pressure", proc_rank, &
            q_cons_vf(E_idx)%sf(cell(1), cell(2), cell(3)), pi_inf, gamma, pliq, cell, dynP

        ! Initial particle pressure
        gas_p(bub_id, 1) = pliq + 2._wp*(1._wp/Web)/bub_R0(bub_id)
        if ((1._wp/Web) /= 0._wp) then
            pcrit = pv - 4._wp*(1._wp/Web)/(3._wp*sqrt(3._wp*gas_p(bub_id, 1)*bub_R0(bub_id)**3._wp/(2._wp*(1._wp/Web))))
            pref = gas_p(bub_id, 1)
        else
            pcrit = 0._wp
        end if

        ! Initial particle mass
        volparticle = 4._wp/3._wp*pi*bub_R0(bub_id)**3._wp ! volume
        gas_mv(bub_id, 1) = pv*volparticle*(1._wp/(R_v*Tw))*(massflag) ! vapermass
        gas_mg(bub_id) = (gas_p(bub_id, 1) - pv*(massflag))*volparticle*(1._wp/(R_n*Tw)) ! gasmass
        if (gas_mg(bub_id) <= 0._wp) then
            call s_mpi_abort("The initial mass of gas inside the bubble is negative. Check the initial conditions.")
        end if
        totalmass = gas_mg(bub_id) + gas_mv(bub_id, 1) ! totalmass

        ! Bubble natural frequency
        concvap = gas_mv(bub_id, 1)/(gas_mv(bub_id, 1) + gas_mg(bub_id))
        omegaN = (3._wp*(gas_p(bub_id, 1) - pv*(massflag)) + 4._wp*(1._wp/Web)/bub_R0(bub_id))/rhol
        if (pv*(massflag) > gas_p(bub_id, 1)) then
            call s_mpi_abort("Lagrange bubble initially located in a region with pressure below the vapor pressure.")
        end if
        omegaN = sqrt(omegaN/bub_R0(bub_id)**2._wp)

        cpparticle = concvap*cp_v + (1._wp - concvap)*cp_n
        kparticle = concvap*k_vl + (1._wp - concvap)*k_nl

        ! Mass and heat transfer coefficients (based on Preston 2007)
        PeT = totalmass/volparticle*cpparticle*bub_R0(bub_id)**2._wp*omegaN/kparticle
        call s_transcoeff(1._wp, PeT, Re_trans, Im_trans)
        gas_betaT(bub_id) = Re_trans*(heatflag)*kparticle

        PeG = bub_R0(bub_id)**2._wp*omegaN/lag_params%diffcoefvap
        call s_transcoeff(1._wp, PeG, Re_trans, Im_trans)
        gas_betaC(bub_id) = Re_trans*(massflag)*lag_params%diffcoefvap

        if (gas_mg(bub_id) <= 0._wp) then
            call s_mpi_abort("Negative gas mass in the bubble, check if the bubble is in the domain.")
        end if

    end subroutine s_add_bubbles

    !> The purpose of this procedure is to obtain the information of the bubbles from a restart point.
        !! @param bub_id Local ID of the particle
        !! @param save_count File identifier
    impure subroutine s_restart_bubbles(bub_id, save_count)

        integer, intent(inout) :: bub_id, save_count

        character(LEN=path_len + 2*name_len) :: file_loc

#ifdef MFC_MPI
        real(wp), dimension(20) :: inputvals
        integer, dimension(MPI_STATUS_SIZE) :: status
        integer(kind=MPI_OFFSET_KIND) :: disp
        integer :: view

        integer, dimension(3) :: cell
        logical :: indomain, particle_file, file_exist

        integer, dimension(2) :: gsizes, lsizes, start_idx_part
        integer :: ifile, ierr, tot_data, id
        integer :: i

        write (file_loc, '(a,i0,a)') 'lag_bubbles_mpi_io_', save_count, '.dat'
        file_loc = trim(case_dir)//'/restart_data'//trim(mpiiofs)//trim(file_loc)
        inquire (file=trim(file_loc), exist=file_exist)

        if (file_exist) then
            if (proc_rank == 0) then
                open (9, file=trim(file_loc), form='unformatted', status='unknown')
                read (9) tot_data, mytime, dt
                close (9)
                print *, 'Reading lag_bubbles_mpi_io: ', tot_data, mytime, dt
            end if
        else
            print '(a)', trim(file_loc)//' is missing. exiting.'
            call s_mpi_abort
        end if

        call MPI_BCAST(tot_data, 1, MPI_INTEGER, 0, MPI_COMM_WORLD, ierr)
        call MPI_BCAST(mytime, 1, mpi_p, 0, MPI_COMM_WORLD, ierr)
        call MPI_BCAST(dt, 1, mpi_p, 0, MPI_COMM_WORLD, ierr)

        gsizes(1) = tot_data
        gsizes(2) = 21
        lsizes(1) = tot_data
        lsizes(2) = 21
        start_idx_part(1) = 0
        start_idx_part(2) = 0

        call MPI_type_CREATE_SUBARRAY(2, gsizes, lsizes, start_idx_part, &
                                      MPI_ORDER_FORTRAN, mpi_p, view, ierr)
        call MPI_type_COMMIT(view, ierr)

        ! Open the file to write all flow variables
        write (file_loc, '(a,i0,a)') 'lag_bubbles_', save_count, '.dat'
        file_loc = trim(case_dir)//'/restart_data'//trim(mpiiofs)//trim(file_loc)
        inquire (file=trim(file_loc), exist=particle_file)

        if (particle_file) then
            call MPI_FILE_open(MPI_COMM_WORLD, file_loc, MPI_MODE_RDONLY, &
                               mpi_info_int, ifile, ierr)
            disp = 0._wp
            call MPI_FILE_SET_VIEW(ifile, disp, mpi_p, view, &
                                   'native', mpi_info_null, ierr)
            allocate (MPI_IO_DATA_lag_bubbles(tot_data, 1:21))
            call MPI_FILE_read_ALL(ifile, MPI_IO_DATA_lag_bubbles, 21*tot_data, &
                                   mpi_p, status, ierr)
            do i = 1, tot_data
                id = int(MPI_IO_DATA_lag_bubbles(i, 1))
                inputvals(1:20) = MPI_IO_DATA_lag_bubbles(i, 2:21)
                indomain = particle_in_domain(inputvals(1:3))
                if (indomain .and. (id > 0)) then
                    bub_id = bub_id + 1
                    nBubs = bub_id                  ! local number of bubbles
                    lag_id(bub_id, 1) = id          ! global ID
                    lag_id(bub_id, 2) = bub_id      ! local ID
                    mtn_pos(bub_id, 1:3, 1) = inputvals(1:3)
                    mtn_posPrev(bub_id, 1:3, 1) = inputvals(4:6)
                    mtn_vel(bub_id, 1:3, 1) = inputvals(7:9)
                    intfc_rad(bub_id, 1) = inputvals(10)
                    intfc_vel(bub_id, 1) = inputvals(11)
                    bub_R0(bub_id) = inputvals(12)
                    Rmax_stats(bub_id) = inputvals(13)
                    Rmin_stats(bub_id) = inputvals(14)
                    bub_dphidt(bub_id) = inputvals(15)
                    gas_p(bub_id, 1) = inputvals(16)
                    gas_mv(bub_id, 1) = inputvals(17)
                    gas_mg(bub_id) = inputvals(18)
                    gas_betaT(bub_id) = inputvals(19)
                    gas_betaC(bub_id) = inputvals(20)
                    cell = -buff_size
                    call s_locate_cell(mtn_pos(bub_id, 1:3, 1), cell, mtn_s(bub_id, 1:3, 1))
                end if
            end do
            deallocate (MPI_IO_DATA_lag_bubbles)
        end if
        call MPI_FILE_CLOSE(ifile, ierr)
#endif

    end subroutine s_restart_bubbles

    !>  Contains the bubble dynamics subroutines.
        !! @param q_cons_vf Conservative variables
        !! @param q_prim_vf Primitive variables
        !! @param rhs_vf Calculated change of conservative variables
        !! @param t_step Current time step
        !! @param stage Current stage in the time-stepper algorithm
    subroutine s_compute_bubble_EL_dynamics(q_prim_vf, stage)

        type(scalar_field), dimension(sys_size), intent(inout) :: q_prim_vf
        integer, intent(in) :: stage

        real(wp) :: myVapFlux
        real(wp) :: preterm1, term2, paux, pint, Romega, term1_fac
        real(wp) :: myR_m, mygamma_m, myPb, myMass_n, myMass_v
        real(wp) :: myR, myV, myBeta_c, myBeta_t, myR0, myPbdot, myMvdot
        real(wp) :: myPinf, aux1, aux2, myCson, myRho
        real(wp) :: gamma, pi_inf, qv
        real(wp), dimension(contxe) :: myalpha_rho, myalpha
        real(wp), dimension(2) :: Re
        integer, dimension(3) :: cell

        integer :: adap_dt_stop_max, adap_dt_stop !< Fail-safe exit if max iteration count reached
        real(wp) :: dmalf, dmntait, dmBtait, dm_bub_adv_src, dm_divu !< Dummy variables for unified subgrid bubble subroutines

        integer :: i, k, l

        call nvtxStartRange("LAGRANGE-BUBBLE-DYNAMICS")

        ! Subgrid p_inf model based on Maeda and Colonius (2018).
        if (lag_params%pressure_corrector) then
            ! Calculate velocity potentials (valid for one bubble per cell)
            !$acc parallel loop gang vector default(present) private(k, cell)
            do k = 1, nBubs
                call s_get_pinf(k, q_prim_vf, 2, paux, cell, preterm1, term2, Romega)
                myR0 = bub_R0(k)
                myR = intfc_rad(k, 2)
                myV = intfc_vel(k, 2)
                myPb = gas_p(k, 2)
                pint = f_cpbw_KM(myR0, myR, myV, myPb)
                pint = pint + 0.5_wp*myV**2._wp
                if (lag_params%cluster_type == 2) then
                    bub_dphidt(k) = (paux - pint) + term2
                    ! Accounting for the potential induced by the bubble averaged over the control volume
                    ! Note that this is based on the incompressible flow assumption near the bubble.
                    term1_fac = 3._wp/2._wp*(myR*(Romega**2._wp - myR**2._wp))/(Romega**3._wp - myR**3._wp)
                    bub_dphidt(k) = bub_dphidt(k)/(1._wp - term1_fac)
                end if
            end do
        end if

        ! Radial motion model
        adap_dt_stop_max = 0
        !$acc parallel loop gang vector default(present) private(k, myalpha_rho, myalpha, Re, cell) &
        !$acc reduction(MAX:adap_dt_stop_max) copy(adap_dt_stop_max) copyin(stage)
        do k = 1, nBubs
            ! Keller-Miksis model

            ! Current bubble state
            myPb = gas_p(k, 2)
            myMass_n = gas_mg(k)
            myMass_v = gas_mv(k, 2)
            myR = intfc_rad(k, 2)
            myV = intfc_vel(k, 2)
            myBeta_c = gas_betaC(k)
            myBeta_t = gas_betaT(k)
            myR0 = bub_R0(k)

            ! Vapor and heat fluxes
            call s_vflux(myR, myV, myPb, myMass_v, k, myVapFlux, myMass_n, myBeta_c, myR_m, mygamma_m)
            myPbdot = f_bpres_dot(myVapFlux, myR, myV, myPb, myMass_v, k, myBeta_t, myR_m, mygamma_m)
            myMvdot = 4._wp*pi*myR**2._wp*myVapFlux

            ! Obtaining driving pressure
            call s_get_pinf(k, q_prim_vf, 1, myPinf, cell, aux1, aux2)

            ! Obtain liquid density and computing speed of sound from pinf
            !$acc loop seq
            do i = 1, num_fluids
                myalpha_rho(i) = q_prim_vf(i)%sf(cell(1), cell(2), cell(3))
                myalpha(i) = q_prim_vf(E_idx + i)%sf(cell(1), cell(2), cell(3))
            end do
            call s_convert_species_to_mixture_variables_acc(myRho, gamma, pi_inf, qv, myalpha, &
                                                            myalpha_rho, Re)
            call s_compute_cson_from_pinf(q_prim_vf, myPinf, cell, myRho, gamma, pi_inf, myCson)

            ! Adaptive time stepping
            adap_dt_stop = 0

            if (adap_dt) then

                call s_advance_step(myRho, myPinf, myR, myV, myR0, myPb, myPbdot, dmalf, &
                                    dmntait, dmBtait, dm_bub_adv_src, dm_divu, &
                                    k, myMass_v, myMass_n, myBeta_c, &
                                    myBeta_t, myCson, adap_dt_stop)

                ! Update bubble state
                intfc_rad(k, 1) = myR
                intfc_vel(k, 1) = myV
                gas_p(k, 1) = myPb
                gas_mv(k, 1) = myMass_v

            else

                ! Radial acceleration from bubble models
                intfc_dveldt(k, stage) = f_rddot(myRho, myPinf, myR, myV, myR0, &
                                                 myPb, myPbdot, dmalf, dmntait, dmBtait, &
                                                 dm_bub_adv_src, dm_divu, &
                                                 myCson)
                intfc_draddt(k, stage) = myV
                gas_dmvdt(k, stage) = myMvdot
                gas_dpdt(k, stage) = myPbdot

            end if

            adap_dt_stop_max = max(adap_dt_stop_max, adap_dt_stop)

        end do

        if (adap_dt .and. adap_dt_stop_max > 0) call s_mpi_abort("Adaptive time stepping failed to converge.")

        ! Bubbles remain in a fixed position
        !$acc parallel loop collapse(2) gang vector default(present) private(k) copyin(stage)
        do k = 1, nBubs
            do l = 1, 3
                mtn_dposdt(k, l, stage) = 0._wp
                mtn_dveldt(k, l, stage) = 0._wp
            end do
        end do

        call nvtxEndRange

    end subroutine s_compute_bubble_EL_dynamics

    !>  The purpose of this subroutine is to obtain the bubble source terms based on Maeda and Colonius (2018)
        !!      and add them to the RHS scalar field.
        !! @param q_cons_vf Conservative variables
        !! @param q_prim_vf Conservative variables
        !! @param rhs_vf Time derivative of the conservative variables
    subroutine s_compute_bubbles_EL_source(q_cons_vf, q_prim_vf, rhs_vf)

        type(scalar_field), dimension(sys_size), intent(inout) :: q_cons_vf
        type(scalar_field), dimension(sys_size), intent(inout) :: q_prim_vf
        type(scalar_field), dimension(sys_size), intent(inout) :: rhs_vf

        integer :: i, j, k, l

        if (.not. adap_dt) call s_smear_voidfraction()

        if (lag_params%solver_approach == 2) then

            if (p == 0) then
                !$acc parallel loop collapse(4) gang vector default(present)
                do k = 0, p
                    do j = 0, n
                        do i = 0, m
                            do l = 1, E_idx
                                if (q_beta%vf(1)%sf(i, j, k) > (1._wp - lag_params%valmaxvoid)) then
                                    rhs_vf(l)%sf(i, j, k) = rhs_vf(l)%sf(i, j, k) + &
                                                            q_cons_vf(l)%sf(i, j, k)*(q_beta%vf(2)%sf(i, j, k) + &
                                                                                      q_beta%vf(5)%sf(i, j, k))

                                end if
                            end do
                        end do
                    end do
                end do
            else
                !$acc parallel loop collapse(4) gang vector default(present)
                do k = 0, p
                    do j = 0, n
                        do i = 0, m
                            do l = 1, E_idx
                                if (q_beta%vf(1)%sf(i, j, k) > (1._wp - lag_params%valmaxvoid)) then
                                    rhs_vf(l)%sf(i, j, k) = rhs_vf(l)%sf(i, j, k) + &
                                                            q_cons_vf(l)%sf(i, j, k)/q_beta%vf(1)%sf(i, j, k)* &
                                                            q_beta%vf(2)%sf(i, j, k)
                                end if
                            end do
                        end do
                    end do
                end do
            end if

            do l = 1, num_dims

                call s_gradient_dir(q_prim_vf(E_idx), q_beta%vf(3), l)

                !$acc parallel loop collapse(3) gang vector default(present)
                do k = 0, p
                    do j = 0, n
                        do i = 0, m
                            if (q_beta%vf(1)%sf(i, j, k) > (1._wp - lag_params%valmaxvoid)) then
                                rhs_vf(contxe + l)%sf(i, j, k) = rhs_vf(contxe + l)%sf(i, j, k) - &
                                                                 (1._wp - q_beta%vf(1)%sf(i, j, k))/ &
                                                                 q_beta%vf(1)%sf(i, j, k)* &
                                                                 q_beta%vf(3)%sf(i, j, k)
                            end if
                        end do
                    end do
                end do

                !source in energy
                !$acc parallel loop collapse(3) gang vector default(present)
                do k = idwbuff(3)%beg, idwbuff(3)%end
                    do j = idwbuff(2)%beg, idwbuff(2)%end
                        do i = idwbuff(1)%beg, idwbuff(1)%end
                            q_beta%vf(3)%sf(i, j, k) = q_prim_vf(E_idx)%sf(i, j, k)*q_prim_vf(contxe + l)%sf(i, j, k)
                        end do
                    end do
                end do

                call s_gradient_dir(q_beta%vf(3), q_beta%vf(4), l)

                !$acc parallel loop collapse(3) gang vector default(present)
                do k = 0, p
                    do j = 0, n
                        do i = 0, m
                            if (q_beta%vf(1)%sf(i, j, k) > (1._wp - lag_params%valmaxvoid)) then
                                rhs_vf(E_idx)%sf(i, j, k) = rhs_vf(E_idx)%sf(i, j, k) - &
                                                            q_beta%vf(4)%sf(i, j, k)*(1._wp - q_beta%vf(1)%sf(i, j, k))/ &
                                                            q_beta%vf(1)%sf(i, j, k)
                            end if
                        end do
                    end do
                end do
            end do

        end if

    end subroutine s_compute_bubbles_EL_source

    !>  This procedure computes the speed of sound from a given driving pressure
        !! @param bub_id Bubble id
        !! @param q_prim_vf Primitive variables
        !! @param pinf Driving pressure
        !! @param cell Bubble cell
        !! @param rhol Liquid density
        !! @param gamma Liquid specific heat ratio
        !! @param pi_inf Liquid stiffness
        !! @param cson Calculated speed of sound
<<<<<<< HEAD
    subroutine s_compute_cson_from_pinf(q_prim_vf, pinf, cell, rhol, gamma, pi_inf, cson)
=======
    pure subroutine s_compute_cson_from_pinf(bub_id, q_prim_vf, pinf, cell, rhol, gamma, pi_inf, cson)
>>>>>>> 2f8eef19
#ifdef _CRAYFTN
        !DIR$ INLINEALWAYS s_compute_cson_from_pinf
#else
        !$acc routine seq
#endif
        type(scalar_field), dimension(sys_size), intent(in) :: q_prim_vf
        real(wp), intent(in) :: pinf, rhol, gamma, pi_inf
        integer, dimension(3), intent(in) :: cell
        real(wp), intent(out) :: cson

        real(wp) :: E, H
        real(wp), dimension(num_dims) :: vel
        integer :: i

        !$acc loop seq
        do i = 1, num_dims
            vel(i) = q_prim_vf(i + contxe)%sf(cell(1), cell(2), cell(3))
        end do
        E = gamma*pinf + pi_inf + 0.5_wp*rhol*dot_product(vel, vel)
        H = (E + pinf)/rhol
        cson = sqrt((H - 0.5_wp*dot_product(vel, vel))/gamma)

    end subroutine s_compute_cson_from_pinf

    !>  The purpose of this subroutine is to smear the effect of the bubbles in the Eulerian framework
    subroutine s_smear_voidfraction()

        integer :: i, j, k, l

        call nvtxStartRange("BUBBLES-LAGRANGE-KERNELS")

        !$acc parallel loop collapse(4) gang vector default(present)
        do i = 1, q_beta_idx
            do l = idwbuff(3)%beg, idwbuff(3)%end
                do k = idwbuff(2)%beg, idwbuff(2)%end
                    do j = idwbuff(1)%beg, idwbuff(1)%end
                        q_beta%vf(i)%sf(j, k, l) = 0._wp
                    end do
                end do
            end do
        end do

        call s_smoothfunction(nBubs, intfc_rad, intfc_vel, &
                              mtn_s, mtn_pos, q_beta)

        !Store 1-beta
        !$acc parallel loop collapse(3) gang vector default(present)
        do l = idwbuff(3)%beg, idwbuff(3)%end
            do k = idwbuff(2)%beg, idwbuff(2)%end
                do j = idwbuff(1)%beg, idwbuff(1)%end
                    q_beta%vf(1)%sf(j, k, l) = 1._wp - q_beta%vf(1)%sf(j, k, l)
                    ! Limiting void fraction given max value
                    q_beta%vf(1)%sf(j, k, l) = max(q_beta%vf(1)%sf(j, k, l), &
                                                   1._wp - lag_params%valmaxvoid)
                end do
            end do
        end do

        call nvtxEndRange

    end subroutine s_smear_voidfraction

    !> The purpose of this procedure is obtain the bubble driving pressure p_inf
        !! @param bub_id Particle identifier
        !! @param q_prim_vf  Primitive variables
        !! @param ptype 1: p at infinity, 2: averaged P at the bubble location
        !! @param f_pinfl Driving pressure
        !! @param cell Bubble cell
        !! @param Romega Control volume radius
    pure subroutine s_get_pinf(bub_id, q_prim_vf, ptype, f_pinfl, cell, preterm1, term2, Romega)
#ifdef _CRAYFTN
        !DIR$ INLINEALWAYS s_get_pinf
#else
        !$acc routine seq
#endif
        integer, intent(in) :: bub_id, ptype
        type(scalar_field), dimension(sys_size), intent(in) :: q_prim_vf
        real(wp), intent(out) :: f_pinfl
        integer, dimension(3), intent(out) :: cell
        real(wp), intent(out), optional :: preterm1, term2, Romega

        real(wp), dimension(3) :: scoord, psi
        real(wp) :: dc, vol, aux
        real(wp) :: volgas, term1, Rbeq, denom
        real(wp) :: charvol, charpres, charvol2, charpres2
        integer, dimension(3) :: cellaux
        integer :: i, j, k
        integer :: smearGrid, smearGridz
        logical :: celloutside

        scoord = mtn_s(bub_id, 1:3, 2)
        f_pinfl = 0._wp

        !< Find current bubble cell
        cell(:) = int(scoord(:))
        !$acc loop seq
        do i = 1, num_dims
            if (scoord(i) < 0._wp) cell(i) = cell(i) - 1
        end do

        if ((lag_params%cluster_type == 1)) then
            !< Getting p_cell in terms of only the current cell by interpolation

            !< Getting the cell volulme as Omega
            if (p > 0) then
                vol = dx(cell(1))*dy(cell(2))*dz(cell(3))
            else
                if (cyl_coord) then
                    vol = dx(cell(1))*dy(cell(2))*y_cc(cell(2))*2._wp*pi
                else
                    vol = dx(cell(1))*dy(cell(2))*lag_params%charwidth
                end if
            end if

            !< Obtain bilinear interpolation coefficients, based on the current location of the bubble.
            psi(1) = (scoord(1) - real(cell(1)))*dx(cell(1)) + x_cb(cell(1) - 1)
            if (cell(1) == (m + buff_size)) then
                cell(1) = cell(1) - 1
                psi(1) = 1._wp
            else if (cell(1) == (-buff_size)) then
                psi(1) = 0._wp
            else
                if (psi(1) < x_cc(cell(1))) cell(1) = cell(1) - 1
                psi(1) = abs((psi(1) - x_cc(cell(1)))/(x_cc(cell(1) + 1) - x_cc(cell(1))))
            end if

            psi(2) = (scoord(2) - real(cell(2)))*dy(cell(2)) + y_cb(cell(2) - 1)
            if (cell(2) == (n + buff_size)) then
                cell(2) = cell(2) - 1
                psi(2) = 1._wp
            else if (cell(2) == (-buff_size)) then
                psi(2) = 0._wp
            else
                if (psi(2) < y_cc(cell(2))) cell(2) = cell(2) - 1
                psi(2) = abs((psi(2) - y_cc(cell(2)))/(y_cc(cell(2) + 1) - y_cc(cell(2))))
            end if

            if (p > 0) then
                psi(3) = (scoord(3) - real(cell(3)))*dz(cell(3)) + z_cb(cell(3) - 1)
                if (cell(3) == (p + buff_size)) then
                    cell(3) = cell(3) - 1
                    psi(3) = 1._wp
                else if (cell(3) == (-buff_size)) then
                    psi(3) = 0._wp
                else
                    if (psi(3) < z_cc(cell(3))) cell(3) = cell(3) - 1
                    psi(3) = abs((psi(3) - z_cc(cell(3)))/(z_cc(cell(3) + 1) - z_cc(cell(3))))
                end if
            else
                psi(3) = 0._wp
            end if

            !< Perform bilinear interpolation
            if (p == 0) then  !2D
                f_pinfl = q_prim_vf(E_idx)%sf(cell(1), cell(2), cell(3))*(1._wp - psi(1))*(1._wp - psi(2))
                f_pinfl = f_pinfl + q_prim_vf(E_idx)%sf(cell(1) + 1, cell(2), cell(3))*psi(1)*(1._wp - psi(2))
                f_pinfl = f_pinfl + q_prim_vf(E_idx)%sf(cell(1) + 1, cell(2) + 1, cell(3))*psi(1)*psi(2)
                f_pinfl = f_pinfl + q_prim_vf(E_idx)%sf(cell(1), cell(2) + 1, cell(3))*(1._wp - psi(1))*psi(2)
            else              !3D
                f_pinfl = q_prim_vf(E_idx)%sf(cell(1), cell(2), cell(3))*(1._wp - psi(1))*(1._wp - psi(2))*(1._wp - psi(3))
                f_pinfl = f_pinfl + q_prim_vf(E_idx)%sf(cell(1) + 1, cell(2), cell(3))*psi(1)*(1._wp - psi(2))*(1._wp - psi(3))
                f_pinfl = f_pinfl + q_prim_vf(E_idx)%sf(cell(1) + 1, cell(2) + 1, cell(3))*psi(1)*psi(2)*(1._wp - psi(3))
                f_pinfl = f_pinfl + q_prim_vf(E_idx)%sf(cell(1), cell(2) + 1, cell(3))*(1._wp - psi(1))*psi(2)*(1._wp - psi(3))
                f_pinfl = f_pinfl + q_prim_vf(E_idx)%sf(cell(1), cell(2), cell(3) + 1)*(1._wp - psi(1))*(1._wp - psi(2))*psi(3)
                f_pinfl = f_pinfl + q_prim_vf(E_idx)%sf(cell(1) + 1, cell(2), cell(3) + 1)*psi(1)*(1._wp - psi(2))*psi(3)
                f_pinfl = f_pinfl + q_prim_vf(E_idx)%sf(cell(1) + 1, cell(2) + 1, cell(3) + 1)*psi(1)*psi(2)*psi(3)
                f_pinfl = f_pinfl + q_prim_vf(E_idx)%sf(cell(1), cell(2) + 1, cell(3) + 1)*(1._wp - psi(1))*psi(2)*psi(3)
            end if

            !R_Omega
            dc = (3._wp*vol/(4._wp*pi))**(1._wp/3._wp)

        else if (lag_params%cluster_type >= 2) then
            ! Bubble dynamic closure from Maeda and Colonius (2018)

            ! Include the cell that contains the bubble (mapCells+1+mapCells)
            smearGrid = mapCells - (-mapCells) + 1
            smearGridz = smearGrid
            if (p == 0) smearGridz = 1

            charvol = 0._wp
            charpres = 0._wp
            charvol2 = 0._wp
            charpres2 = 0._wp
            vol = 0._wp

            !$acc loop seq
            do i = 1, smearGrid
                !$acc loop seq
                do j = 1, smearGrid
                    !$acc loop seq
                    do k = 1, smearGridz
                        cellaux(1) = cell(1) + i - (mapCells + 1)
                        cellaux(2) = cell(2) + j - (mapCells + 1)
                        cellaux(3) = cell(3) + k - (mapCells + 1)
                        if (p == 0) cellaux(3) = 0

                        !< check if the current cell is outside the computational domain or not (including ghost cells)
                        celloutside = .false.
                        if (num_dims == 2) then
                            if ((cellaux(1) < -buff_size) .or. (cellaux(2) < -buff_size)) then
                                celloutside = .true.
                            end if
                            if (cyl_coord .and. y_cc(cellaux(2)) < 0._wp) then
                                celloutside = .true.
                            end if
                            if ((cellaux(2) > n + buff_size) .or. (cellaux(1) > m + buff_size)) then
                                celloutside = .true.
                            end if
                        else
                            if ((cellaux(3) < -buff_size) .or. (cellaux(1) < -buff_size) .or. (cellaux(2) < -buff_size)) then
                                celloutside = .true.
                            end if

                            if ((cellaux(3) > p + buff_size) .or. (cellaux(2) > n + buff_size) .or. (cellaux(1) > m + buff_size)) then
                                celloutside = .true.
                            end if
                        end if
                        if (.not. celloutside) then
                            if (cyl_coord .and. (p == 0) .and. (y_cc(cellaux(2)) < 0._wp)) then
                                celloutside = .true.
                            end if
                        end if

                        if (.not. celloutside) then
                            !< Obtaining the cell volulme
                            if (p > 0) then
                                vol = dx(cellaux(1))*dy(cellaux(2))*dz(cellaux(3))
                            else
                                if (cyl_coord) then
                                    vol = dx(cellaux(1))*dy(cellaux(2))*y_cc(cellaux(2))*2._wp*pi
                                else
                                    vol = dx(cellaux(1))*dy(cellaux(2))*lag_params%charwidth
                                end if
                            end if
                            !< Update values
                            charvol = charvol + vol
                            charpres = charpres + q_prim_vf(E_idx)%sf(cellaux(1), cellaux(2), cellaux(3))*vol
                            charvol2 = charvol2 + vol*q_beta%vf(1)%sf(cellaux(1), cellaux(2), cellaux(3))
                            charpres2 = charpres2 + q_prim_vf(E_idx)%sf(cellaux(1), cellaux(2), cellaux(3)) &
                                        *vol*q_beta%vf(1)%sf(cellaux(1), cellaux(2), cellaux(3))
                        end if

                    end do
                end do
            end do

            f_pinfl = charpres2/charvol2
            vol = charvol
            dc = (3._wp*abs(vol)/(4._wp*pi))**(1._wp/3._wp)

        end if

        if (lag_params%pressure_corrector) then

            !Valid if only one bubble exists per cell
            volgas = intfc_rad(bub_id, 2)**3._wp
            denom = intfc_rad(bub_id, 2)**2._wp
            term1 = bub_dphidt(bub_id)*intfc_rad(bub_id, 2)**2._wp
            term2 = intfc_vel(bub_id, 2)*intfc_rad(bub_id, 2)**2._wp

            Rbeq = volgas**(1._wp/3._wp) !surrogate bubble radius
            aux = dc**3._wp - Rbeq**3._wp
            term2 = term2/denom
            term2 = 3._wp/2._wp*term2**2._wp*Rbeq**3._wp*(1._wp - Rbeq/dc)/aux
            preterm1 = 3._wp/2._wp*Rbeq*(dc**2._wp - Rbeq**2._wp)/(aux*denom)

            !Control volume radius
            if (ptype == 2) Romega = dc

            ! Getting p_inf
            if (ptype == 1) then
                f_pinfl = f_pinfl + preterm1*term1 + term2
            end if

        end if

    end subroutine s_get_pinf

    !>  This subroutine updates the Lagrange variables using the tvd RK time steppers.
        !!      The time derivative of the bubble variables must be stored at every stage to avoid precision errors.
        !! @param stage Current tvd RK stage
    impure subroutine s_update_lagrange_tdv_rk(stage)

        integer, intent(in) :: stage

        integer :: k

        if (time_stepper == 1) then ! 1st order TVD RK
            !$acc parallel loop gang vector default(present) private(k)
            do k = 1, nBubs
                !u{1} = u{n} +  dt * RHS{n}
                intfc_rad(k, 1) = intfc_rad(k, 1) + dt*intfc_draddt(k, 1)
                intfc_vel(k, 1) = intfc_vel(k, 1) + dt*intfc_dveldt(k, 1)
                mtn_pos(k, 1:3, 1) = mtn_pos(k, 1:3, 1) + dt*mtn_dposdt(k, 1:3, 1)
                mtn_vel(k, 1:3, 1) = mtn_vel(k, 1:3, 1) + dt*mtn_dveldt(k, 1:3, 1)
                gas_p(k, 1) = gas_p(k, 1) + dt*gas_dpdt(k, 1)
                gas_mv(k, 1) = gas_mv(k, 1) + dt*gas_dmvdt(k, 1)
            end do

            call s_transfer_data_to_tmp()
            call s_write_void_evol(mytime)
            if (lag_params%write_bubbles_stats) call s_calculate_lag_bubble_stats()

            if (lag_params%write_bubbles) then
                !$acc update host(gas_p, gas_mv, intfc_rad, intfc_vel)
                call s_write_lag_particles(mytime)
            end if

        elseif (time_stepper == 2) then ! 2nd order TVD RK
            if (stage == 1) then
                !$acc parallel loop gang vector default(present) private(k)
                do k = 1, nBubs
                    !u{1} = u{n} +  dt * RHS{n}
                    intfc_rad(k, 2) = intfc_rad(k, 1) + dt*intfc_draddt(k, 1)
                    intfc_vel(k, 2) = intfc_vel(k, 1) + dt*intfc_dveldt(k, 1)
                    mtn_pos(k, 1:3, 2) = mtn_pos(k, 1:3, 1) + dt*mtn_dposdt(k, 1:3, 1)
                    mtn_vel(k, 1:3, 2) = mtn_vel(k, 1:3, 1) + dt*mtn_dveldt(k, 1:3, 1)
                    gas_p(k, 2) = gas_p(k, 1) + dt*gas_dpdt(k, 1)
                    gas_mv(k, 2) = gas_mv(k, 1) + dt*gas_dmvdt(k, 1)
                end do

            elseif (stage == 2) then
                !$acc parallel loop gang vector default(present) private(k)
                do k = 1, nBubs
                    !u{1} = u{n} + (1/2) * dt * (RHS{n} + RHS{1})
                    intfc_rad(k, 1) = intfc_rad(k, 1) + dt*(intfc_draddt(k, 1) + intfc_draddt(k, 2))/2._wp
                    intfc_vel(k, 1) = intfc_vel(k, 1) + dt*(intfc_dveldt(k, 1) + intfc_dveldt(k, 2))/2._wp
                    mtn_pos(k, 1:3, 1) = mtn_pos(k, 1:3, 1) + dt*(mtn_dposdt(k, 1:3, 1) + mtn_dposdt(k, 1:3, 2))/2._wp
                    mtn_vel(k, 1:3, 1) = mtn_vel(k, 1:3, 1) + dt*(mtn_dveldt(k, 1:3, 1) + mtn_dveldt(k, 1:3, 2))/2._wp
                    gas_p(k, 1) = gas_p(k, 1) + dt*(gas_dpdt(k, 1) + gas_dpdt(k, 2))/2._wp
                    gas_mv(k, 1) = gas_mv(k, 1) + dt*(gas_dmvdt(k, 1) + gas_dmvdt(k, 2))/2._wp
                end do

                call s_transfer_data_to_tmp()
                call s_write_void_evol(mytime)
                if (lag_params%write_bubbles_stats) call s_calculate_lag_bubble_stats()

                if (lag_params%write_bubbles) then
                    !$acc update host(gas_p, gas_mv, intfc_rad, intfc_vel)
                    call s_write_lag_particles(mytime)
                end if

            end if

        elseif (time_stepper == 3) then ! 3rd order TVD RK
            if (stage == 1) then
                !$acc parallel loop gang vector default(present) private(k)
                do k = 1, nBubs
                    !u{1} = u{n} +  dt * RHS{n}
                    intfc_rad(k, 2) = intfc_rad(k, 1) + dt*intfc_draddt(k, 1)
                    intfc_vel(k, 2) = intfc_vel(k, 1) + dt*intfc_dveldt(k, 1)
                    mtn_pos(k, 1:3, 2) = mtn_pos(k, 1:3, 1) + dt*mtn_dposdt(k, 1:3, 1)
                    mtn_vel(k, 1:3, 2) = mtn_vel(k, 1:3, 1) + dt*mtn_dveldt(k, 1:3, 1)
                    gas_p(k, 2) = gas_p(k, 1) + dt*gas_dpdt(k, 1)
                    gas_mv(k, 2) = gas_mv(k, 1) + dt*gas_dmvdt(k, 1)
                end do

            elseif (stage == 2) then
                !$acc parallel loop gang vector default(present) private(k)
                do k = 1, nBubs
                    !u{2} = u{n} + (1/4) * dt * [RHS{n} + RHS{1}]
                    intfc_rad(k, 2) = intfc_rad(k, 1) + dt*(intfc_draddt(k, 1) + intfc_draddt(k, 2))/4._wp
                    intfc_vel(k, 2) = intfc_vel(k, 1) + dt*(intfc_dveldt(k, 1) + intfc_dveldt(k, 2))/4._wp
                    mtn_pos(k, 1:3, 2) = mtn_pos(k, 1:3, 1) + dt*(mtn_dposdt(k, 1:3, 1) + mtn_dposdt(k, 1:3, 2))/4._wp
                    mtn_vel(k, 1:3, 2) = mtn_vel(k, 1:3, 1) + dt*(mtn_dveldt(k, 1:3, 1) + mtn_dveldt(k, 1:3, 2))/4._wp
                    gas_p(k, 2) = gas_p(k, 1) + dt*(gas_dpdt(k, 1) + gas_dpdt(k, 2))/4._wp
                    gas_mv(k, 2) = gas_mv(k, 1) + dt*(gas_dmvdt(k, 1) + gas_dmvdt(k, 2))/4._wp
                end do
            elseif (stage == 3) then
                !$acc parallel loop gang vector default(present) private(k)
                do k = 1, nBubs
                    !u{n+1} = u{n} + (2/3) * dt * [(1/4)* RHS{n} + (1/4)* RHS{1} + RHS{2}]
                    intfc_rad(k, 1) = intfc_rad(k, 1) + (2._wp/3._wp)*dt*(intfc_draddt(k, 1)/4._wp + intfc_draddt(k, 2)/4._wp + intfc_draddt(k, 3))
                    intfc_vel(k, 1) = intfc_vel(k, 1) + (2._wp/3._wp)*dt*(intfc_dveldt(k, 1)/4._wp + intfc_dveldt(k, 2)/4._wp + intfc_dveldt(k, 3))
                    mtn_pos(k, 1:3, 1) = mtn_pos(k, 1:3, 1) + (2._wp/3._wp)*dt*(mtn_dposdt(k, 1:3, 1)/4._wp + mtn_dposdt(k, 1:3, 2)/4._wp + mtn_dposdt(k, 1:3, 3))
                    mtn_vel(k, 1:3, 1) = mtn_vel(k, 1:3, 1) + (2._wp/3._wp)*dt*(mtn_dveldt(k, 1:3, 1)/4._wp + mtn_dveldt(k, 1:3, 2)/4._wp + mtn_dveldt(k, 1:3, 3))
                    gas_p(k, 1) = gas_p(k, 1) + (2._wp/3._wp)*dt*(gas_dpdt(k, 1)/4._wp + gas_dpdt(k, 2)/4._wp + gas_dpdt(k, 3))
                    gas_mv(k, 1) = gas_mv(k, 1) + (2._wp/3._wp)*dt*(gas_dmvdt(k, 1)/4._wp + gas_dmvdt(k, 2)/4._wp + gas_dmvdt(k, 3))
                end do

                call s_transfer_data_to_tmp()
                call s_write_void_evol(mytime)
                if (lag_params%write_bubbles_stats) call s_calculate_lag_bubble_stats()

                if (lag_params%write_bubbles) then
                    !$acc update host(gas_p, gas_mv, intfc_rad, intfc_vel)
                    call s_write_lag_particles(mytime)
                end if

            end if

        end if

    end subroutine s_update_lagrange_tdv_rk

    !> This subroutine returns the computational coordinate of the cell for the given position.
          !! @param pos Input coordinates
          !! @param cell Computational coordinate of the cell
          !! @param scoord Calculated particle coordinates
    pure subroutine s_locate_cell(pos, cell, scoord)

        real(wp), dimension(3), intent(in) :: pos
        real(wp), dimension(3), intent(out) :: scoord
        integer, dimension(3), intent(inout) :: cell

        integer :: i

        do while (pos(1) < x_cb(cell(1) - 1))
            cell(1) = cell(1) - 1
        end do

        do while (pos(1) > x_cb(cell(1)))
            cell(1) = cell(1) + 1
        end do

        do while (pos(2) < y_cb(cell(2) - 1))
            cell(2) = cell(2) - 1
        end do

        do while (pos(2) > y_cb(cell(2)))
            cell(2) = cell(2) + 1
        end do

        if (p > 0) then
            do while (pos(3) < z_cb(cell(3) - 1))
                cell(3) = cell(3) - 1
            end do
            do while (pos(3) > z_cb(cell(3)))
                cell(3) = cell(3) + 1
            end do
        end if

        ! The numbering of the cell of which left boundary is the domain boundary is 0.
        ! if comp.coord of the pos is s, the real coordinate of s is
        ! (the coordinate of the left boundary of the Floor(s)-th cell)
        ! + (s-(int(s))*(cell-width).
        ! In other words,  the coordinate of the center of the cell is x_cc(cell).

        !coordinates in computational space
        scoord(1) = cell(1) + (pos(1) - x_cb(cell(1) - 1))/dx(cell(1))
        scoord(2) = cell(2) + (pos(2) - y_cb(cell(2) - 1))/dy(cell(2))
        scoord(3) = 0._wp
        if (p > 0) scoord(3) = cell(3) + (pos(3) - z_cb(cell(3) - 1))/dz(cell(3))
        cell(:) = int(scoord(:))
        do i = 1, num_dims
            if (scoord(i) < 0._wp) cell(i) = cell(i) - 1
        end do

    end subroutine s_locate_cell

    !> This subroutine transfer data into the temporal variables.
    impure subroutine s_transfer_data_to_tmp()

        integer :: k

        !$acc parallel loop gang vector default(present) private(k)
        do k = 1, nBubs
            gas_p(k, 2) = gas_p(k, 1)
            gas_mv(k, 2) = gas_mv(k, 1)
            intfc_rad(k, 2) = intfc_rad(k, 1)
            intfc_vel(k, 2) = intfc_vel(k, 1)
            mtn_pos(k, 1:3, 2) = mtn_pos(k, 1:3, 1)
            mtn_posPrev(k, 1:3, 2) = mtn_posPrev(k, 1:3, 1)
            mtn_vel(k, 1:3, 2) = mtn_vel(k, 1:3, 1)
            mtn_s(k, 1:3, 2) = mtn_s(k, 1:3, 1)
        end do

    end subroutine s_transfer_data_to_tmp

    !> The purpose of this procedure is to determine if the global coordinates of the bubbles
        !!      are present in the current MPI processor (including ghost cells).
        !! @param pos_part Spatial coordinates of the bubble
    pure function particle_in_domain(pos_part)

        logical :: particle_in_domain
        real(wp), dimension(3), intent(in) :: pos_part

        ! 2D
        if (p == 0 .and. cyl_coord .neqv. .true.) then
            ! Defining a virtual z-axis that has the same dimensions as y-axis
            ! defined in the input file
            particle_in_domain = ((pos_part(1) < x_cb(m + buff_size)) .and. (pos_part(1) >= x_cb(-buff_size - 1)) .and. &
                                  (pos_part(2) < y_cb(n + buff_size)) .and. (pos_part(2) >= y_cb(-buff_size - 1)) .and. &
                                  (pos_part(3) < lag_params%charwidth/2._wp) .and. (pos_part(3) >= -lag_params%charwidth/2._wp))
        else
            ! cyl_coord
            particle_in_domain = ((pos_part(1) < x_cb(m + buff_size)) .and. (pos_part(1) >= x_cb(-buff_size - 1)) .and. &
                                  (abs(pos_part(2)) < y_cb(n + buff_size)) .and. (abs(pos_part(2)) >= max(y_cb(-buff_size - 1), 0._wp)))
        end if

        ! 3D
        if (p > 0) then
            particle_in_domain = ((pos_part(1) < x_cb(m + buff_size)) .and. (pos_part(1) >= x_cb(-buff_size - 1)) .and. &
                                  (pos_part(2) < y_cb(n + buff_size)) .and. (pos_part(2) >= y_cb(-buff_size - 1)) .and. &
                                  (pos_part(3) < z_cb(p + buff_size)) .and. (pos_part(3) >= z_cb(-buff_size - 1)))
        end if

        ! For symmetric boundary condition
        if (bc_x%beg == BC_REFLECTIVE) then
            particle_in_domain = (particle_in_domain .and. (pos_part(1) >= x_cb(-1)))
        end if
        if (bc_x%end == BC_REFLECTIVE) then
            particle_in_domain = (particle_in_domain .and. (pos_part(1) < x_cb(m)))
        end if
        if (bc_y%beg == BC_REFLECTIVE .and. (.not. cyl_coord)) then
            particle_in_domain = (particle_in_domain .and. (pos_part(2) >= y_cb(-1)))
        end if
        if (bc_y%end == BC_REFLECTIVE .and. (.not. cyl_coord)) then
            particle_in_domain = (particle_in_domain .and. (pos_part(2) < y_cb(n)))
        end if

        if (p > 0) then
            if (bc_z%beg == BC_REFLECTIVE) then
                particle_in_domain = (particle_in_domain .and. (pos_part(3) >= z_cb(-1)))
            end if
            if (bc_z%end == BC_REFLECTIVE) then
                particle_in_domain = (particle_in_domain .and. (pos_part(3) < z_cb(p)))
            end if
        end if

    end function particle_in_domain

    !> The purpose of this procedure is to determine if the lagrangian bubble is located in the
        !!       physical domain. The ghost cells are not part of the physical domain.
        !! @param pos_part Spatial coordinates of the bubble
    pure function particle_in_domain_physical(pos_part)

        logical :: particle_in_domain_physical
        real(wp), dimension(3), intent(in) :: pos_part

        particle_in_domain_physical = ((pos_part(1) < x_cb(m)) .and. (pos_part(1) >= x_cb(-1)) .and. &
                                       (pos_part(2) < y_cb(n)) .and. (pos_part(2) >= y_cb(-1)))

        if (p > 0) then
            particle_in_domain_physical = (particle_in_domain_physical .and. (pos_part(3) < z_cb(p)) .and. (pos_part(3) >= z_cb(-1)))
        end if

    end function particle_in_domain_physical

    !> The purpose of this procedure is to calculate the gradient of a scalar field along the x, y and z directions
        !!      following a second-order central difference considering uneven widths
        !! @param q Input scalar field
        !! @param dq Output gradient of q
        !! @param dir Gradient spatial direction
    pure subroutine s_gradient_dir(q, dq, dir)

        type(scalar_field), intent(inout) :: q
        type(scalar_field), intent(inout) :: dq
        integer, intent(in) :: dir

        integer :: i, j, k

        if (dir == 1) then
            ! Gradient in x dir.
            !$acc parallel loop collapse(3) gang vector default(present)
            do k = 0, p
                do j = 0, n
                    do i = 0, m
                        dq%sf(i, j, k) = q%sf(i, j, k)*(dx(i + 1) - dx(i - 1)) &
                                         + q%sf(i + 1, j, k)*(dx(i) + dx(i - 1)) &
                                         - q%sf(i - 1, j, k)*(dx(i) + dx(i + 1))
                        dq%sf(i, j, k) = dq%sf(i, j, k)/ &
                                         ((dx(i) + dx(i - 1))*(dx(i) + dx(i + 1)))
                    end do
                end do
            end do
        else
            if (dir == 2) then
                ! Gradient in y dir.
                !$acc parallel loop collapse(3) gang vector default(present)
                do k = 0, p
                    do j = 0, n
                        do i = 0, m
                            dq%sf(i, j, k) = q%sf(i, j, k)*(dy(j + 1) - dy(j - 1)) &
                                             + q%sf(i, j + 1, k)*(dy(j) + dy(j - 1)) &
                                             - q%sf(i, j - 1, k)*(dy(j) + dy(j + 1))
                            dq%sf(i, j, k) = dq%sf(i, j, k)/ &
                                             ((dy(j) + dy(j - 1))*(dy(j) + dy(j + 1)))
                        end do
                    end do
                end do
            else
                ! Gradient in z dir.
                !$acc parallel loop collapse(3) gang vector default(present)
                do k = 0, p
                    do j = 0, n
                        do i = 0, m
                            dq%sf(i, j, k) = q%sf(i, j, k)*(dz(k + 1) - dz(k - 1)) &
                                             + q%sf(i, j, k + 1)*(dz(k) + dz(k - 1)) &
                                             - q%sf(i, j, k - 1)*(dz(k) + dz(k + 1))
                            dq%sf(i, j, k) = dq%sf(i, j, k)/ &
                                             ((dz(k) + dz(k - 1))*(dz(k) + dz(k + 1)))
                        end do
                    end do
                end do
            end if
        end if

    end subroutine s_gradient_dir

    !> Subroutine that writes on each time step the changes of the lagrangian bubbles.
        !!  @param q_time Current time
    impure subroutine s_write_lag_particles(qtime)

        real(wp), intent(in) :: qtime
        integer :: k

        character(LEN=path_len + 2*name_len) :: file_loc
        logical :: file_exist

        write (file_loc, '(A,I0,A)') 'lag_bubble_evol_', proc_rank, '.dat'
        file_loc = trim(case_dir)//'/D/'//trim(file_loc)
        inquire (FILE=trim(file_loc), EXIST=file_exist)

        if (.not. file_exist) then
            open (11, FILE=trim(file_loc), FORM='formatted', position='rewind')
            write (11, *) 'currentTime, particleID, x, y, z, ', &
                'coreVaporMass, coreVaporConcentration, radius, interfaceVelocity, ', &
                'corePressure'
        else
            open (11, FILE=trim(file_loc), FORM='formatted', position='append')
        end if

        ! Cycle through list
        do k = 1, nBubs
            write (11, '(6X,f12.6,I24.8,8e24.8)') &
                qtime, &
                lag_id(k, 1), &
                mtn_pos(k, 1, 1), &
                mtn_pos(k, 2, 1), &
                mtn_pos(k, 3, 1), &
                gas_mv(k, 1), &
                gas_mv(k, 1)/(gas_mv(k, 1) + gas_mg(k)), &
                intfc_rad(k, 1), &
                intfc_vel(k, 1), &
                gas_p(k, 1)
        end do

        close (11)

    end subroutine s_write_lag_particles

    !>  Subroutine that writes some useful statistics related to the volume fraction
            !!       of the particles (void fraction) in the computatioational domain
            !!       on each time step.
            !!  @param q_time Current time
    impure subroutine s_write_void_evol(qtime)

        real(wp), intent(in) :: qtime
        real(wp) :: volcell, voltot
        real(wp) :: lag_void_max, lag_void_avg, lag_vol
        real(wp) :: void_max_glb, void_avg_glb, vol_glb

        integer :: i, j, k

        character(LEN=path_len + 2*name_len) :: file_loc
        logical :: file_exist

        if (proc_rank == 0) then
            write (file_loc, '(A)') 'voidfraction.dat'
            file_loc = trim(case_dir)//'/D/'//trim(file_loc)
            inquire (FILE=trim(file_loc), EXIST=file_exist)
            if (.not. file_exist) then
                open (12, FILE=trim(file_loc), FORM='formatted', position='rewind')
                !write (12, *) 'currentTime, averageVoidFraction, ', &
                !    'maximumVoidFraction, totalParticlesVolume'
                !write (12, *) 'The averageVoidFraction value does ', &
                !    'not reflect the real void fraction in the cloud since the ', &
                !    'cells which do not have bubbles are not accounted'
            else
                open (12, FILE=trim(file_loc), FORM='formatted', position='append')
            end if
        end if

        lag_void_max = 0._wp
        lag_void_avg = 0._wp
        lag_vol = 0._wp
        !$acc parallel loop collapse(3) gang vector default(present) reduction(+:lag_vol,lag_void_avg) &
        !$acc reduction(MAX:lag_void_max) copy(lag_vol, lag_void_avg, lag_void_max)
        do k = 0, p
            do j = 0, n
                do i = 0, m
                    lag_void_max = max(lag_void_max, 1._wp - q_beta%vf(1)%sf(i, j, k))
                    call s_get_char_vol(i, j, k, volcell)
                    if ((1._wp - q_beta%vf(1)%sf(i, j, k)) > 5.0d-11) then
                        lag_void_avg = lag_void_avg + (1._wp - q_beta%vf(1)%sf(i, j, k))*volcell
                        lag_vol = lag_vol + volcell
                    end if
                end do
            end do
        end do

#ifdef MFC_MPI
        if (num_procs > 1) then
            call s_mpi_allreduce_max(lag_void_max, void_max_glb)
            lag_void_max = void_max_glb
            call s_mpi_allreduce_sum(lag_vol, vol_glb)
            lag_vol = vol_glb
            call s_mpi_allreduce_sum(lag_void_avg, void_avg_glb)
            lag_void_avg = void_avg_glb
        end if
#endif
        voltot = lag_void_avg
        ! This voidavg value does not reflect the real void fraction in the cloud
        ! since the cell which does not have bubbles are not accounted
        if (lag_vol > 0._wp) lag_void_avg = lag_void_avg/lag_vol

        if (proc_rank == 0) then
            write (12, '(6X,4e24.8)') &
                qtime, &
                lag_void_avg, &
                lag_void_max, &
                voltot
            close (12)
        end if

    end subroutine s_write_void_evol

    !>  Subroutine that writes the restarting files for the particles in the lagrangian solver.
        !!  @param t_step Current time step
    impure subroutine s_write_restart_lag_bubbles(t_step)

        ! Generic string used to store the address of a particular file
        integer, intent(in) :: t_step

        character(LEN=path_len + 2*name_len) :: file_loc
        logical :: file_exist
        integer :: bub_id, tot_part, tot_part_wrtn, npart_wrtn
        integer :: i, k

#ifdef MFC_MPI
        ! For Parallel I/O
        integer :: ifile, ierr
        integer, dimension(MPI_STATUS_SIZE) :: status
        integer(KIND=MPI_OFFSET_KIND) :: disp
        integer :: view
        integer, dimension(2) :: gsizes, lsizes, start_idx_part
        integer, dimension(num_procs) :: part_order, part_ord_mpi

        bub_id = 0._wp
        if (nBubs /= 0) then
            do k = 1, nBubs
                if (particle_in_domain_physical(mtn_pos(k, 1:3, 1))) then
                    bub_id = bub_id + 1
                end if
            end do
        end if

        if (.not. parallel_io) return

        ! Total number of particles
        call MPI_ALLREDUCE(bub_id, tot_part, 1, MPI_integer, &
                           MPI_SUM, MPI_COMM_WORLD, ierr)

        ! Total number of particles written so far
        call MPI_ALLREDUCE(npart_wrtn, tot_part_wrtn, 1, MPI_integer, &
                           MPI_SUM, MPI_COMM_WORLD, ierr)

        lsizes(1) = max(1, bub_id)
        lsizes(2) = 21

        ! if the partcle number is zero, put 1 since MPI cannot deal with writing
        ! zero particle
        part_order(:) = 1
        part_order(proc_rank + 1) = max(1, bub_id)

        call MPI_ALLREDUCE(part_order, part_ord_mpi, num_procs, MPI_integer, &
                           MPI_MAX, MPI_COMM_WORLD, ierr)

        gsizes(1) = sum(part_ord_mpi(1:num_procs))
        gsizes(2) = 21

        start_idx_part(1) = sum(part_ord_mpi(1:proc_rank + 1)) - part_ord_mpi(proc_rank + 1)
        start_idx_part(2) = 0

        write (file_loc, '(A,I0,A)') 'lag_bubbles_mpi_io_', t_step, '.dat'
        file_loc = trim(case_dir)//'/restart_data'//trim(mpiiofs)//trim(file_loc)
        inquire (FILE=trim(file_loc), EXIST=file_exist)
        if (file_exist .and. proc_rank == 0) then
            call MPI_FILE_DELETE(file_loc, mpi_info_int, ierr)
        end if

        ! Writing down the total number of particles
        if (proc_rank == 0) then
            open (9, FILE=trim(file_loc), FORM='unformatted', STATUS='unknown')
            write (9) gsizes(1), mytime, dt
            close (9)
        end if

        call MPI_type_CREATE_SUBARRAY(2, gsizes, lsizes, start_idx_part, &
                                      MPI_ORDER_FORTRAN, mpi_p, view, ierr)
        call MPI_type_COMMIT(view, ierr)

        allocate (MPI_IO_DATA_lag_bubbles(1:max(1, bub_id), 1:21))

        ! Open the file to write all flow variables
        write (file_loc, '(A,I0,A)') 'lag_bubbles_', t_step, '.dat'
        file_loc = trim(case_dir)//'/restart_data'//trim(mpiiofs)//trim(file_loc)
        inquire (FILE=trim(file_loc), EXIST=file_exist)
        if (file_exist .and. proc_rank == 0) then
            call MPI_FILE_DELETE(file_loc, mpi_info_int, ierr)
        end if

        call MPI_FILE_OPEN(MPI_COMM_WORLD, file_loc, ior(MPI_MODE_WRONLY, MPI_MODE_CREATE), &
                           mpi_info_int, ifile, ierr)

        disp = 0._wp

        call MPI_FILE_SET_VIEW(ifile, disp, mpi_p, view, &
                               'native', mpi_info_null, ierr)

        ! Cycle through list
        i = 1

        if (bub_id == 0) then
            MPI_IO_DATA_lag_bubbles(1, 1:21) = 0._wp
        else

            do k = 1, nBubs

                if (particle_in_domain_physical(mtn_pos(k, 1:3, 1))) then

                    MPI_IO_DATA_lag_bubbles(i, 1) = real(lag_id(k, 1))
                    MPI_IO_DATA_lag_bubbles(i, 2:4) = mtn_pos(k, 1:3, 1)
                    MPI_IO_DATA_lag_bubbles(i, 5:7) = mtn_posPrev(k, 1:3, 1)
                    MPI_IO_DATA_lag_bubbles(i, 8:10) = mtn_vel(k, 1:3, 1)
                    MPI_IO_DATA_lag_bubbles(i, 11) = intfc_rad(k, 1)
                    MPI_IO_DATA_lag_bubbles(i, 12) = intfc_vel(k, 1)
                    MPI_IO_DATA_lag_bubbles(i, 13) = bub_R0(k)
                    MPI_IO_DATA_lag_bubbles(i, 14) = Rmax_stats(k)
                    MPI_IO_DATA_lag_bubbles(i, 15) = Rmin_stats(k)
                    MPI_IO_DATA_lag_bubbles(i, 16) = bub_dphidt(k)
                    MPI_IO_DATA_lag_bubbles(i, 17) = gas_p(k, 1)
                    MPI_IO_DATA_lag_bubbles(i, 18) = gas_mv(k, 1)
                    MPI_IO_DATA_lag_bubbles(i, 19) = gas_mg(k)
                    MPI_IO_DATA_lag_bubbles(i, 20) = gas_betaT(k)
                    MPI_IO_DATA_lag_bubbles(i, 21) = gas_betaC(k)

                    i = i + 1

                end if

            end do

        end if

        call MPI_FILE_write_ALL(ifile, MPI_IO_DATA_lag_bubbles, 21*max(1, bub_id), &
                                mpi_p, status, ierr)

        call MPI_FILE_CLOSE(ifile, ierr)

        deallocate (MPI_IO_DATA_lag_bubbles)

#endif

    end subroutine s_write_restart_lag_bubbles

    !>  This procedure calculates the maximum and minimum radius of each bubble.
    subroutine s_calculate_lag_bubble_stats()

        integer :: k

        !$acc parallel loop gang vector default(present) reduction(MAX:Rmax_glb) &
        !$acc reduction(MIN: Rmin_glb) copy(Rmax_glb, Rmin_glb)
        do k = 1, nBubs
            Rmax_glb = max(Rmax_glb, intfc_rad(k, 1)/bub_R0(k))
            Rmin_glb = min(Rmin_glb, intfc_rad(k, 1)/bub_R0(k))
            Rmax_stats(k) = max(Rmax_stats(k), intfc_rad(k, 1)/bub_R0(k))
            Rmin_stats(k) = min(Rmin_stats(k), intfc_rad(k, 1)/bub_R0(k))
        end do

    end subroutine s_calculate_lag_bubble_stats

    !>  Subroutine that writes the maximum and minimum radius of each bubble.
    impure subroutine s_write_lag_bubble_stats()

        integer :: k
        character(LEN=path_len + 2*name_len) :: file_loc

        write (file_loc, '(A,I0,A)') 'stats_lag_bubbles_', proc_rank, '.dat'
        file_loc = trim(case_dir)//'/D/'//trim(file_loc)

        !$acc update host(Rmax_glb, Rmin_glb)

        open (13, FILE=trim(file_loc), FORM='formatted', position='rewind')
        write (13, *) 'proc_rank, particleID, x, y, z, Rmax_glb, Rmin_glb'

        do k = 1, nBubs
            write (13, '(6X,2I24.8,5e24.8)') &
                proc_rank, &
                lag_id(k, 1), &
                mtn_pos(k, 1, 1), &
                mtn_pos(k, 2, 1), &
                mtn_pos(k, 3, 1), &
                Rmax_stats(k), &
                Rmin_stats(k)
        end do

        close (13)

    end subroutine s_write_lag_bubble_stats

    !> The purpose of this subroutine is to remove one specific particle if dt is too small.
          !! @param bub_id Particle id
    impure subroutine s_remove_lag_bubble(bub_id)

        integer, intent(in) :: bub_id

        integer :: i

        !$acc loop seq
        do i = bub_id, nBubs - 1
            lag_id(i, 1) = lag_id(i + 1, 1)
            bub_R0(i) = bub_R0(i + 1)
            Rmax_stats(i) = Rmax_stats(i + 1)
            Rmin_stats(i) = Rmin_stats(i + 1)
            gas_mg(i) = gas_mg(i + 1)
            gas_betaT(i) = gas_betaT(i + 1)
            gas_betaC(i) = gas_betaC(i + 1)
            bub_dphidt(i) = bub_dphidt(i + 1)
            gas_p(i, 1:2) = gas_p(i + 1, 1:2)
            gas_mv(i, 1:2) = gas_mv(i + 1, 1:2)
            intfc_rad(i, 1:2) = intfc_rad(i + 1, 1:2)
            intfc_vel(i, 1:2) = intfc_vel(i + 1, 1:2)
            mtn_pos(i, 1:3, 1:2) = mtn_pos(i + 1, 1:3, 1:2)
            mtn_posPrev(i, 1:3, 1:2) = mtn_posPrev(i + 1, 1:3, 1:2)
            mtn_vel(i, 1:3, 1:2) = mtn_vel(i + 1, 1:3, 1:2)
            mtn_s(i, 1:3, 1:2) = mtn_s(i + 1, 1:3, 1:2)
            intfc_draddt(i, 1:lag_num_ts) = intfc_draddt(i + 1, 1:lag_num_ts)
            intfc_dveldt(i, 1:lag_num_ts) = intfc_dveldt(i + 1, 1:lag_num_ts)
            gas_dpdt(i, 1:lag_num_ts) = gas_dpdt(i + 1, 1:lag_num_ts)
            gas_dmvdt(i, 1:lag_num_ts) = gas_dmvdt(i + 1, 1:lag_num_ts)
        end do

        nBubs = nBubs - 1
        !$acc update device(nBubs)

    end subroutine s_remove_lag_bubble

    !> The purpose of this subroutine is to deallocate variables
    impure subroutine s_finalize_lagrangian_solver()

        integer :: i

        do i = 1, q_beta_idx
            @:DEALLOCATE(q_beta%vf(i)%sf)
        end do
        @:DEALLOCATE(q_beta%vf)

        !Deallocating space
        @:DEALLOCATE(lag_id)
        @:DEALLOCATE(bub_R0)
        @:DEALLOCATE(Rmax_stats)
        @:DEALLOCATE(Rmin_stats)
        @:DEALLOCATE(gas_mg)
        @:DEALLOCATE(gas_betaT)
        @:DEALLOCATE(gas_betaC)
        @:DEALLOCATE(bub_dphidt)
        @:DEALLOCATE(gas_p)
        @:DEALLOCATE(gas_mv)
        @:DEALLOCATE(intfc_rad)
        @:DEALLOCATE(intfc_vel)
        @:DEALLOCATE(mtn_pos)
        @:DEALLOCATE(mtn_posPrev)
        @:DEALLOCATE(mtn_vel)
        @:DEALLOCATE(mtn_s)
        @:DEALLOCATE(intfc_draddt)
        @:DEALLOCATE(intfc_dveldt)
        @:DEALLOCATE(gas_dpdt)
        @:DEALLOCATE(gas_dmvdt)
        @:DEALLOCATE(mtn_dposdt)
        @:DEALLOCATE(mtn_dveldt)

    end subroutine s_finalize_lagrangian_solver

end module m_bubbles_EL<|MERGE_RESOLUTION|>--- conflicted
+++ resolved
@@ -731,11 +731,7 @@
         !! @param gamma Liquid specific heat ratio
         !! @param pi_inf Liquid stiffness
         !! @param cson Calculated speed of sound
-<<<<<<< HEAD
-    subroutine s_compute_cson_from_pinf(q_prim_vf, pinf, cell, rhol, gamma, pi_inf, cson)
-=======
-    pure subroutine s_compute_cson_from_pinf(bub_id, q_prim_vf, pinf, cell, rhol, gamma, pi_inf, cson)
->>>>>>> 2f8eef19
+    pure subroutine s_compute_cson_from_pinf(q_prim_vf, pinf, cell, rhol, gamma, pi_inf, cson)
 #ifdef _CRAYFTN
         !DIR$ INLINEALWAYS s_compute_cson_from_pinf
 #else
