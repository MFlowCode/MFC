--- conflicted
+++ resolved
@@ -497,12 +497,10 @@
         !! @param rhs_vf Calculated change of conservative variables
         !! @param t_step Current time step
         !! @param stage Current stage in the time-stepper algorithm
-    subroutine s_compute_bubble_EL_dynamics(q_cons_vf, q_prim_vf, t_step, rhs_vf, stage)
-
-        type(scalar_field), dimension(sys_size), intent(inout) :: q_cons_vf
+    subroutine s_compute_bubble_EL_dynamics(q_prim_vf, stage)
+
         type(scalar_field), dimension(sys_size), intent(inout) :: q_prim_vf
-        type(scalar_field), dimension(sys_size), intent(inout) :: rhs_vf
-        integer, intent(in) :: t_step, stage
+        integer, intent(in) :: stage
 
         real(wp) :: myVapFlux
         real(wp) :: preterm1, term2, paux, pint, Romega, term1_fac
@@ -544,50 +542,6 @@
         end if
 
         ! Radial motion model
-<<<<<<< HEAD
-        if (bubble_model == 2) then
-            !$acc parallel loop gang vector default(present) private(k, myalpha_rho, myalpha, Re, cell) copyin(stage)
-            do k = 1, nBubs
-                ! Keller-Miksis model
-
-                ! Current bubble state
-                fpb = gas_p(k, 2)
-                fmass_n = gas_mg(k)
-                fmass_v = gas_mv(k, 2)
-                fR = intfc_rad(k, 2)
-                fV = intfc_vel(k, 2)
-                fbeta_c = gas_betaC(k)
-                fbeta_t = gas_betaT(k)
-                fR0 = bub_R0(k)
-
-                ! Mixture properties in the bubble
-                conc_v = 0._wp
-                if (lag_params%massTransfer_model) conc_v = 1._wp/(1._wp + (R_v/R_n)*(fpb/pv - 1._wp))
-                R_m = (fmass_n*R_n + fmass_v*R_v)
-                gamma_m = conc_v*gamma_v + (1._wp - conc_v)*gamma_n
-
-                ! Vapor and heat fluxes
-                vaporflux = f_vflux(fR, fV, fmass_v, k, fmass_n, fbeta_c, conc_v)
-                fpbdt = f_bpres_dot(vaporflux, fR, fV, fpb, fmass_v, k, fbeta_t, R_m, gamma_m, conc_v)
-                gas_dmvdt(k, stage) = 4._wp*pi*fR**2._wp*vaporflux
-
-                ! Pressure at the bubble wall
-                pliqint = f_cpbw_KM(fR0, fR, fV, fpb)
-
-                ! Obtaining driving pressure
-                call s_get_pinf(k, q_prim_vf, 1, pinf, cell, aux1, aux2)
-
-                ! Obtain liquid density and computing speed of sound from pinf
-                !$acc loop seq
-                do i = 1, contxe
-                    myalpha_rho(i) = q_prim_vf(advxb + i - 1)%sf(cell(1), cell(2), cell(3))* &
-                                     q_prim_vf(i)%sf(cell(1), cell(2), cell(3))
-                    myalpha(i) = q_prim_vf(advxb + i - 1)%sf(cell(1), cell(2), cell(3))
-                end do
-                call s_convert_species_to_mixture_variables_acc(rhol, gamma, pi_inf, qv, myalpha, &
-                                                                myalpha_rho, Re)
-                call s_compute_cson_from_pinf(q_prim_vf, pinf, cell, rhol, gamma, pi_inf, cson)
-=======
         adap_dt_stop_max = 0
         !$acc parallel loop gang vector default(present) private(k, myalpha_rho, myalpha, Re, cell) &
         !$acc reduction(MAX:adap_dt_stop_max) copy(adap_dt_stop_max) copyin(stage)
@@ -619,9 +573,8 @@
                 myalpha(i) = q_prim_vf(E_idx + i)%sf(cell(1), cell(2), cell(3))
             end do
             call s_convert_species_to_mixture_variables_acc(myRho, gamma, pi_inf, qv, myalpha, &
-                                                            myalpha_rho, Re, cell(1), cell(2), cell(3))
-            call s_compute_cson_from_pinf(k, q_prim_vf, myPinf, cell, myRho, gamma, pi_inf, myCson)
->>>>>>> 59d94316
+                                                            myalpha_rho, Re)
+            call s_compute_cson_from_pinf(q_prim_vf, myPinf, cell, myRho, gamma, pi_inf, myCson)
 
             ! Adaptive time stepping
             adap_dt_stop = 0
@@ -770,6 +723,7 @@
     end subroutine s_compute_bubbles_EL_source
 
     !>  This procedure computes the speed of sound from a given driving pressure
+        !! @param bub_id Bubble id
         !! @param q_prim_vf Primitive variables
         !! @param pinf Driving pressure
         !! @param cell Bubble cell
