!>
!! @file m_bubbles_EL.fpp
!! @brief Contains module m_bubbles_EL

#:include 'macros.fpp'

!> @brief This module is used to to compute the volume-averaged bubble model
module m_bubbles_EL

    use m_global_parameters             !< Definitions of the global parameters

    use m_mpi_proxy                     !< Message passing interface (MPI) module proxy

    use m_mpi_common

    use m_bubbles_EL_kernels            !< Definitions of the kernel functions

    use m_bubbles                       !< General bubble dynamics procedures

    use m_variables_conversion          !< State variables type conversion procedures

    use m_compile_specific

    use m_boundary_common

    use m_helper_basic         !< Functions to compare floating point numbers

    use m_sim_helpers

    use m_helper

    use m_ibm

    implicit none

    !(nBub)
    integer, allocatable, dimension(:, :) :: lag_id                 !< Global and local IDs
    real(wp), allocatable, dimension(:) :: bub_R0            !< Initial bubble radius
    real(wp), allocatable, dimension(:) :: Rmax_stats        !< Maximum radius
    real(wp), allocatable, dimension(:) :: Rmin_stats        !< Minimum radius
    $:GPU_DECLARE(create='[lag_id, bub_R0, Rmax_stats, Rmin_stats]')

    real(wp), allocatable, dimension(:) :: gas_mg            !< Bubble's gas mass
    real(wp), allocatable, dimension(:) :: gas_betaT         !< heatflux model (Preston et al., 2007)
    real(wp), allocatable, dimension(:) :: gas_betaC         !< massflux model (Preston et al., 2007)
    real(wp), allocatable, dimension(:) :: bub_dphidt        !< subgrid velocity potential (Maeda & Colonius, 2018)
    $:GPU_DECLARE(create='[gas_mg, gas_betaT, gas_betaC, bub_dphidt]')

    !(nBub, 1 -> actual val or 2 -> temp val)
    real(wp), allocatable, dimension(:, :) :: gas_p          !< Pressure in the bubble
    real(wp), allocatable, dimension(:, :) :: gas_mv         !< Vapor mass in the bubble
    real(wp), allocatable, dimension(:, :) :: intfc_rad      !< Bubble radius
    real(wp), allocatable, dimension(:, :) :: intfc_vel      !< Velocity of the bubble interface
    $:GPU_DECLARE(create='[gas_p, gas_mv, intfc_rad, intfc_vel]')
    !(nBub, 1-> x or 2->y or 3 ->z, 1 -> actual or 2 -> temporal val)
    real(wp), allocatable, dimension(:, :, :) :: mtn_pos     !< Bubble's position
    real(wp), allocatable, dimension(:, :, :) :: mtn_posPrev !< Bubble's previous position
    real(wp), allocatable, dimension(:, :, :) :: mtn_vel     !< Bubble's velocity
    real(wp), allocatable, dimension(:, :, :) :: mtn_s       !< Bubble's computational cell position in real format
    $:GPU_DECLARE(create='[mtn_pos, mtn_posPrev, mtn_vel, mtn_s]')
    !(nBub, 1-> x or 2->y or 3 ->z, time-stage)
    real(wp), allocatable, dimension(:, :) :: intfc_draddt   !< Time derivative of bubble's radius
    real(wp), allocatable, dimension(:, :) :: intfc_dveldt   !< Time derivative of bubble's interface velocity
    real(wp), allocatable, dimension(:, :) :: gas_dpdt       !< Time derivative of gas pressure
    real(wp), allocatable, dimension(:, :) :: gas_dmvdt      !< Time derivative of the vapor mass in the bubble
    real(wp), allocatable, dimension(:, :, :) :: mtn_dposdt  !< Time derivative of the bubble's position
    real(wp), allocatable, dimension(:, :, :) :: mtn_dveldt  !< Time derivative of the bubble's velocity
    $:GPU_DECLARE(create='[intfc_draddt, intfc_dveldt, gas_dpdt, gas_dmvdt, mtn_dposdt, mtn_dveldt]')

    integer, private :: lag_num_ts                                  !<  Number of time stages in the time-stepping scheme

    $:GPU_DECLARE(create='[lag_num_ts]')

    integer :: nBubs                            !< Number of bubbles in the local domain
    real(wp) :: Rmax_glb, Rmin_glb       !< Maximum and minimum bubbe size in the local domain
    type(vector_field) :: q_beta                !< Projection of the lagrangian particles in the Eulerian framework
    integer :: q_beta_idx                       !< Size of the q_beta vector field

    $:GPU_DECLARE(create='[nBubs,Rmax_glb,Rmin_glb,q_beta,q_beta_idx]')

    integer, allocatable, dimension(:) :: keep_bubble, prefix_sum
    integer, allocatable, dimension(:,:) :: wrap_bubble_loc, wrap_bubble_dir
    integer :: active_bubs
    $:GPU_DECLARE(create='[keep_bubble, prefix_sum, active_bubs]')
    $:GPU_DECLARE(create='[wrap_bubble_loc, wrap_bubble_dir]')

contains

    !> Initializes the lagrangian subgrid bubble solver
        !! @param q_cons_vf Initial conservative variables
    impure subroutine s_initialize_bubbles_EL_module(q_cons_vf)

        type(scalar_field), dimension(sys_size), intent(inout) :: q_cons_vf

        integer :: nBubs_glb, i

        ! Setting number of time-stages for selected time-stepping scheme
        lag_num_ts = time_stepper

        ! Allocate space for the Eulerian fields needed to map the effect of the bubbles
        if (lag_params%solver_approach == 1) then
            ! One-way coupling
            q_beta_idx = 3
        elseif (lag_params%solver_approach == 2) then
            ! Two-way coupling
            q_beta_idx = 4
            if (p == 0) then
                !Subgrid noise model for 2D approximation
                q_beta_idx = 6
            end if
        else
            call s_mpi_abort('Please check the lag_params%solver_approach input')
        end if

        pcomm_coords(1)%beg = x_cb(buff_size - fd_number - 1)
        pcomm_coords(1)%end = x_cb(m - buff_size + fd_number)
        $:GPU_UPDATE(device='[pcomm_coords(1)]')
        if (n > 0) then
            pcomm_coords(2)%beg = y_cb(buff_size - fd_number - 1)
            pcomm_coords(2)%end = y_cb(n - buff_size + fd_number)
            $:GPU_UPDATE(device='[pcomm_coords(2)]')
            if (p > 0) then
                pcomm_coords(3)%beg = z_cb(buff_size - fd_number - 1)
                pcomm_coords(3)%end = z_cb(p - buff_size + fd_number)
                $:GPU_UPDATE(device='[pcomm_coords(3)]')
            end if
        end if

        $:GPU_UPDATE(device='[lag_num_ts, q_beta_idx]')

        @:ALLOCATE(q_beta%vf(1:q_beta_idx))

        do i = 1, q_beta_idx
            @:ALLOCATE(q_beta%vf(i)%sf(idwbuff(1)%beg:idwbuff(1)%end, &
                idwbuff(2)%beg:idwbuff(2)%end, &
                idwbuff(3)%beg:idwbuff(3)%end))
        end do

        @:ACC_SETUP_VFs(q_beta)

        ! Allocating space for lagrangian variables
        nBubs_glb = lag_params%nBubs_glb

        @:ALLOCATE(bub_R0(1:nBubs_glb))
        @:ALLOCATE(Rmax_stats(1:nBubs_glb))
        @:ALLOCATE(Rmin_stats(1:nBubs_glb))
        @:ALLOCATE(gas_mg(1:nBubs_glb))
        @:ALLOCATE(gas_betaT(1:nBubs_glb))
        @:ALLOCATE(gas_betaC(1:nBubs_glb))
        @:ALLOCATE(bub_dphidt(1:nBubs_glb))
        @:ALLOCATE(lag_id(1:nBubs_glb, 1:2))
        @:ALLOCATE(gas_p(1:nBubs_glb, 1:2))
        @:ALLOCATE(gas_mv(1:nBubs_glb, 1:2))
        @:ALLOCATE(intfc_rad(1:nBubs_glb, 1:2))
        @:ALLOCATE(intfc_vel(1:nBubs_glb, 1:2))
        @:ALLOCATE(mtn_pos(1:nBubs_glb, 1:3, 1:2))
        @:ALLOCATE(mtn_posPrev(1:nBubs_glb, 1:3, 1:2))
        @:ALLOCATE(mtn_vel(1:nBubs_glb, 1:3, 1:2))
        @:ALLOCATE(mtn_s(1:nBubs_glb, 1:3, 1:2))
        @:ALLOCATE(intfc_draddt(1:nBubs_glb, 1:lag_num_ts))
        @:ALLOCATE(intfc_dveldt(1:nBubs_glb, 1:lag_num_ts))
        @:ALLOCATE(gas_dpdt(1:nBubs_glb, 1:lag_num_ts))
        @:ALLOCATE(gas_dmvdt(1:nBubs_glb, 1:lag_num_ts))
        @:ALLOCATE(mtn_dposdt(1:nBubs_glb, 1:3, 1:lag_num_ts))
        @:ALLOCATE(mtn_dveldt(1:nBubs_glb, 1:3, 1:lag_num_ts))

        @:ALLOCATE(keep_bubble(1:nBubs_glb), prefix_sum(1:nBubs_glb))
        @:ALLOCATE(wrap_bubble_loc(1:nBubs_glb, 1:num_dims), wrap_bubble_dir(1:nBubs_glb, 1:num_dims))

        if (adap_dt .and. f_is_default(adap_dt_tol)) adap_dt_tol = dflt_adap_dt_tol

        if (num_procs > 1) call s_initialize_particles_mpi(lag_num_ts)

        ! Starting bubbles
        call s_start_lagrange_inputs()
        call s_read_input_bubbles(q_cons_vf)

    end subroutine s_initialize_bubbles_EL_module

    !> The purpose of this procedure is to start lagrange bubble parameters applying nondimensionalization if needed
    impure subroutine s_start_lagrange_inputs()

        integer :: id_bubbles, id_host
        real(wp) :: rho0, c0, T0, x0, p0

        id_bubbles = num_fluids
        id_host = num_fluids - 1

        !Reference values
        rho0 = lag_params%rho0
        c0 = lag_params%c0
        T0 = lag_params%T0
        x0 = lag_params%x0
        p0 = rho0*c0*c0

        !Update inputs
        Tw = lag_params%Thost/T0
        pv = fluid_pp(id_host)%pv/p0
        gamma_v = fluid_pp(id_bubbles)%gamma_v
        gamma_n = fluid_pp(id_host)%gamma_v
        k_vl = fluid_pp(id_bubbles)%k_v*(T0/(x0*rho0*c0*c0*c0))
        k_nl = fluid_pp(id_host)%k_v*(T0/(x0*rho0*c0*c0*c0))
        cp_v = fluid_pp(id_bubbles)%cp_v*(T0/(c0*c0))
        cp_n = fluid_pp(id_host)%cp_v*(T0/(c0*c0))
        R_v = (R_uni/fluid_pp(id_bubbles)%M_v)*(T0/(c0*c0))
        R_n = (R_uni/fluid_pp(id_host)%M_v)*(T0/(c0*c0))
        lag_params%diffcoefvap = lag_params%diffcoefvap/(x0*c0)
        ss = fluid_pp(id_host)%ss/(rho0*x0*c0*c0)
        mul0 = fluid_pp(id_host)%mul0/(rho0*x0*c0)

        ! Parameters used in bubble_model
        Web = 1._wp/ss
        Re_inv = mul0

        ! Need improvements to accept polytropic gas compression, isothermal and adiabatic thermal models, and
        ! the Gilmore and RP bubble models.
        polytropic = .false.    ! Forcing no polytropic model
        thermal = 3             ! Forcing constant transfer coefficient model based on Preston et al., 2007
        ! If Keller-Miksis model is not selected, then no radial motion

    end subroutine s_start_lagrange_inputs

    !> The purpose of this procedure is to obtain the initial bubbles' information
        !! @param q_cons_vf Conservative variables
    impure subroutine s_read_input_bubbles(q_cons_vf)

        type(scalar_field), dimension(sys_size), intent(inout) :: q_cons_vf

        real(wp), dimension(8) :: inputBubble
        real(wp) :: qtime
        integer :: id, bub_id, save_count
        integer :: i, ios
        logical :: file_exist, indomain

        character(LEN=path_len + 2*name_len) :: path_D_dir !<

        ! Initialize number of particles
        bub_id = 0
        id = 0

        ! Read the input lag_bubble file or restart point
        if (cfl_dt) then
            save_count = n_start
            qtime = n_start*t_save
        else
            save_count = t_step_start
            qtime = t_step_start*dt
        end if

        if (save_count == 0) then
            if (proc_rank == 0) print *, 'Reading lagrange bubbles input file.'
            inquire (file='input/lag_bubbles.dat', exist=file_exist)
            if (file_exist) then
                open (94, file='input/lag_bubbles.dat', form='formatted', iostat=ios)
                do while (ios == 0)
                    read (94, *, iostat=ios) (inputBubble(i), i=1, 8)
                    if (ios /= 0) cycle
                    indomain = particle_in_domain_physical(inputBubble(1:3))
                    id = id + 1
                    if (id > lag_params%nBubs_glb .and. proc_rank == 0) then
                        call s_mpi_abort("Current number of bubbles is larger than nBubs_glb")
                    end if
                    if (indomain) then
                        bub_id = bub_id + 1
                        call s_add_bubbles(inputBubble, q_cons_vf, bub_id)
                        lag_id(bub_id, 1) = id      !global ID
                        lag_id(bub_id, 2) = bub_id  !local ID
                        nBubs = bub_id              ! local number of bubbles
                    end if
                end do
                close (94)
            else
                call s_mpi_abort("Initialize the lagrange bubbles in input/lag_bubbles.dat")
            end if
        else
            if (proc_rank == 0) print *, 'Restarting lagrange bubbles at save_count: ', save_count
            call s_restart_bubbles(bub_id, save_count)
        end if

        print *, " Lagrange bubbles running, in proc", proc_rank, "number:", bub_id, "/", id

        call s_mpi_reduce_int_sum(bub_id, bub_id)

        if (proc_rank == 0) then
            if (bub_id == 0) call s_mpi_abort('No bubbles in the domain. Check input/lag_bubbles.dat')
        end if

        if (num_procs > 1) then
            call s_add_particles_to_transfer_list(nBubs, mtn_pos(:, :, 1))
            call s_mpi_sendrecv_particles(bub_R0, Rmax_stats, Rmin_stats, gas_mg, gas_betaT, &
                                          gas_betaC, bub_dphidt, lag_id, gas_p, gas_mv, &
                                          intfc_rad, intfc_vel, mtn_pos, mtn_posPrev, mtn_vel, &
                                          mtn_s, intfc_draddt, intfc_dveldt, gas_dpdt, &
                                          gas_dmvdt, mtn_dposdt, mtn_dveldt, lag_num_ts, nBubs, &
                                          dest=1)
        end if

        $:GPU_UPDATE(device='[bubbles_lagrange, lag_params]')

        $:GPU_UPDATE(device='[lag_id,bub_R0,Rmax_stats,Rmin_stats,gas_mg, &
            & gas_betaT,gas_betaC,bub_dphidt,gas_p,gas_mv, &
            & intfc_rad,intfc_vel,mtn_pos,mtn_posPrev,mtn_vel, &
            & mtn_s,intfc_draddt,intfc_dveldt,gas_dpdt,gas_dmvdt, &
            & mtn_dposdt,mtn_dveldt,nBubs]')

        Rmax_glb = min(dflt_real, -dflt_real)
        Rmin_glb = max(dflt_real, -dflt_real)
        $:GPU_UPDATE(device='[Rmax_glb, Rmin_glb]')

        $:GPU_UPDATE(device='[dx,dy,dz,x_cb,x_cc,y_cb,y_cc,z_cb,z_cc]')

        !Populate temporal variables
        call s_transfer_data_to_tmp()
        call s_smear_voidfraction()

        if (lag_params%write_bubbles) call s_write_lag_particles(qtime)

        if (save_count == 0) then
            ! Create ./D directory
            write (path_D_dir, '(A,I0,A,I0)') trim(case_dir)//'/D'
            call my_inquire(path_D_dir, file_exist)
            if (.not. file_exist) call s_create_directory(trim(path_D_dir))
            call s_write_restart_lag_bubbles(save_count) ! Needed for post_processing
            call s_write_void_evol(qtime)
        end if

    end subroutine s_read_input_bubbles

    !> The purpose of this procedure is to obtain the information of the bubbles when starting fresh
        !! @param inputBubble Bubble information
        !! @param q_cons_vf Conservative variables
        !! @param bub_id Local id of the bubble
    impure subroutine s_add_bubbles(inputBubble, q_cons_vf, bub_id)

        type(scalar_field), dimension(sys_size), intent(in) :: q_cons_vf
        real(wp), dimension(8), intent(in) :: inputBubble
        integer, intent(in) :: bub_id
        integer :: i

        real(wp) :: pliq, volparticle, concvap, totalmass, kparticle, cpparticle
        real(wp) :: omegaN_local, PeG, PeT, rhol, pcrit, qv, gamma, pi_inf, dynP
        integer, dimension(3) :: cell
        real(wp), dimension(2) :: Re
        real(wp) :: massflag, heatflag, Re_trans, Im_trans

        massflag = 0._wp
        heatflag = 0._wp
        if (lag_params%massTransfer_model) massflag = 1._wp
        if (lag_params%heatTransfer_model) heatflag = 1._wp

        bub_R0(bub_id) = inputBubble(7)
        Rmax_stats(bub_id) = min(dflt_real, -dflt_real)
        Rmin_stats(bub_id) = max(dflt_real, -dflt_real)
        bub_dphidt(bub_id) = 0._wp
        intfc_rad(bub_id, 1) = inputBubble(7)
        intfc_vel(bub_id, 1) = inputBubble(8)
        mtn_pos(bub_id, 1:3, 1) = inputBubble(1:3)
        mtn_posPrev(bub_id, 1:3, 1) = mtn_pos(bub_id, 1:3, 1)
        mtn_vel(bub_id, 1:3, 1) = inputBubble(4:6)

        if (cyl_coord .and. p == 0) then
            mtn_pos(bub_id, 2, 1) = sqrt(mtn_pos(bub_id, 2, 1)**2._wp + &
                                         mtn_pos(bub_id, 3, 1)**2._wp)
            !Storing azimuthal angle (-Pi to Pi)) into the third coordinate variable
            mtn_pos(bub_id, 3, 1) = atan2(inputBubble(3), inputBubble(2))
            mtn_posPrev(bub_id, 1:3, 1) = mtn_pos(bub_id, 1:3, 1)
        end if

        cell = fd_number - buff_size
        call s_locate_cell(mtn_pos(bub_id, 1:3, 1), cell, mtn_s(bub_id, 1:3, 1))

<<<<<<< HEAD
        ! Check if the bubble is located in the ghost cell of a symmetric boundary
=======
        ! Check if the bubble is located in the ghost cell of a symmetric, or wall boundary
>>>>>>> 83112600
        if ((any(bc_x%beg == (/BC_REFLECTIVE, BC_CHAR_SLIP_WALL, BC_SLIP_WALL, BC_NO_SLIP_WALL/)) .and. cell(1) < 0) .or. &
            (any(bc_x%end == (/BC_REFLECTIVE, BC_CHAR_SLIP_WALL, BC_SLIP_WALL, BC_NO_SLIP_WALL/)) .and. cell(1) > m) .or. &
            (any(bc_y%beg == (/BC_REFLECTIVE, BC_CHAR_SLIP_WALL, BC_SLIP_WALL, BC_NO_SLIP_WALL/)) .and. cell(2) < 0) .or. &
            (any(bc_y%end == (/BC_REFLECTIVE, BC_CHAR_SLIP_WALL, BC_SLIP_WALL, BC_NO_SLIP_WALL/)) .and. cell(2) > n)) then
            call s_mpi_abort("Lagrange bubble is in the ghost cells of a symmetric or wall boundary.")
        end if

        if (p > 0) then
            if ((any(bc_z%beg == (/BC_REFLECTIVE, BC_CHAR_SLIP_WALL, BC_SLIP_WALL, BC_NO_SLIP_WALL/)) .and. cell(3) < 0) .or. &
                (any(bc_z%end == (/BC_REFLECTIVE, BC_CHAR_SLIP_WALL, BC_SLIP_WALL, BC_NO_SLIP_WALL/)) .and. cell(3) > p)) then
                call s_mpi_abort("Lagrange bubble is in the ghost cells of a symmetric or wall boundary.")
            end if
        end if

        call s_convert_to_mixture_variables(q_cons_vf, cell(1), cell(2), cell(3), &
                                            rhol, gamma, pi_inf, qv, Re)
        dynP = 0._wp
        do i = 1, num_dims
            dynP = dynP + 0.5_wp*q_cons_vf(contxe + i)%sf(cell(1), cell(2), cell(3))**2/rhol
        end do
        pliq = (q_cons_vf(E_idx)%sf(cell(1), cell(2), cell(3)) - dynP - pi_inf)/gamma
        if (pliq < 0) print *, "Negative pressure", proc_rank, &
            q_cons_vf(E_idx)%sf(cell(1), cell(2), cell(3)), pi_inf, gamma, pliq, cell, dynP

        ! Initial particle pressure
        gas_p(bub_id, 1) = pliq + 2._wp*(1._wp/Web)/bub_R0(bub_id)
        if (.not. f_approx_equal((1._wp/Web), 0._wp)) then
            pcrit = pv - 4._wp*(1._wp/Web)/(3._wp*sqrt(3._wp*gas_p(bub_id, 1)*bub_R0(bub_id)**3._wp/(2._wp*(1._wp/Web))))
            pref = gas_p(bub_id, 1)
        else
            pcrit = 0._wp
        end if

        ! Initial particle mass
        volparticle = 4._wp/3._wp*pi*bub_R0(bub_id)**3._wp ! volume
        gas_mv(bub_id, 1) = pv*volparticle*(1._wp/(R_v*Tw))*(massflag) ! vapermass
        gas_mg(bub_id) = (gas_p(bub_id, 1) - pv*(massflag))*volparticle*(1._wp/(R_n*Tw)) ! gasmass
        if (gas_mg(bub_id) <= 0._wp) then
            call s_mpi_abort("The initial mass of gas inside the bubble is negative. Check the initial conditions.")
        end if
        totalmass = gas_mg(bub_id) + gas_mv(bub_id, 1) ! totalmass

        ! Bubble natural frequency
        concvap = gas_mv(bub_id, 1)/(gas_mv(bub_id, 1) + gas_mg(bub_id))
        omegaN_local = (3._wp*(gas_p(bub_id, 1) - pv*(massflag)) + 4._wp*(1._wp/Web)/bub_R0(bub_id))/rhol
        if (pv*(massflag) > gas_p(bub_id, 1)) then
            call s_mpi_abort("Lagrange bubble initially located in a region with pressure below the vapor pressure.")
        end if
        omegaN_local = sqrt(omegaN_local/bub_R0(bub_id)**2._wp)

        cpparticle = concvap*cp_v + (1._wp - concvap)*cp_n
        kparticle = concvap*k_vl + (1._wp - concvap)*k_nl

        ! Mass and heat transfer coefficients (based on Preston 2007)
        PeT = totalmass/volparticle*cpparticle*bub_R0(bub_id)**2._wp*omegaN_local/kparticle
        call s_transcoeff(1._wp, PeT, Re_trans, Im_trans)
        gas_betaT(bub_id) = Re_trans*(heatflag)*kparticle

        PeG = bub_R0(bub_id)**2._wp*omegaN_local/lag_params%diffcoefvap
        call s_transcoeff(1._wp, PeG, Re_trans, Im_trans)
        gas_betaC(bub_id) = Re_trans*(massflag)*lag_params%diffcoefvap

        if (gas_mg(bub_id) <= 0._wp) then
            call s_mpi_abort("Negative gas mass in the bubble, check if the bubble is in the domain.")
        end if

    end subroutine s_add_bubbles

    !> The purpose of this procedure is to obtain the information of the bubbles from a restart point.
        !! @param bub_id Local ID of the particle
        !! @param save_count File identifier
    impure subroutine s_restart_bubbles(bub_id, save_count)

        integer, intent(inout) :: bub_id, save_count

        character(LEN=path_len + 2*name_len) :: file_loc
        real(wp) :: file_time, file_dt
        integer :: file_num_procs, file_tot_part, tot_part

#ifdef MFC_MPI
        real(wp), dimension(20) :: inputvals
        integer, dimension(MPI_STATUS_SIZE) :: status
        integer(kind=MPI_OFFSET_KIND) :: disp
        integer :: view

        integer, dimension(3) :: cell
        logical :: indomain, particle_file, file_exist

        integer, dimension(2) :: gsizes, lsizes, start_idx_part
        integer :: ifile, ierr, tot_data, id
        integer :: i

        integer, dimension(:), allocatable :: proc_bubble_counts
        real(wp), dimension(1:1, 1:lag_io_vars) :: dummy
        dummy = 0._wp

        ! Construct file path
        write (file_loc, '(A,I0,A)') 'lag_bubbles_', save_count, '.dat'
        file_loc = trim(case_dir)//'/restart_data'//trim(mpiiofs)//trim(file_loc)

        ! Check if file exists
        inquire (FILE=trim(file_loc), EXIST=file_exist)
        if (.not. file_exist) then
            call s_mpi_abort('Restart file '//trim(file_loc)//' does not exist!')
        end if

        if (.not. parallel_io) return

        if (proc_rank == 0) then
            call MPI_FILE_OPEN(MPI_COMM_SELF, file_loc, MPI_MODE_RDONLY, &
                               mpi_info_int, ifile, ierr)

            call MPI_FILE_READ(ifile, file_tot_part, 1, MPI_INTEGER, status, ierr)
            call MPI_FILE_READ(ifile, file_time, 1, mpi_p, status, ierr)
            call MPI_FILE_READ(ifile, file_dt, 1, mpi_p, status, ierr)
            call MPI_FILE_READ(ifile, file_num_procs, 1, MPI_INTEGER, status, ierr)

            call MPI_FILE_CLOSE(ifile, ierr)
        end if

        call MPI_BCAST(file_tot_part, 1, MPI_INTEGER, 0, MPI_COMM_WORLD, ierr)
        call MPI_BCAST(file_time, 1, mpi_p, 0, MPI_COMM_WORLD, ierr)
        call MPI_BCAST(file_dt, 1, mpi_p, 0, MPI_COMM_WORLD, ierr)
        call MPI_BCAST(file_num_procs, 1, MPI_INTEGER, 0, MPI_COMM_WORLD, ierr)

        allocate (proc_bubble_counts(file_num_procs))

        if (proc_rank == 0) then
            call MPI_FILE_OPEN(MPI_COMM_SELF, file_loc, MPI_MODE_RDONLY, &
                               mpi_info_int, ifile, ierr)

            ! Skip to processor counts position
            disp = int(sizeof(file_tot_part) + 2*sizeof(file_time) + sizeof(file_num_procs), &
                       MPI_OFFSET_KIND)
            call MPI_FILE_SEEK(ifile, disp, MPI_SEEK_SET, ierr)
            call MPI_FILE_READ(ifile, proc_bubble_counts, file_num_procs, MPI_INTEGER, status, ierr)

            call MPI_FILE_CLOSE(ifile, ierr)
        end if

        call MPI_BCAST(proc_bubble_counts, file_num_procs, MPI_INTEGER, 0, MPI_COMM_WORLD, ierr)

        ! Set time variables from file
        mytime = file_time
        dt = file_dt

        bub_id = proc_bubble_counts(proc_rank + 1)

        start_idx_part(1) = 0
        do i = 1, proc_rank
            start_idx_part(1) = start_idx_part(1) + proc_bubble_counts(i)
        end do

        start_idx_part(2) = 0
        lsizes(1) = bub_id
        lsizes(2) = lag_io_vars

        gsizes(1) = file_tot_part
        gsizes(2) = lag_io_vars

        if (bub_id > 0) then

            allocate (MPI_IO_DATA_lag_bubbles(bub_id, 1:lag_io_vars))
<<<<<<< HEAD

            call MPI_TYPE_CREATE_SUBARRAY(2, gsizes, lsizes, start_idx_part, &
                                          MPI_ORDER_FORTRAN, mpi_p, view, ierr)
            call MPI_TYPE_COMMIT(view, ierr)

=======

            call MPI_TYPE_CREATE_SUBARRAY(2, gsizes, lsizes, start_idx_part, &
                                          MPI_ORDER_FORTRAN, mpi_p, view, ierr)
            call MPI_TYPE_COMMIT(view, ierr)

>>>>>>> 83112600
            call MPI_FILE_OPEN(MPI_COMM_WORLD, file_loc, MPI_MODE_RDONLY, &
                               mpi_info_int, ifile, ierr)

            ! Skip extended header
            disp = int(sizeof(file_tot_part) + 2*sizeof(file_time) + sizeof(file_num_procs) + &
                       file_num_procs*sizeof(proc_bubble_counts(1)), MPI_OFFSET_KIND)
            call MPI_FILE_SET_VIEW(ifile, disp, mpi_p, view, 'native', mpi_info_int, ierr)

            call MPI_FILE_READ_ALL(ifile, MPI_IO_DATA_lag_bubbles, &
                                   lag_io_vars*bub_id, mpi_p, status, ierr)

            call MPI_FILE_CLOSE(ifile, ierr)
            call MPI_TYPE_FREE(view, ierr)

            nBubs = bub_id

            do i = 1, bub_id
                lag_id(i, 1) = int(MPI_IO_DATA_lag_bubbles(i, 1))
                mtn_pos(i, 1:3, 1) = MPI_IO_DATA_lag_bubbles(i, 2:4)
                mtn_posPrev(i, 1:3, 1) = MPI_IO_DATA_lag_bubbles(i, 5:7)
                mtn_vel(i, 1:3, 1) = MPI_IO_DATA_lag_bubbles(i, 8:10)
                intfc_rad(i, 1) = MPI_IO_DATA_lag_bubbles(i, 11)
                intfc_vel(i, 1) = MPI_IO_DATA_lag_bubbles(i, 12)
                bub_R0(i) = MPI_IO_DATA_lag_bubbles(i, 13)
                Rmax_stats(i) = MPI_IO_DATA_lag_bubbles(i, 14)
                Rmin_stats(i) = MPI_IO_DATA_lag_bubbles(i, 15)
                bub_dphidt(i) = MPI_IO_DATA_lag_bubbles(i, 16)
                gas_p(i, 1) = MPI_IO_DATA_lag_bubbles(i, 17)
                gas_mv(i, 1) = MPI_IO_DATA_lag_bubbles(i, 18)
                gas_mg(i) = MPI_IO_DATA_lag_bubbles(i, 19)
                gas_betaT(i) = MPI_IO_DATA_lag_bubbles(i, 20)
                gas_betaC(i) = MPI_IO_DATA_lag_bubbles(i, 21)
<<<<<<< HEAD
=======
                cell = -buff_size
                call s_locate_cell(mtn_pos(i, 1:3, 1), cell, mtn_s(i, 1:3, 1))
>>>>>>> 83112600
            end do

            deallocate (MPI_IO_DATA_lag_bubbles)

        else
            nBubs = 0

            call MPI_TYPE_CONTIGUOUS(0, mpi_p, view, ierr)
            call MPI_TYPE_COMMIT(view, ierr)

            call MPI_FILE_OPEN(MPI_COMM_WORLD, file_loc, MPI_MODE_RDONLY, &
                               mpi_info_int, ifile, ierr)

            ! Skip extended header
            disp = int(sizeof(file_tot_part) + 2*sizeof(file_time) + sizeof(file_num_procs) + &
                       file_num_procs*sizeof(proc_bubble_counts(1)), MPI_OFFSET_KIND)
            call MPI_FILE_SET_VIEW(ifile, disp, mpi_p, view, 'native', mpi_info_int, ierr)

            call MPI_FILE_READ_ALL(ifile, dummy, 0, mpi_p, status, ierr)

            call MPI_FILE_CLOSE(ifile, ierr)
            call MPI_TYPE_FREE(view, ierr)
<<<<<<< HEAD
        end if

        if (proc_rank == 0) then
            write (*, '(A,I0,A,I0)') 'Read ', file_tot_part, ' particles from restart file at t_step = ', save_count
            write (*, '(A,E15.7,A,E15.7)') 'Restart time = ', mytime, ', dt = ', dt
        end if

=======
        end if

        if (proc_rank == 0) then
            write (*, '(A,I0,A,I0)') 'Read ', file_tot_part, ' particles from restart file at t_step = ', save_count
            write (*, '(A,E15.7,A,E15.7)') 'Restart time = ', mytime, ', dt = ', dt
        end if

>>>>>>> 83112600
        deallocate (proc_bubble_counts)
#endif

    end subroutine s_restart_bubbles

    !>  Contains the bubble dynamics subroutines.
        !! @param q_cons_vf Conservative variables
        !! @param q_prim_vf Primitive variables
        !! @param rhs_vf Calculated change of conservative variables
        !! @param t_step Current time step
        !! @param stage Current stage in the time-stepper algorithm
    subroutine s_compute_bubble_EL_dynamics(q_prim_vf, stage)

        type(scalar_field), dimension(sys_size), intent(inout) :: q_prim_vf
        integer, intent(in) :: stage

        real(wp) :: myVapFlux
        real(wp) :: preterm1, term2, paux, pint, Romega, term1_fac
        real(wp) :: myR_m, mygamma_m, myPb, myMass_n, myMass_v
        real(wp) :: myR, myV, myBeta_c, myBeta_t, myR0, myPbdot, myMvdot
        real(wp) :: myPinf, aux1, aux2, myCson, myRho
        real(wp), dimension(3) :: myPos, myVel
        real(wp) :: gamma, pi_inf, qv, f_b
        real(wp), dimension(contxe) :: myalpha_rho, myalpha
        real(wp), dimension(2) :: Re
        integer, dimension(3) :: cell
        integer :: adap_dt_stop_max, adap_dt_stop !< Fail-safe exit if max iteration count reached
        real(wp) :: dmalf, dmntait, dmBtait, dm_bub_adv_src, dm_divu !< Dummy variables for unified subgrid bubble subroutines

        integer :: i, j, k, l

        call nvtxStartRange("LAGRANGE-BUBBLE-DYNAMICS")

        ! Subgrid p_inf model based on Maeda and Colonius (2018).
        if (lag_params%pressure_corrector) then
            ! Calculate velocity potentials (valid for one bubble per cell)
            $:GPU_PARALLEL_LOOP(private='[k,cell]')
            do k = 1, nBubs
                call s_get_pinf(k, q_prim_vf, 2, paux, cell, preterm1, term2, Romega)
                myR0 = bub_R0(k)
                myR = intfc_rad(k, 2)
                myV = intfc_vel(k, 2)
                myPb = gas_p(k, 2)
                pint = f_cpbw_KM(myR0, myR, myV, myPb)
                pint = pint + 0.5_wp*myV**2._wp
                if (lag_params%cluster_type == 2) then
                    bub_dphidt(k) = (paux - pint) + term2
                    ! Accounting for the potential induced by the bubble averaged over the control volume
                    ! Note that this is based on the incompressible flow assumption near the bubble.
                    term1_fac = 3._wp/2._wp*(myR*(Romega**2._wp - myR**2._wp))/(Romega**3._wp - myR**3._wp)
                    bub_dphidt(k) = bub_dphidt(k)/(1._wp - term1_fac)
                end if
            end do
        end if

        ! Radial motion model
        adap_dt_stop_max = 0
        $:GPU_PARALLEL_LOOP(private='[k,myalpha_rho,myalpha,Re,cell,myPos,myVel]', &
            & reduction='[[adap_dt_stop_max]]',reductionOp='[MAX]', &
            & copy='[adap_dt_stop_max]',copyin='[stage]')
        do k = 1, nBubs

            ! Current bubble state
            myPb = gas_p(k, 2)
            myMass_n = gas_mg(k)
            myMass_v = gas_mv(k, 2)
            myR = intfc_rad(k, 2)
            myV = intfc_vel(k, 2)
            myBeta_c = gas_betaC(k)
            myBeta_t = gas_betaT(k)
            myR0 = bub_R0(k)
            myPos = mtn_pos(k, :, 2)
            myVel = mtn_vel(k, :, 2)

            ! Vapor and heat fluxes
            call s_vflux(myR, myV, myPb, myMass_v, k, myVapFlux, myMass_n, myBeta_c, myR_m, mygamma_m)
            myPbdot = f_bpres_dot(myVapFlux, myR, myV, myPb, myMass_v, k, myBeta_t, myR_m, mygamma_m)
            myMvdot = 4._wp*pi*myR**2._wp*myVapFlux

            ! Obtaining driving pressure
            call s_get_pinf(k, q_prim_vf, 1, myPinf, cell, aux1, aux2)

            ! Obtain liquid density and computing speed of sound from pinf
            $:GPU_LOOP(parallelism='[seq]')
            do i = 1, num_fluids
                myalpha_rho(i) = q_prim_vf(i)%sf(cell(1), cell(2), cell(3))
                myalpha(i) = q_prim_vf(E_idx + i)%sf(cell(1), cell(2), cell(3))
            end do
            call s_convert_species_to_mixture_variables_acc(myRho, gamma, pi_inf, qv, myalpha, &
                                                            myalpha_rho, Re)
            call s_compute_cson_from_pinf(q_prim_vf, myPinf, cell, myRho, gamma, pi_inf, myCson)

            ! Adaptive time stepping
            adap_dt_stop = 0

            if (adap_dt) then
                call s_advance_step(myRho, myPinf, myR, myV, myR0, myPb, myPbdot, dmalf, &
                                    dmntait, dmBtait, dm_bub_adv_src, dm_divu, &
                                    k, myMass_v, myMass_n, myBeta_c, &
                                    myBeta_t, myCson, adap_dt_stop, Re(1), &
                                    myPos, myVel, cell, q_prim_vf)

                ! Update bubble state
                intfc_rad(k, 1) = myR
                intfc_vel(k, 1) = myV
                gas_p(k, 1) = myPb
                gas_mv(k, 1) = myMass_v

                if (lag_params%vel_model == 1) then
                    mtn_posPrev(k, :, 1) = mtn_pos(k, :, 2)
                    mtn_pos(k, :, 1) = myPos
                    mtn_vel(k, :, 1) = myVel
                elseif (lag_params%vel_model == 2) then
                    mtn_posPrev(k, :, 1) = mtn_pos(k, :, 2)
                    mtn_pos(k, :, 1) = myPos
                    mtn_vel(k, :, 1) = myVel
                end if

            else
                ! Radial acceleration from bubble models
                intfc_dveldt(k, stage) = f_rddot(myRho, myPinf, myR, myV, myR0, &
                                                 myPb, myPbdot, dmalf, dmntait, dmBtait, &
                                                 dm_bub_adv_src, dm_divu, &
                                                 myCson)
                intfc_draddt(k, stage) = myV
                gas_dmvdt(k, stage) = myMvdot
                gas_dpdt(k, stage) = myPbdot

                do l = 1, num_dims
                    if (lag_params%vel_model == 1) then
                        mtn_dposdt(k, l, stage) = f_interpolate_velocity(myPos(l), &
                                                                         cell, l, q_prim_vf)
                        mtn_dveldt(k, l, stage) = 0._wp
                    elseif (lag_params%vel_model == 2) then
                        mtn_dposdt(k, l, stage) = myVel(l)
                        f_b = f_get_bubble_force(myPos(l), &
                                                 myR, myV, myVel, &
                                                 myMass_n, myMass_v, &
                                                 Re(1), myRho, cell, l, q_prim_vf)
                        mtn_dveldt(k, l, stage) = f_b / (myMass_n + myMass_v)
                    elseif (lag_params%vel_model == 3) then
                        mtn_dposdt(k, l, stage) = myVel(l)
                        f_b = f_get_bubble_force(myPos(l), &
                                                 myR, myV, myVel, &
                                                 myMass_n, myMass_v, &
                                                 Re(1), myRho, cell, l, q_prim_vf)
                        mtn_dveldt(k, l, stage) = 2._wp * f_b / (myMass_n + myMass_v) - 3._wp * myV * myVel(l) / myR
                    else
                        mtn_dposdt(k, l, stage) = 0._wp
                        mtn_dveldt(k, l, stage) = 0._wp
                    end if
                end do
            end if

            adap_dt_stop_max = max(adap_dt_stop_max, adap_dt_stop)

        end do

        if (adap_dt .and. adap_dt_stop_max > 0) call s_mpi_abort("Adaptive time stepping failed to converge.")

        if (adap_dt .and. lag_params%vel_model > 0) then
            call s_enforce_EL_bubbles_boundary_conditions(q_prim_vf, dest=1)
        end if

        call nvtxEndRange

    end subroutine s_compute_bubble_EL_dynamics

    !>  The purpose of this subroutine is to obtain the bubble source terms based on Maeda and Colonius (2018)
        !!      and add them to the RHS scalar field.
        !! @param q_cons_vf Conservative variables
        !! @param q_prim_vf Conservative variables
        !! @param rhs_vf Time derivative of the conservative variables
    subroutine s_compute_bubbles_EL_source(q_cons_vf, q_prim_vf, rhs_vf)

        type(scalar_field), dimension(sys_size), intent(inout) :: q_cons_vf
        type(scalar_field), dimension(sys_size), intent(inout) :: q_prim_vf
        type(scalar_field), dimension(sys_size), intent(inout) :: rhs_vf

        integer :: i, j, k, l

        if (.not. adap_dt) call s_smear_voidfraction()

        if (lag_params%solver_approach == 2) then

            ! (q / (1 - beta)) * d(beta)/dt source
            if (p == 0) then
                $:GPU_PARALLEL_LOOP(collapse=4)
                do k = 0, p
                    do j = 0, n
                        do i = 0, m
                            do l = 1, E_idx
                                if (q_beta%vf(1)%sf(i, j, k) > (1._wp - lag_params%valmaxvoid)) then
                                    rhs_vf(l)%sf(i, j, k) = rhs_vf(l)%sf(i, j, k) + &
                                                            q_cons_vf(l)%sf(i, j, k)*(q_beta%vf(2)%sf(i, j, k) + &
                                                                                      q_beta%vf(5)%sf(i, j, k))

                                end if
                            end do
                        end do
                    end do
                end do
            else
                $:GPU_PARALLEL_LOOP(collapse=4)
                do k = 0, p
                    do j = 0, n
                        do i = 0, m
                            do l = 1, E_idx
                                if (q_beta%vf(1)%sf(i, j, k) > (1._wp - lag_params%valmaxvoid)) then
                                    rhs_vf(l)%sf(i, j, k) = rhs_vf(l)%sf(i, j, k) + &
                                                            q_cons_vf(l)%sf(i, j, k)/q_beta%vf(1)%sf(i, j, k)* &
                                                            q_beta%vf(2)%sf(i, j, k)
                                end if
                            end do
                        end do
                    end do
                end do
            end if

            do l = 1, num_dims

                call s_gradient_dir(q_prim_vf(E_idx), q_beta%vf(3), l)

<<<<<<< HEAD
                ! (beta / (1 - beta)) * dP/dl source
=======
                ! (q / (1 - beta)) * d(beta)/dt source
>>>>>>> 83112600
                $:GPU_PARALLEL_LOOP(collapse=3)
                do k = 0, p
                    do j = 0, n
                        do i = 0, m
                            if (q_beta%vf(1)%sf(i, j, k) > (1._wp - lag_params%valmaxvoid)) then
                                rhs_vf(contxe + l)%sf(i, j, k) = rhs_vf(contxe + l)%sf(i, j, k) - &
                                                                 (1._wp - q_beta%vf(1)%sf(i, j, k))/ &
                                                                 q_beta%vf(1)%sf(i, j, k)* &
                                                                 q_beta%vf(3)%sf(i, j, k)
                            end if
                        end do
                    end do
                end do

                !source in energy
                $:GPU_PARALLEL_LOOP(collapse=3)
                do k = idwbuff(3)%beg, idwbuff(3)%end
                    do j = idwbuff(2)%beg, idwbuff(2)%end
                        do i = idwbuff(1)%beg, idwbuff(1)%end
                            q_beta%vf(3)%sf(i, j, k) = q_prim_vf(E_idx)%sf(i, j, k)*q_prim_vf(contxe + l)%sf(i, j, k)
                        end do
                    end do
                end do

                call s_gradient_dir(q_beta%vf(3), q_beta%vf(4), l)

                ! (beta / (1 - beta)) * d(Pu)/dl source
                $:GPU_PARALLEL_LOOP(collapse=3)
                do k = 0, p
                    do j = 0, n
                        do i = 0, m
                            if (q_beta%vf(1)%sf(i, j, k) > (1._wp - lag_params%valmaxvoid)) then
                                rhs_vf(E_idx)%sf(i, j, k) = rhs_vf(E_idx)%sf(i, j, k) - &
                                                            q_beta%vf(4)%sf(i, j, k)*(1._wp - q_beta%vf(1)%sf(i, j, k))/ &
                                                            q_beta%vf(1)%sf(i, j, k)
                            end if
                        end do
                    end do
                end do
            end do
        end if

    end subroutine s_compute_bubbles_EL_source

    !>  This procedure computes the speed of sound from a given driving pressure
        !! @param bub_id Bubble id
        !! @param q_prim_vf Primitive variables
        !! @param pinf Driving pressure
        !! @param cell Bubble cell
        !! @param rhol Liquid density
        !! @param gamma Liquid specific heat ratio
        !! @param pi_inf Liquid stiffness
        !! @param cson Calculated speed of sound
    pure subroutine s_compute_cson_from_pinf(q_prim_vf, pinf, cell, rhol, gamma, pi_inf, cson)
        $:GPU_ROUTINE(function_name='s_compute_cson_from_pinf', &
            & parallelism='[seq]', cray_inline=True)

        type(scalar_field), dimension(sys_size), intent(in) :: q_prim_vf
        real(wp), intent(in) :: pinf, rhol, gamma, pi_inf
        integer, dimension(3), intent(in) :: cell
        real(wp), intent(out) :: cson

        real(wp) :: E, H
        real(wp), dimension(num_dims) :: vel
        integer :: i

        $:GPU_LOOP(parallelism='[seq]')
        do i = 1, num_dims
            vel(i) = q_prim_vf(i + contxe)%sf(cell(1), cell(2), cell(3))
        end do
        E = gamma*pinf + pi_inf + 0.5_wp*rhol*dot_product(vel, vel)
        H = (E + pinf)/rhol
        cson = sqrt((H - 0.5_wp*dot_product(vel, vel))/gamma)

    end subroutine s_compute_cson_from_pinf

    !>  The purpose of this subroutine is to smear the effect of the bubbles in the Eulerian framework
    subroutine s_smear_voidfraction()

        integer :: i, j, k, l

        call nvtxStartRange("BUBBLES-LAGRANGE-KERNELS")

        $:GPU_PARALLEL_LOOP(collapse=4)
        do i = 1, q_beta_idx
            do l = idwbuff(3)%beg, idwbuff(3)%end
                do k = idwbuff(2)%beg, idwbuff(2)%end
                    do j = idwbuff(1)%beg, idwbuff(1)%end
                        q_beta%vf(i)%sf(j, k, l) = 0._wp
                    end do
                end do
            end do
        end do

        call s_smoothfunction(nBubs, intfc_rad, intfc_vel, &
                              mtn_s, mtn_pos, q_beta)

        !Store 1-beta
        $:GPU_PARALLEL_LOOP(collapse=3)
        do l = idwbuff(3)%beg, idwbuff(3)%end
            do k = idwbuff(2)%beg, idwbuff(2)%end
                do j = idwbuff(1)%beg, idwbuff(1)%end
                    q_beta%vf(1)%sf(j, k, l) = 1._wp - q_beta%vf(1)%sf(j, k, l)
                    ! Limiting void fraction given max value
                    q_beta%vf(1)%sf(j, k, l) = max(q_beta%vf(1)%sf(j, k, l), &
                                                   1._wp - lag_params%valmaxvoid)
                end do
            end do
        end do

        call nvtxEndRange

    end subroutine s_smear_voidfraction

    !> The purpose of this procedure is obtain the bubble driving pressure p_inf
        !! @param bub_id Particle identifier
        !! @param q_prim_vf  Primitive variables
        !! @param ptype 1: p at infinity, 2: averaged P at the bubble location
        !! @param f_pinfl Driving pressure
        !! @param cell Bubble cell
        !! @param Romega Control volume radius
    impure subroutine s_get_pinf(bub_id, q_prim_vf, ptype, f_pinfl, cell, preterm1, term2, Romega)
        $:GPU_ROUTINE(function_name='s_get_pinf',parallelism='[seq]', &
            & cray_inline=True)

        integer, intent(in) :: bub_id, ptype
        type(scalar_field), dimension(sys_size), intent(in) :: q_prim_vf
        real(wp), intent(out) :: f_pinfl
        integer, dimension(3), intent(out) :: cell
        real(wp), intent(out), optional :: preterm1, term2, Romega

        real(wp), dimension(3) :: scoord, psi_pos, psi_x, psi_y, psi_z
        real(wp) :: xi, eta, zeta
        real(wp) :: dc, vol, aux
        real(wp) :: volgas, term1, Rbeq, denom
        real(wp) :: charvol, charpres, charvol2, charpres2
        integer, dimension(3) :: cellaux
        integer :: i, j, k
        integer :: smearGrid, smearGridz
        logical :: celloutside

        f_pinfl = 0._wp

        if (lag_params%vel_model > 0) then
            cell = fd_number - buff_size
            call s_locate_cell(mtn_pos(bub_id, 1:3, 2), cell, mtn_s(bub_id, 1:3, 2))
            scoord = mtn_s(bub_id, 1:3, 2)
        else
            scoord = mtn_s(bub_id, 1:3, 2)
            cell(:) = int(scoord(:))
            $:GPU_LOOP(parallelism='[seq]')
            do i = 1, num_dims
                if (scoord(i) < 0._wp) cell(i) = cell(i) - 1
            end do
        end if

        if ((lag_params%cluster_type == 1)) then
            !< Getting p_cell in terms of only the current cell by interpolation

            if (fd_order == 2) then ! Bilinear interpolation

                if (p > 0) then
                    vol = dx(cell(1))*dy(cell(2))*dz(cell(3))
                else
                    if (cyl_coord) then
                        vol = dx(cell(1))*dy(cell(2))*y_cc(cell(2))*2._wp*pi
                    else
                        vol = dx(cell(1))*dy(cell(2))*lag_params%charwidth
                    end if
                end if

                !< Obtain bilinear interpolation coefficients, based on the current location of the bubble.
                psi_pos(1) = (scoord(1) - real(cell(1)))*dx(cell(1)) + x_cb(cell(1) - 1)
                psi_pos(1) = abs((psi_pos(1) - x_cc(cell(1)))/(x_cc(cell(1) + 1) - x_cc(cell(1))))

                psi_pos(2) = (scoord(2) - real(cell(2)))*dy(cell(2)) + y_cb(cell(2) - 1)
                psi_pos(2) = abs((psi_pos(2) - y_cc(cell(2)))/(y_cc(cell(2) + 1) - y_cc(cell(2))))

                if (p > 0) then
                    psi_pos(3) = (scoord(3) - real(cell(3)))*dz(cell(3)) + z_cb(cell(3) - 1)
                    psi_pos(3) = abs((psi_pos(3) - z_cc(cell(3)))/(z_cc(cell(3) + 1) - z_cc(cell(3))))
                else
                    psi_pos(3) = 0._wp
                end if

                ! Calculate bilinear basis functions for each direction
                ! For normalized coordinate xi in [0, 1], the two basis functions are:
                ! phi_0(xi) = 1 - xi, phi_1(xi) = xi

                ! X-direction basis functions
                psi_x(1) = 1._wp - psi_pos(1)  ! Left basis function
                psi_x(2) = psi_pos(1)          ! Right basis function

                ! Y-direction basis functions
                psi_y(1) = 1._wp - psi_pos(2)  ! Left basis function
                psi_y(2) = psi_pos(2)          ! Right basis function

                if (p > 0) then
                    ! Z-direction basis functions
                    psi_z(1) = 1._wp - psi_pos(3)  ! Left basis function
                    psi_z(2) = psi_pos(3)          ! Right basis function
                else
                    psi_z(1) = 1._wp
                    psi_z(2) = 0._wp
                end if

                !< Perform bilinear interpolation
                f_pinfl = 0._wp

                if (p == 0) then  !2D - 4 point interpolation (2x2)
                    do j = 1, 2
                        do i = 1, 2
                            f_pinfl = f_pinfl + q_prim_vf(E_idx)%sf(cell(1) + i - 1, cell(2) + j - 1, cell(3))* &
                                      psi_x(i)*psi_y(j)
                        end do
                    end do
                else              !3D - 8 point interpolation (2x2x2)
                    do k = 1, 2
                        do j = 1, 2
                            do i = 1, 2
                                f_pinfl = f_pinfl + q_prim_vf(E_idx)%sf(cell(1) + i - 1, cell(2) + j - 1, cell(3) + k - 1)* &
                                          psi_x(i)*psi_y(j)*psi_z(k)
                            end do
                        end do
                    end do
                end if

            elseif (fd_order == 4) then ! Biquadratic interpolation

                if (p > 0) then
                    vol = dx(cell(1))*dy(cell(2))*dz(cell(3))
                else
                    if (cyl_coord) then
                        vol = dx(cell(1))*dy(cell(2))*y_cc(cell(2))*2._wp*pi
                    else
                        vol = dx(cell(1))*dy(cell(2))*lag_params%charwidth
                    end if
                end if

                !< Obtain biquadratic interpolation coefficients, based on the current location of the bubble.
                ! For biquadratic interpolation, we need coefficients for 3 points in each direction
                psi_pos(1) = (scoord(1) - real(cell(1)))*dx(cell(1)) + x_cb(cell(1) - 1)
                psi_pos(1) = (psi_pos(1) - x_cc(cell(1)))/(x_cc(cell(1) + 1) - x_cc(cell(1)))

                psi_pos(2) = (scoord(2) - real(cell(2)))*dy(cell(2)) + y_cb(cell(2) - 1)
                psi_pos(2) = (psi_pos(2) - y_cc(cell(2)))/(y_cc(cell(2) + 1) - y_cc(cell(2)))

                if (p > 0) then
                    psi_pos(3) = (scoord(3) - real(cell(3)))*dz(cell(3)) + z_cb(cell(3) - 1)
                    psi_pos(3) = (psi_pos(3) - z_cc(cell(3)))/(z_cc(cell(3) + 1) - z_cc(cell(3)))
                else
                    psi_pos(3) = 0._wp
                end if

                ! Calculate biquadratic basis functions for each direction
                ! For normalized coordinate xi in [-1, 1], the three basis functions are:
                ! phi_0(xi) = xi*(xi-1)/2, phi_1(xi) = (1-xi)*(1+xi), phi_2(xi) = xi*(xi+1)/2

                ! X-direction basis functions
                xi = 2._wp*psi_pos(1) - 1._wp  ! Convert to [-1, 1] range
                psi_x(1) = xi*(xi - 1._wp)/2._wp        ! Left basis function
                psi_x(2) = (1._wp - xi)*(1._wp + xi)    ! Center basis function
                psi_x(3) = xi*(xi + 1._wp)/2._wp        ! Right basis function

                ! Y-direction basis functions
                eta = 2._wp*psi_pos(2) - 1._wp  ! Convert to [-1, 1] range
                psi_y(1) = eta*(eta - 1._wp)/2._wp      ! Left basis function
                psi_y(2) = (1._wp - eta)*(1._wp + eta)  ! Center basis function
                psi_y(3) = eta*(eta + 1._wp)/2._wp      ! Right basis function

                if (p > 0) then
                    ! Z-direction basis functions
                    zeta = 2._wp*psi_pos(3) - 1._wp  ! Convert to [-1, 1] range
                    psi_z(1) = zeta*(zeta - 1._wp)/2._wp      ! Left basis function
                    psi_z(2) = (1._wp - zeta)*(1._wp + zeta)  ! Center basis function
                    psi_z(3) = zeta*(zeta + 1._wp)/2._wp      ! Right basis function
                else
                    psi_z(1) = 0._wp
                    psi_z(2) = 1._wp
                    psi_z(3) = 0._wp
                end if

                !< Perform biquadratic interpolation
                f_pinfl = 0._wp

                if (p == 0) then  !2D - 9 point interpolation (3x3)
                    do j = 1, 3
                        do i = 1, 3
                            f_pinfl = f_pinfl + q_prim_vf(E_idx)%sf(cell(1) + i - 2, cell(2) + j - 2, cell(3))* &
                                      psi_x(i)*psi_y(j)
                        end do
                    end do
                else              !3D - 27 point interpolation (3x3x3)
                    do k = 1, 3
                        do j = 1, 3
                            do i = 1, 3
                                f_pinfl = f_pinfl + q_prim_vf(E_idx)%sf(cell(1) + i - 2, cell(2) + j - 2, cell(3) + k - 2)* &
                                          psi_x(i)*psi_y(j)*psi_z(k)
                            end do
                        end do
                    end do
                end if
            end if

            !R_Omega
            dc = (3._wp*vol/(4._wp*pi))**(1._wp/3._wp)

        else if (lag_params%cluster_type >= 2) then
            ! Bubble dynamic closure from Maeda and Colonius (2018)

            ! Include the cell that contains the bubble (mapCells+1+mapCells)
            smearGrid = mapCells - (-mapCells) + 1
            smearGridz = smearGrid
            if (p == 0) smearGridz = 1

            charvol = 0._wp
            charpres = 0._wp
            charvol2 = 0._wp
            charpres2 = 0._wp
            vol = 0._wp

            $:GPU_LOOP(parallelism='[seq]')
            do i = 1, smearGrid
                $:GPU_LOOP(parallelism='[seq]')
                do j = 1, smearGrid
                    $:GPU_LOOP(parallelism='[seq]')
                    do k = 1, smearGridz
                        cellaux(1) = cell(1) + i - (mapCells + 1)
                        cellaux(2) = cell(2) + j - (mapCells + 1)
                        cellaux(3) = cell(3) + k - (mapCells + 1)
                        if (p == 0) cellaux(3) = 0

                        !< check if the current cell is outside the computational domain or not (including ghost cells)
                        celloutside = .false.
                        if (num_dims == 2) then
                            if ((cellaux(1) < fd_number - buff_size) .or. &
                                (cellaux(2) < fd_number - buff_size)) then
                                celloutside = .true.
                            end if
                            if (cyl_coord .and. cellaux(2) < 0) then
                                celloutside = .true.
                            end if
                            if ((cellaux(2) > n + buff_size - fd_number) .or. &
                                (cellaux(1) > m + buff_size - fd_number)) then
                                celloutside = .true.
                            end if
                        else
                            if ((cellaux(3) < fd_number - buff_size) .or. &
                                (cellaux(1) < fd_number - buff_size) .or. &
                                (cellaux(2) < fd_number - buff_size)) then
                                celloutside = .true.
                            end if

                            if ((cellaux(3) > p + buff_size - fd_number) .or. &
                                (cellaux(2) > n + buff_size - fd_number) .or. &
                                (cellaux(1) > m + buff_size - fd_number)) then
                                celloutside = .true.
                            end if
                        end if
                        if (.not. celloutside) then
                            if (cyl_coord .and. (p == 0) .and. (cellaux(2) < 0)) then
                                celloutside = .true.
                            end if
                        end if

                        if (.not. celloutside) then
                            !< Obtaining the cell volulme
                            if (p > 0) then
                                vol = dx(cellaux(1))*dy(cellaux(2))*dz(cellaux(3))
                            else
                                if (cyl_coord) then
                                    vol = dx(cellaux(1))*dy(cellaux(2))*y_cc(cellaux(2))*2._wp*pi
                                else
                                    vol = dx(cellaux(1))*dy(cellaux(2))*lag_params%charwidth
                                end if
                            end if
                            !< Update values
                            charvol = charvol + vol
                            charpres = charpres + q_prim_vf(E_idx)%sf(cellaux(1), cellaux(2), cellaux(3))*vol
                            charvol2 = charvol2 + vol*q_beta%vf(1)%sf(cellaux(1), cellaux(2), cellaux(3))
                            charpres2 = charpres2 + q_prim_vf(E_idx)%sf(cellaux(1), cellaux(2), cellaux(3)) &
                                        *vol*q_beta%vf(1)%sf(cellaux(1), cellaux(2), cellaux(3))
                        end if

                    end do
                end do
            end do

            f_pinfl = charpres2/charvol2
            vol = charvol
            dc = (3._wp*abs(vol)/(4._wp*pi))**(1._wp/3._wp)

        end if

        if (lag_params%pressure_corrector) then

            !Valid if only one bubble exists per cell
            volgas = intfc_rad(bub_id, 2)**3._wp
            denom = intfc_rad(bub_id, 2)**2._wp
            term1 = bub_dphidt(bub_id)*intfc_rad(bub_id, 2)**2._wp
            term2 = intfc_vel(bub_id, 2)*intfc_rad(bub_id, 2)**2._wp

            Rbeq = volgas**(1._wp/3._wp) !surrogate bubble radius
            aux = dc**3._wp - Rbeq**3._wp
            term2 = term2/denom
            term2 = 3._wp/2._wp*term2**2._wp*Rbeq**3._wp*(1._wp - Rbeq/dc)/aux
            preterm1 = 3._wp/2._wp*Rbeq*(dc**2._wp - Rbeq**2._wp)/(aux*denom)

            !Control volume radius
            if (ptype == 2) Romega = dc

            ! Getting p_inf
            if (ptype == 1) then
                f_pinfl = f_pinfl + preterm1*term1 + term2
            end if

        end if

    end subroutine s_get_pinf

    !>  This subroutine updates the Lagrange variables using the tvd RK time steppers.
        !!      The time derivative of the bubble variables must be stored at every stage to avoid precision errors.
        !! @param stage Current tvd RK stage
    impure subroutine s_update_lagrange_tdv_rk(q_prim_vf, stage)

        type(scalar_field), dimension(sys_size), intent(in) :: q_prim_vf
        integer, intent(in) :: stage

        integer :: k

        if (time_stepper == 1) then ! 1st order TVD RK
            $:GPU_PARALLEL_LOOP(private='[k]')
            do k = 1, nBubs
                !u{1} = u{n} +  dt * RHS{n}
                intfc_rad(k, 1) = intfc_rad(k, 1) + dt*intfc_draddt(k, 1)
                intfc_vel(k, 1) = intfc_vel(k, 1) + dt*intfc_dveldt(k, 1)
                mtn_posPrev(k, 1:3, 1) = mtn_pos(k, 1:3, 1)
                mtn_pos(k, 1:3, 1) = mtn_pos(k, 1:3, 1) + dt*mtn_dposdt(k, 1:3, 1)
                mtn_vel(k, 1:3, 1) = mtn_vel(k, 1:3, 1) + dt*mtn_dveldt(k, 1:3, 1)
                gas_p(k, 1) = gas_p(k, 1) + dt*gas_dpdt(k, 1)
                gas_mv(k, 1) = gas_mv(k, 1) + dt*gas_dmvdt(k, 1)
            end do

            if (lag_params%vel_model > 0) call s_enforce_EL_bubbles_boundary_conditions(q_prim_vf, dest=1)

            call s_transfer_data_to_tmp()
            call s_write_void_evol(mytime)
            if (lag_params%write_bubbles_stats) call s_calculate_lag_bubble_stats()

            if (lag_params%write_bubbles) then
                $:GPU_UPDATE(host='[gas_p,gas_mv,intfc_rad,intfc_vel]')
                call s_write_lag_particles(mytime)
            end if

        elseif (time_stepper == 2) then ! 2nd order TVD RK
            if (stage == 1) then
                $:GPU_PARALLEL_LOOP(private='[k]')
                do k = 1, nBubs
                    !u{1} = u{n} +  dt * RHS{n}
                    intfc_rad(k, 2) = intfc_rad(k, 1) + dt*intfc_draddt(k, 1)
                    intfc_vel(k, 2) = intfc_vel(k, 1) + dt*intfc_dveldt(k, 1)
                    mtn_posPrev(k, 1:3, 2) = mtn_pos(k, 1:3, 1)
                    mtn_pos(k, 1:3, 2) = mtn_pos(k, 1:3, 1) + dt*mtn_dposdt(k, 1:3, 1)
                    mtn_vel(k, 1:3, 2) = mtn_vel(k, 1:3, 1) + dt*mtn_dveldt(k, 1:3, 1)
                    gas_p(k, 2) = gas_p(k, 1) + dt*gas_dpdt(k, 1)
                    gas_mv(k, 2) = gas_mv(k, 1) + dt*gas_dmvdt(k, 1)
                end do

                if (lag_params%vel_model > 0) call s_enforce_EL_bubbles_boundary_conditions(q_prim_vf, dest=2)

            elseif (stage == 2) then
                $:GPU_PARALLEL_LOOP(private='[k]')
                do k = 1, nBubs
                    !u{1} = u{n} + (1/2) * dt * (RHS{n} + RHS{1})
                    intfc_rad(k, 1) = intfc_rad(k, 1) + dt*(intfc_draddt(k, 1) + intfc_draddt(k, 2))/2._wp
                    intfc_vel(k, 1) = intfc_vel(k, 1) + dt*(intfc_dveldt(k, 1) + intfc_dveldt(k, 2))/2._wp
                    mtn_posPrev(k, 1:3, 1) = mtn_pos(k, 1:3, 2)
                    mtn_pos(k, 1:3, 1) = mtn_pos(k, 1:3, 1) + dt*(mtn_dposdt(k, 1:3, 1) + mtn_dposdt(k, 1:3, 2))/2._wp
                    mtn_vel(k, 1:3, 1) = mtn_vel(k, 1:3, 1) + dt*(mtn_dveldt(k, 1:3, 1) + mtn_dveldt(k, 1:3, 2))/2._wp
                    gas_p(k, 1) = gas_p(k, 1) + dt*(gas_dpdt(k, 1) + gas_dpdt(k, 2))/2._wp
                    gas_mv(k, 1) = gas_mv(k, 1) + dt*(gas_dmvdt(k, 1) + gas_dmvdt(k, 2))/2._wp
                end do

                if (lag_params%vel_model > 0) call s_enforce_EL_bubbles_boundary_conditions(q_prim_vf, dest=1)

                call s_transfer_data_to_tmp()
                call s_write_void_evol(mytime)
                if (lag_params%write_bubbles_stats) call s_calculate_lag_bubble_stats()
                if (lag_params%write_bubbles) then
                    $:GPU_UPDATE(host='[gas_p,gas_mv,intfc_rad,intfc_vel]')
                    call s_write_lag_particles(mytime)
                end if

            end if

        elseif (time_stepper == 3) then ! 3rd order TVD RK
            if (stage == 1) then
                $:GPU_PARALLEL_LOOP(private='[k]')
                do k = 1, nBubs
                    !u{1} = u{n} +  dt * RHS{n}
                    intfc_rad(k, 2) = intfc_rad(k, 1) + dt*intfc_draddt(k, 1)
                    intfc_vel(k, 2) = intfc_vel(k, 1) + dt*intfc_dveldt(k, 1)
                    mtn_posPrev(k, 1:3, 2) = mtn_pos(k, 1:3, 1)
                    mtn_pos(k, 1:3, 2) = mtn_pos(k, 1:3, 1) + dt*mtn_dposdt(k, 1:3, 1)
                    mtn_vel(k, 1:3, 2) = mtn_vel(k, 1:3, 1) + dt*mtn_dveldt(k, 1:3, 1)
                    gas_p(k, 2) = gas_p(k, 1) + dt*gas_dpdt(k, 1)
                    gas_mv(k, 2) = gas_mv(k, 1) + dt*gas_dmvdt(k, 1)
                end do

                if (lag_params%vel_model > 0) call s_enforce_EL_bubbles_boundary_conditions(q_prim_vf, dest=2)

            elseif (stage == 2) then
                $:GPU_PARALLEL_LOOP(private='[k]')
                do k = 1, nBubs
                    !u{2} = u{n} + (1/4) * dt * [RHS{n} + RHS{1}]
                    intfc_rad(k, 2) = intfc_rad(k, 1) + dt*(intfc_draddt(k, 1) + intfc_draddt(k, 2))/4._wp
                    intfc_vel(k, 2) = intfc_vel(k, 1) + dt*(intfc_dveldt(k, 1) + intfc_dveldt(k, 2))/4._wp
                    mtn_posPrev(k, 1:3, 2) = mtn_pos(k, 1:3, 2)
                    mtn_pos(k, 1:3, 2) = mtn_pos(k, 1:3, 1) + dt*(mtn_dposdt(k, 1:3, 1) + mtn_dposdt(k, 1:3, 2))/4._wp
                    mtn_vel(k, 1:3, 2) = mtn_vel(k, 1:3, 1) + dt*(mtn_dveldt(k, 1:3, 1) + mtn_dveldt(k, 1:3, 2))/4._wp
                    gas_p(k, 2) = gas_p(k, 1) + dt*(gas_dpdt(k, 1) + gas_dpdt(k, 2))/4._wp
                    gas_mv(k, 2) = gas_mv(k, 1) + dt*(gas_dmvdt(k, 1) + gas_dmvdt(k, 2))/4._wp
                end do

                if (lag_params%vel_model > 0) call s_enforce_EL_bubbles_boundary_conditions(q_prim_vf, dest=2)

            elseif (stage == 3) then
                $:GPU_PARALLEL_LOOP(private='[k]')
                do k = 1, nBubs
                    !u{n+1} = u{n} + (2/3) * dt * [(1/4)* RHS{n} + (1/4)* RHS{1} + RHS{2}]
                    intfc_rad(k, 1) = intfc_rad(k, 1) + (2._wp/3._wp)*dt*(intfc_draddt(k, 1)/4._wp + intfc_draddt(k, 2)/4._wp + intfc_draddt(k, 3))
                    intfc_vel(k, 1) = intfc_vel(k, 1) + (2._wp/3._wp)*dt*(intfc_dveldt(k, 1)/4._wp + intfc_dveldt(k, 2)/4._wp + intfc_dveldt(k, 3))
                    mtn_posPrev(k, 1:3, 1) = mtn_pos(k, 1:3, 2)
                    mtn_pos(k, 1:3, 1) = mtn_pos(k, 1:3, 1) + (2._wp/3._wp)*dt*(mtn_dposdt(k, 1:3, 1)/4._wp + mtn_dposdt(k, 1:3, 2)/4._wp + mtn_dposdt(k, 1:3, 3))
                    mtn_vel(k, 1:3, 1) = mtn_vel(k, 1:3, 1) + (2._wp/3._wp)*dt*(mtn_dveldt(k, 1:3, 1)/4._wp + mtn_dveldt(k, 1:3, 2)/4._wp + mtn_dveldt(k, 1:3, 3))
                    gas_p(k, 1) = gas_p(k, 1) + (2._wp/3._wp)*dt*(gas_dpdt(k, 1)/4._wp + gas_dpdt(k, 2)/4._wp + gas_dpdt(k, 3))
                    gas_mv(k, 1) = gas_mv(k, 1) + (2._wp/3._wp)*dt*(gas_dmvdt(k, 1)/4._wp + gas_dmvdt(k, 2)/4._wp + gas_dmvdt(k, 3))
                end do

                if (lag_params%vel_model > 0) call s_enforce_EL_bubbles_boundary_conditions(q_prim_vf, dest=1)

                call s_transfer_data_to_tmp()
                call s_write_void_evol(mytime)
                if (lag_params%write_bubbles_stats) call s_calculate_lag_bubble_stats()

                if (lag_params%write_bubbles) then
                    $:GPU_UPDATE(host='[gas_p,gas_mv,intfc_rad,intfc_vel]')
                    call s_write_lag_particles(mytime)
                end if

            end if
        end if

    end subroutine s_update_lagrange_tdv_rk

    !> This subroutine enforces reflective and wall boundary conditions for EL bubbles
        !! @param dest Destination for the bubble position update
    impure subroutine s_enforce_EL_bubbles_boundary_conditions(q_prim_vf, dest)

        type(scalar_field), dimension(sys_size), intent(in) :: q_prim_vf
        integer, intent(in) :: dest
        integer :: k, i, q
        integer ::  patch_id, newBubs, new_idx
        real(wp) :: offset
        integer, dimension(3) :: cell

        $:GPU_PARALLEL_LOOP(private='[cell]')
        do k = 1, nBubs
            keep_bubble(k) = 1
            wrap_bubble_loc(k,:) = 0
            wrap_bubble_dir(k,:) = 0

            ! Relocate bubbles at solid boundaries and delete bubbles that leave
            ! buffer regions
            if (any(bc_x%beg == (/BC_REFLECTIVE, BC_CHAR_SLIP_WALL, BC_SLIP_WALL, BC_NO_SLIP_WALL/)) &
                .and. mtn_pos(k, 1, dest) < x_cb(-1) + intfc_rad(k, dest)) then
                mtn_pos(k, 1, dest) = x_cb(-1) + intfc_rad(k, dest)
            elseif (any(bc_x%end == (/BC_REFLECTIVE, BC_CHAR_SLIP_WALL, BC_SLIP_WALL, BC_NO_SLIP_WALL/)) &
                    .and. mtn_pos(k, 1, dest) > x_cb(m) - intfc_rad(k, dest)) then
                mtn_pos(k, 1, dest) = x_cb(m) - intfc_rad(k, dest)
            elseif (bc_x%beg == BC_PERIODIC .and. mtn_pos(k, 1, dest) < pcomm_coords(1)%beg .and. &
                    mtn_posPrev(k, 1, dest) > pcomm_coords(1)%beg) then
                wrap_bubble_dir(k,1) = 1
                wrap_bubble_loc(k,1) = -1
            elseif (bc_x%end == BC_PERIODIC .and. mtn_pos(k, 1, dest) > pcomm_coords(1)%end .and. &
                    mtn_posPrev(k, 1, dest) < pcomm_coords(1)%end) then
                wrap_bubble_dir(k,1) = 1
                wrap_bubble_loc(k,1) = 1
            elseif (mtn_pos(k, 1, dest) >= x_cb(m + buff_size - fd_number)) then
                keep_bubble(k) = 0
            elseif (mtn_pos(k, 1, dest) < x_cb(fd_number - buff_size - 1)) then
                keep_bubble(k) = 0
            end if

            if (any(bc_y%beg == (/BC_REFLECTIVE, BC_CHAR_SLIP_WALL, BC_SLIP_WALL, BC_NO_SLIP_WALL/)) &
                .and. mtn_pos(k, 2, dest) < y_cb(-1) + intfc_rad(k, dest)) then
                mtn_pos(k, 2, dest) = y_cb(-1) + intfc_rad(k, dest)
            else if (any(bc_y%end == (/BC_REFLECTIVE, BC_CHAR_SLIP_WALL, BC_SLIP_WALL, BC_NO_SLIP_WALL/)) &
                     .and. mtn_pos(k, 2, dest) > y_cb(n) - intfc_rad(k, dest)) then
                mtn_pos(k, 2, dest) = y_cb(n) - intfc_rad(k, dest)
            elseif (bc_y%beg == BC_PERIODIC .and. mtn_pos(k, 2, dest) < pcomm_coords(2)%beg .and. &
                    mtn_posPrev(k, 2, dest) > pcomm_coords(2)%beg) then
                wrap_bubble_dir(k,2) = 1
                wrap_bubble_loc(k,2) = -1
            elseif (bc_y%end == BC_PERIODIC .and. mtn_pos(k, 2, dest) > pcomm_coords(2)%end .and. &
                    mtn_posPrev(k, 2, dest) < pcomm_coords(2)%end) then
                wrap_bubble_dir(k,2) = 1
                wrap_bubble_loc(k,2) = 1
            elseif (mtn_pos(k, 2, dest) >= y_cb(n + buff_size - fd_number)) then
                keep_bubble(k) = 0
            elseif (mtn_pos(k, 2, dest) < y_cb(fd_number - buff_size - 1)) then
                keep_bubble(k) = 0
            end if

            if (p > 0) then
                if (any(bc_z%beg == (/BC_REFLECTIVE, BC_CHAR_SLIP_WALL, BC_SLIP_WALL, BC_NO_SLIP_WALL/)) &
                    .and. mtn_pos(k, 3, dest) < z_cb(-1) + intfc_rad(k, dest)) then
                    mtn_pos(k, 3, dest) = z_cb(-1) + intfc_rad(k, dest)
                else if (any(bc_z%end == (/BC_REFLECTIVE, BC_CHAR_SLIP_WALL, BC_SLIP_WALL, BC_NO_SLIP_WALL/)) &
                         .and. mtn_pos(k, 3, dest) > z_cb(p) - intfc_rad(k, dest)) then
                    mtn_pos(k, 3, dest) = z_cb(p) - intfc_rad(k, dest)
                elseif (bc_z%beg == BC_PERIODIC .and. mtn_pos(k, 3, dest) < pcomm_coords(3)%beg .and. &
                        mtn_posPrev(k, 3, dest) > pcomm_coords(3)%beg) then
                    wrap_bubble_dir(k,3) = 1
                    wrap_bubble_loc(k,3) = -1
                elseif (bc_z%end == BC_PERIODIC .and. mtn_pos(k, 3, dest) > pcomm_coords(3)%end .and. &
                        mtn_posPrev(k, 3, dest) < pcomm_coords(3)%end) then
                    wrap_bubble_dir(k,3) = 1
                    wrap_bubble_loc(k,3) = 1
                elseif (mtn_pos(k, 3, dest) >= z_cb(p + buff_size - fd_number)) then
                    keep_bubble(k) = 0
                elseif (mtn_pos(k, 3, dest) < z_cb(fd_number - buff_size - 1)) then
                    keep_bubble(k) = 0
                end if
            end if

            if (keep_bubble(k) == 1) then
                ! Remove bubbles that are no longer in a liquid
                cell = fd_number - buff_size
                call s_locate_cell(mtn_pos(k, 1:3, dest), cell, mtn_s(k, 1:3, dest))

                if (q_prim_vf(advxb)%sf(cell(1), cell(2), cell(3)) < (1._wp - lag_params%valmaxvoid)) then
                    keep_bubble(k) = 0
                end if

                ! Move bubbles back to surface of IB
                if (ib) then
                    cell = fd_number - buff_size
                    call s_locate_cell(mtn_pos(k, 1:3, dest), cell, mtn_s(k, 1:3, dest))

                    if (ib_markers%sf(cell(1), cell(2), cell(3)) /= 0) then
                        patch_id = ib_markers%sf(cell(1), cell(2), cell(3))

                        $:GPU_LOOP(parallelism='[seq]')
                        do i = 1, num_dims
                            mtn_pos(k, i, dest) = mtn_pos(k, i, dest) - &
                                                  levelset_norm%sf(cell(1), cell(2), cell(3), patch_id, i) &
                                                  *levelset%sf(cell(1), cell(2), cell(3), patch_id)
                        end do

                        cell = fd_number - buff_size
                        call s_locate_cell(mtn_pos(k, 1:3, dest), cell, mtn_s(k, 1:3, dest))
                    end if
                end if
            end if
        end do

        call nvtxStartRange("LAG-BC")
        call nvtxStartRange("LAG-BC-DEV2HOST")
        $:GPU_UPDATE(host='[bub_R0, Rmax_stats, Rmin_stats, gas_mg, gas_betaT, &
            & gas_betaC, bub_dphidt, lag_id, gas_p, gas_mv, intfc_rad, intfc_vel, &
            & mtn_pos, mtn_posPrev, mtn_vel, mtn_s, intfc_draddt, intfc_dveldt, &
            & gas_dpdt, gas_dmvdt, mtn_dposdt, mtn_dveldt, keep_bubble, nBubs, &
            & wrap_bubble_dir, wrap_bubble_loc]')
        call nvtxEndRange

        if (nBubs > 0) then
            ! Handle deletion of bubbles leaving local domain
            do k = 1, nBubs
                if (k == 1) then
                    prefix_sum(k) = keep_bubble(k)
                else
                    prefix_sum(k) = prefix_sum(k - 1) + keep_bubble(k)
                end if
            end do

            active_bubs = prefix_sum(nBubs)

            do k = 1, nBubs
                if (keep_bubble(k) == 1) then
                    if (prefix_sum(k) /= k) then
                        call s_copy_lag_bubble(prefix_sum(k), k)
                        wrap_bubble_dir(prefix_sum(k), :) = wrap_bubble_dir(k, :)
                        wrap_bubble_loc(prefix_sum(k), :) = wrap_bubble_loc(k, :)
                    end if
                end if
            end do

            nBubs = active_bubs

            ! Handle periodic wrapping of bubbles on same processor
            newBubs = 0
            do k = 1, nBubs
                if (any(wrap_bubble_dir(k, :) == 1)) then
                    newBubs = newBubs + 1
                    new_idx = nBubs + newBubs
                    call s_copy_lag_bubble(new_idx, k)
                    do i = 1, num_dims
                        if (wrap_bubble_dir(k, i) == 1) then
                            offset = glb_bounds(i)%end - glb_bounds(i)%beg
                            if (wrap_bubble_loc(k,i) == 1) then
                                do q = 1, 2
                                    mtn_pos(new_idx, i, q) = mtn_pos(new_idx, i, q) - offset
                                    mtn_posPrev(new_idx, i, q) = mtn_posPrev(new_idx, i, q) - offset
                                end do
                            else if (wrap_bubble_loc(k,i) == -1) then
                                do q = 1, 2
                                    mtn_pos(new_idx, i, q) = mtn_pos(new_idx, i, q) + offset
                                    mtn_posPrev(new_idx, i, q) = mtn_posPrev(new_idx, i, q) + offset
                                end do
                            end if
                        end if
                    end do
                end if
            end do
            nBubs = nBubs + newBubs
        end if

        if (run_time_info) then
            call s_mpi_reduce_int_sum(nBubs, active_bubs)
            if (proc_rank == 0 .and. active_bubs == 0) then
                call s_mpi_abort('No bubbles remain in the domain. Simulation ending.')
            end if
        end if

        ! Handle MPI transfer of bubbles going to another processor's local domain
        if (num_procs > 1) then
            call nvtxStartRange("LAG-BC-TRANSFER-LIST")
            call s_add_particles_to_transfer_list(nBubs, mtn_pos(:, :, dest), mtn_posPrev(:, :, dest))
            call nvtxEndRange

            call nvtxStartRange("LAG-BC-SENDRECV")
            call s_mpi_sendrecv_particles(bub_R0, Rmax_stats, Rmin_stats, gas_mg, gas_betaT, &
                                          gas_betaC, bub_dphidt, lag_id, gas_p, gas_mv, &
                                          intfc_rad, intfc_vel, mtn_pos, mtn_posPrev, mtn_vel, &
                                          mtn_s, intfc_draddt, intfc_dveldt, gas_dpdt, &
                                          gas_dmvdt, mtn_dposdt, mtn_dveldt, lag_num_ts, nBubs, &
                                          dest)
            call nvtxEndRange
        end if

        call nvtxStartRange("LAG-BC-HOST2DEV")
        $:GPU_UPDATE(device='[bub_R0, Rmax_stats, Rmin_stats, gas_mg, gas_betaT, &
            & gas_betaC, bub_dphidt, lag_id, gas_p, gas_mv, intfc_rad, intfc_vel, &
            & mtn_pos, mtn_posPrev, mtn_vel, mtn_s, intfc_draddt, intfc_dveldt, &
            & gas_dpdt, gas_dmvdt, mtn_dposdt, mtn_dveldt, nBubs]')
        call nvtxEndRange
        call nvtxEndRange

    end subroutine s_enforce_EL_bubbles_boundary_conditions

    !> This subroutine returns the computational coordinate of the cell for the given position.
          !! @param pos Input coordinates
          !! @param cell Computational coordinate of the cell
          !! @param scoord Calculated particle coordinates
    impure subroutine s_locate_cell(pos, cell, scoord)

        real(wp), dimension(3), intent(in) :: pos
        real(wp), dimension(3), intent(out) :: scoord
        integer, dimension(3), intent(inout) :: cell

        integer :: i

        do while (pos(1) < x_cb(cell(1) - 1))
            cell(1) = cell(1) - 1
        end do

        do while (pos(1) >= x_cb(cell(1)))
            cell(1) = cell(1) + 1
        end do

        do while (pos(2) < y_cb(cell(2) - 1))
            cell(2) = cell(2) - 1
        end do

        do while (pos(2) >= y_cb(cell(2)))
            cell(2) = cell(2) + 1
        end do

        if (p > 0) then
            do while (pos(3) < z_cb(cell(3) - 1))
                cell(3) = cell(3) - 1
            end do
            do while (pos(3) >= z_cb(cell(3)))
                cell(3) = cell(3) + 1
            end do
        end if

        ! The numbering of the cell of which left boundary is the domain boundary is 0.
        ! if comp.coord of the pos is s, the real coordinate of s is
        ! (the coordinate of the left boundary of the Floor(s)-th cell)
        ! + (s-(int(s))*(cell-width).
        ! In other words,  the coordinate of the center of the cell is x_cc(cell).

        !coordinates in computational space
        scoord(1) = cell(1) + (pos(1) - x_cb(cell(1) - 1))/dx(cell(1))
        scoord(2) = cell(2) + (pos(2) - y_cb(cell(2) - 1))/dy(cell(2))
        scoord(3) = 0._wp
        if (p > 0) scoord(3) = cell(3) + (pos(3) - z_cb(cell(3) - 1))/dz(cell(3))
        cell(:) = int(scoord(:))
        do i = 1, num_dims
            if (scoord(i) < 0._wp) cell(i) = cell(i) - 1
        end do

    end subroutine s_locate_cell

    !> This subroutine transfer data into the temporal variables.
    impure subroutine s_transfer_data_to_tmp()

        integer :: k

        $:GPU_PARALLEL_LOOP(private='[k]')
        do k = 1, nBubs
            gas_p(k, 2) = gas_p(k, 1)
            gas_mv(k, 2) = gas_mv(k, 1)
            intfc_rad(k, 2) = intfc_rad(k, 1)
            intfc_vel(k, 2) = intfc_vel(k, 1)
            mtn_pos(k, 1:3, 2) = mtn_pos(k, 1:3, 1)
            mtn_posPrev(k, 1:3, 2) = mtn_posPrev(k, 1:3, 1)
            mtn_vel(k, 1:3, 2) = mtn_vel(k, 1:3, 1)
            mtn_s(k, 1:3, 2) = mtn_s(k, 1:3, 1)
        end do

    end subroutine s_transfer_data_to_tmp

    !> The purpose of this procedure is to determine if the global coordinates of the bubbles
        !!      are present in the current MPI processor (including ghost cells).
        !! @param pos_part Spatial coordinates of the bubble
    pure function particle_in_domain(pos_part)

        logical :: particle_in_domain
        real(wp), dimension(3), intent(in) :: pos_part

        ! 2D
        if (p == 0 .and. cyl_coord .neqv. .true.) then
            ! Defining a virtual z-axis that has the same dimensions as y-axis
            ! defined in the input file
            particle_in_domain = ((pos_part(1) < x_cb(m + buff_size - fd_number)) .and. &
                                  (pos_part(1) >= x_cb(fd_number - buff_size - 1)) .and. &
                                  (pos_part(2) < y_cb(n + buff_size - fd_number)) .and. &
                                  (pos_part(2) >= y_cb(fd_number - buff_size - 1)) .and. &
                                  (pos_part(3) < lag_params%charwidth/2._wp) .and. (pos_part(3) > -lag_params%charwidth/2._wp))
        else
            ! cyl_coord
            particle_in_domain = ((pos_part(1) < x_cb(m + buff_size - fd_number)) .and. &
                                  (pos_part(1) >= x_cb(fd_number - buff_size - 1)) .and. &
                                  (abs(pos_part(2)) < y_cb(n + buff_size - fd_number)) .and. &
                                  (abs(pos_part(2)) >= max(y_cb(fd_number - buff_size - 1), 0._wp)))
        end if

        ! 3D
        if (p > 1) then
            particle_in_domain = ((pos_part(1) < x_cb(m + buff_size - fd_number)) .and. &
                                  (pos_part(1) >= x_cb(fd_number - buff_size - 1)) .and. &
                                  (pos_part(2) < y_cb(n + buff_size - fd_number)) .and. &
                                  (pos_part(2) >= y_cb(fd_number - buff_size - 1)) .and. &
                                  (pos_part(3) < z_cb(p + buff_size - fd_number)) .and. &
                                  (pos_part(3) >= z_cb(fd_number - buff_size - 1)))
        end if

        ! For symmetric and wall boundary condition
        if (any(bc_x%beg == (/BC_REFLECTIVE, BC_CHAR_SLIP_WALL, BC_SLIP_WALL, BC_NO_SLIP_WALL/))) then
            particle_in_domain = (particle_in_domain .and. (pos_part(1) >= x_cb(-1)))
        end if
        if (any(bc_x%end == (/BC_REFLECTIVE, BC_CHAR_SLIP_WALL, BC_SLIP_WALL, BC_NO_SLIP_WALL/))) then
            particle_in_domain = (particle_in_domain .and. (pos_part(1) < x_cb(m)))
        end if
        if (any(bc_y%beg == (/BC_REFLECTIVE, BC_CHAR_SLIP_WALL, BC_SLIP_WALL, BC_NO_SLIP_WALL/)) .and. (.not. cyl_coord)) then
            particle_in_domain = (particle_in_domain .and. (pos_part(2) >= y_cb(-1)))
        end if
        if (any(bc_y%end == (/BC_REFLECTIVE, BC_CHAR_SLIP_WALL, BC_SLIP_WALL, BC_NO_SLIP_WALL/)) .and. (.not. cyl_coord)) then
            particle_in_domain = (particle_in_domain .and. (pos_part(2) < y_cb(n)))
        end if
        if (p > 0) then
            if (any(bc_z%beg == (/BC_REFLECTIVE, BC_CHAR_SLIP_WALL, BC_SLIP_WALL, BC_NO_SLIP_WALL/))) then
                particle_in_domain = (particle_in_domain .and. (pos_part(3) >= z_cb(-1)))
            end if
            if (any(bc_z%end == (/BC_REFLECTIVE, BC_CHAR_SLIP_WALL, BC_SLIP_WALL, BC_NO_SLIP_WALL/))) then
                particle_in_domain = (particle_in_domain .and. (pos_part(3) < z_cb(p)))
            end if
        end if

    end function particle_in_domain

    !> The purpose of this procedure is to determine if the lagrangian bubble is located in the
        !!       physical domain. The ghost cells are not part of the physical domain.
        !! @param pos_part Spatial coordinates of the bubble
    pure function particle_in_domain_physical(pos_part)

        logical :: particle_in_domain_physical
        real(wp), dimension(3), intent(in) :: pos_part

        particle_in_domain_physical = ((pos_part(1) < x_cb(m)) .and. (pos_part(1) >= x_cb(-1)) .and. &
                                       (pos_part(2) < y_cb(n)) .and. (pos_part(2) >= y_cb(-1)))

        if (p > 0) then
            particle_in_domain_physical = (particle_in_domain_physical .and. (pos_part(3) < z_cb(p)) .and. (pos_part(3) >= z_cb(-1)))
        end if

    end function particle_in_domain_physical

    !> The purpose of this procedure is to calculate the gradient of a scalar field along the x, y and z directions
        !!      following a second-order central difference considering uneven widths
        !! @param q Input scalar field
        !! @param dq Output gradient of q
        !! @param dir Gradient spatial direction
    pure subroutine s_gradient_dir(q, dq, dir)

        type(scalar_field), intent(inout) :: q
        type(scalar_field), intent(inout) :: dq
        integer, intent(in) :: dir

        integer :: i, j, k

        if (dir == 1) then
            ! Gradient in x dir.
            $:GPU_PARALLEL_LOOP(collapse=3)
            do k = 0, p
                do j = 0, n
                    do i = 0, m
                        dq%sf(i, j, k) = q%sf(i, j, k)*(dx(i + 1) - dx(i - 1)) &
                                         + q%sf(i + 1, j, k)*(dx(i) + dx(i - 1)) &
                                         - q%sf(i - 1, j, k)*(dx(i) + dx(i + 1))
                        dq%sf(i, j, k) = dq%sf(i, j, k)/ &
                                         ((dx(i) + dx(i - 1))*(dx(i) + dx(i + 1)))
                    end do
                end do
            end do
        elseif (dir == 2) then
            ! Gradient in y dir.
            $:GPU_PARALLEL_LOOP(collapse=3)
            do k = 0, p
                do j = 0, n
                    do i = 0, m
                        dq%sf(i, j, k) = q%sf(i, j, k)*(dy(j + 1) - dy(j - 1)) &
                                         + q%sf(i, j + 1, k)*(dy(j) + dy(j - 1)) &
                                         - q%sf(i, j - 1, k)*(dy(j) + dy(j + 1))
                        dq%sf(i, j, k) = dq%sf(i, j, k)/ &
                                         ((dy(j) + dy(j - 1))*(dy(j) + dy(j + 1)))
                    end do
                end do
            end do
        elseif (dir == 3) then
            ! Gradient in z dir.
            $:GPU_PARALLEL_LOOP(collapse=3)
            do k = 0, p
                do j = 0, n
                    do i = 0, m
                        dq%sf(i, j, k) = q%sf(i, j, k)*(dz(k + 1) - dz(k - 1)) &
                                         + q%sf(i, j, k + 1)*(dz(k) + dz(k - 1)) &
                                         - q%sf(i, j, k - 1)*(dz(k) + dz(k + 1))
                        dq%sf(i, j, k) = dq%sf(i, j, k)/ &
                                         ((dz(k) + dz(k - 1))*(dz(k) + dz(k + 1)))
                    end do
                end do
            end do
        end if

    end subroutine s_gradient_dir

    !> Subroutine that writes on each time step the changes of the lagrangian bubbles.
        !!  @param q_time Current time
    impure subroutine s_write_lag_particles(qtime)

        real(wp), intent(in) :: qtime
        integer :: k

        character(LEN=path_len + 2*name_len) :: file_loc
        logical :: file_exist

        write (file_loc, '(A,I0,A)') 'lag_bubble_evol_', proc_rank, '.dat'
        file_loc = trim(case_dir)//'/D/'//trim(file_loc)
        inquire (FILE=trim(file_loc), EXIST=file_exist)

        if (.not. file_exist) then
            open (11, FILE=trim(file_loc), FORM='formatted', position='rewind')
            write (11, *) 'currentTime, particleID, x, y, z, ', &
                'coreVaporMass, coreVaporConcentration, radius, interfaceVelocity, ', &
                'corePressure'
        else
            open (11, FILE=trim(file_loc), FORM='formatted', position='append')
        end if

        ! Cycle through list
        do k = 1, nBubs
            write (11, '(6X,f12.6,I24.8,8e24.8)') &
                qtime, &
                lag_id(k, 1), &
                mtn_pos(k, 1, 1), &
                mtn_pos(k, 2, 1), &
                mtn_pos(k, 3, 1), &
                gas_mv(k, 1), &
                gas_mv(k, 1)/(gas_mv(k, 1) + gas_mg(k)), &
                intfc_rad(k, 1), &
                intfc_vel(k, 1), &
                gas_p(k, 1)
        end do

        close (11)

    end subroutine s_write_lag_particles

    !>  Subroutine that writes some useful statistics related to the volume fraction
            !!       of the particles (void fraction) in the computatioational domain
            !!       on each time step.
            !!  @param q_time Current time
    impure subroutine s_write_void_evol(qtime)

        real(wp), intent(in) :: qtime
        real(wp) :: volcell, voltot
        real(wp) :: lag_void_max, lag_void_avg, lag_vol
        real(wp) :: void_max_glb, void_avg_glb, vol_glb

        integer :: i, j, k

        character(LEN=path_len + 2*name_len) :: file_loc
        logical :: file_exist

        if (proc_rank == 0) then
            write (file_loc, '(A)') 'voidfraction.dat'
            file_loc = trim(case_dir)//'/D/'//trim(file_loc)
            inquire (FILE=trim(file_loc), EXIST=file_exist)
            if (.not. file_exist) then
                open (12, FILE=trim(file_loc), FORM='formatted', position='rewind')
                !write (12, *) 'currentTime, averageVoidFraction, ', &
                !    'maximumVoidFraction, totalParticlesVolume'
                !write (12, *) 'The averageVoidFraction value does ', &
                !    'not reflect the real void fraction in the cloud since the ', &
                !    'cells which do not have bubbles are not accounted'
            else
                open (12, FILE=trim(file_loc), FORM='formatted', position='append')
            end if
        end if

        lag_void_max = 0._wp
        lag_void_avg = 0._wp
        lag_vol = 0._wp
        $:GPU_PARALLEL_LOOP(collapse=3, reduction='[[lag_vol, lag_void_avg], &
            & [lag_void_max]]', reductionOp='[+, MAX]', &
            & copy='[lag_vol, lag_void_avg, lag_void_max]')
        do k = 0, p
            do j = 0, n
                do i = 0, m
                    lag_void_max = max(lag_void_max, 1._wp - q_beta%vf(1)%sf(i, j, k))
                    call s_get_char_vol(i, j, k, volcell)
                    if ((1._wp - q_beta%vf(1)%sf(i, j, k)) > 5.0d-11) then
                        lag_void_avg = lag_void_avg + (1._wp - q_beta%vf(1)%sf(i, j, k))*volcell
                        lag_vol = lag_vol + volcell
                    end if
                end do
            end do
        end do

#ifdef MFC_MPI
        if (num_procs > 1) then
            call s_mpi_allreduce_max(lag_void_max, void_max_glb)
            lag_void_max = void_max_glb
            call s_mpi_allreduce_sum(lag_vol, vol_glb)
            lag_vol = vol_glb
            call s_mpi_allreduce_sum(lag_void_avg, void_avg_glb)
            lag_void_avg = void_avg_glb
        end if
#endif
        voltot = lag_void_avg
        ! This voidavg value does not reflect the real void fraction in the cloud
        ! since the cell which does not have bubbles are not accounted
        if (lag_vol > 0._wp) lag_void_avg = lag_void_avg/lag_vol

        if (proc_rank == 0) then
            write (12, '(6X,4e24.8)') &
                qtime, &
                lag_void_avg, &
                lag_void_max, &
                voltot
            close (12)
        end if

    end subroutine s_write_void_evol

    !>  Subroutine that writes the restarting files for the particles in the lagrangian solver.
        !!  @param t_step Current time step
    impure subroutine s_write_restart_lag_bubbles(t_step)

        ! Generic string used to store the address of a particular file
        integer, intent(in) :: t_step

        character(LEN=path_len + 2*name_len) :: file_loc
        logical :: file_exist
        integer :: bub_id, tot_part
        integer :: i, k

#ifdef MFC_MPI
        ! For Parallel I/O
        integer :: ifile, ierr
        integer, dimension(MPI_STATUS_SIZE) :: status
        integer(KIND=MPI_OFFSET_KIND) :: disp
        integer :: view
        integer, dimension(2) :: gsizes, lsizes, start_idx_part
        integer, dimension(num_procs) :: part_order, part_ord_mpi
        integer, dimension(num_procs) :: proc_bubble_counts
        real(wp), dimension(1:1, 1:lag_io_vars) :: dummy
        dummy = 0._wp

        bub_id = 0._wp
        if (nBubs /= 0) then
            do k = 1, nBubs
                if (particle_in_domain_physical(mtn_pos(k, 1:3, 1))) then
                    bub_id = bub_id + 1
                end if
            end do
        end if

        if (.not. parallel_io) return

        lsizes(1) = bub_id
        lsizes(2) = lag_io_vars

        ! Total number of particles
        call MPI_ALLREDUCE(bub_id, tot_part, 1, MPI_integer, &
                           MPI_SUM, MPI_COMM_WORLD, ierr)

        call MPI_ALLGATHER(bub_id, 1, MPI_INTEGER, proc_bubble_counts, 1, MPI_INTEGER, &
                           MPI_COMM_WORLD, ierr)

        ! Calculate starting index for this processor's particles
        call MPI_EXSCAN(lsizes(1), start_idx_part(1), 1, MPI_INTEGER, MPI_SUM, MPI_COMM_WORLD, ierr)
        if (proc_rank == 0) start_idx_part(1) = 0
        start_idx_part(2) = 0

        gsizes(1) = tot_part
        gsizes(2) = lag_io_vars

        write (file_loc, '(A,I0,A)') 'lag_bubbles_', t_step, '.dat'
        file_loc = trim(case_dir)//'/restart_data'//trim(mpiiofs)//trim(file_loc)

        ! Clean up existing file
        if (proc_rank == 0) then
            inquire (FILE=trim(file_loc), EXIST=file_exist)
            if (file_exist) then
                call MPI_FILE_DELETE(file_loc, mpi_info_int, ierr)
            end if
        end if

        call MPI_BARRIER(MPI_COMM_WORLD, ierr)

        if (proc_rank == 0) then
            call MPI_FILE_OPEN(MPI_COMM_SELF, file_loc, &
                               ior(MPI_MODE_WRONLY, MPI_MODE_CREATE), &
                               mpi_info_int, ifile, ierr)

            ! Write header using MPI I/O for consistency
            call MPI_FILE_WRITE(ifile, tot_part, 1, MPI_INTEGER, status, ierr)
            call MPI_FILE_WRITE(ifile, mytime, 1, mpi_p, status, ierr)
            call MPI_FILE_WRITE(ifile, dt, 1, mpi_p, status, ierr)
            call MPI_FILE_WRITE(ifile, num_procs, 1, MPI_INTEGER, status, ierr)
            call MPI_FILE_WRITE(ifile, proc_bubble_counts, num_procs, MPI_INTEGER, status, ierr)

            call MPI_FILE_CLOSE(ifile, ierr)
        end if

        call MPI_BARRIER(MPI_COMM_WORLD, ierr)

        if (bub_id > 0) then
            allocate (MPI_IO_DATA_lag_bubbles(max(1, bub_id), 1:lag_io_vars))

            i = 1
            do k = 1, nBubs
                if (particle_in_domain_physical(mtn_pos(k, 1:3, 1))) then
                    MPI_IO_DATA_lag_bubbles(i, 1) = real(lag_id(k, 1))
                    MPI_IO_DATA_lag_bubbles(i, 2:4) = mtn_pos(k, 1:3, 1)
                    MPI_IO_DATA_lag_bubbles(i, 5:7) = mtn_posPrev(k, 1:3, 1)
                    MPI_IO_DATA_lag_bubbles(i, 8:10) = mtn_vel(k, 1:3, 1)
                    MPI_IO_DATA_lag_bubbles(i, 11) = intfc_rad(k, 1)
                    MPI_IO_DATA_lag_bubbles(i, 12) = intfc_vel(k, 1)
                    MPI_IO_DATA_lag_bubbles(i, 13) = bub_R0(k)
                    MPI_IO_DATA_lag_bubbles(i, 14) = Rmax_stats(k)
                    MPI_IO_DATA_lag_bubbles(i, 15) = Rmin_stats(k)
                    MPI_IO_DATA_lag_bubbles(i, 16) = bub_dphidt(k)
                    MPI_IO_DATA_lag_bubbles(i, 17) = gas_p(k, 1)
                    MPI_IO_DATA_lag_bubbles(i, 18) = gas_mv(k, 1)
                    MPI_IO_DATA_lag_bubbles(i, 19) = gas_mg(k)
                    MPI_IO_DATA_lag_bubbles(i, 20) = gas_betaT(k)
                    MPI_IO_DATA_lag_bubbles(i, 21) = gas_betaC(k)
                    i = i + 1
                end if
            end do

            call MPI_TYPE_CREATE_SUBARRAY(2, gsizes, lsizes, start_idx_part, &
                                          MPI_ORDER_FORTRAN, mpi_p, view, ierr)
            call MPI_TYPE_COMMIT(view, ierr)

            call MPI_FILE_OPEN(MPI_COMM_WORLD, file_loc, &
                               ior(MPI_MODE_WRONLY, MPI_MODE_CREATE), &
                               mpi_info_int, ifile, ierr)

            ! Skip header (written by rank 0)
            disp = int(sizeof(tot_part) + 2*sizeof(mytime) + sizeof(num_procs) + &
                       num_procs*sizeof(proc_bubble_counts(1)), MPI_OFFSET_KIND)
            call MPI_FILE_SET_VIEW(ifile, disp, mpi_p, view, 'native', mpi_info_int, ierr)

            call MPI_FILE_WRITE_ALL(ifile, MPI_IO_DATA_lag_bubbles, &
                                    lag_io_vars*bub_id, mpi_p, status, ierr)
<<<<<<< HEAD

            call MPI_FILE_CLOSE(ifile, ierr)

            deallocate (MPI_IO_DATA_lag_bubbles)

        else
            call MPI_TYPE_CONTIGUOUS(0, mpi_p, view, ierr)
            call MPI_TYPE_COMMIT(view, ierr)

=======

            call MPI_FILE_CLOSE(ifile, ierr)

            deallocate (MPI_IO_DATA_lag_bubbles)

        else
            call MPI_TYPE_CONTIGUOUS(0, mpi_p, view, ierr)
            call MPI_TYPE_COMMIT(view, ierr)

>>>>>>> 83112600
            call MPI_FILE_OPEN(MPI_COMM_WORLD, file_loc, &
                               ior(MPI_MODE_WRONLY, MPI_MODE_CREATE), &
                               mpi_info_int, ifile, ierr)

            ! Skip header (written by rank 0)
            disp = int(sizeof(tot_part) + 2*sizeof(mytime) + sizeof(num_procs) + &
                       num_procs*sizeof(proc_bubble_counts(1)), MPI_OFFSET_KIND)
            call MPI_FILE_SET_VIEW(ifile, disp, mpi_p, view, 'native', mpi_info_int, ierr)

            call MPI_FILE_WRITE_ALL(ifile, dummy, 0, mpi_p, status, ierr)

            call MPI_FILE_CLOSE(ifile, ierr)
        end if

#endif

    end subroutine s_write_restart_lag_bubbles

    !>  This procedure calculates the maximum and minimum radius of each bubble.
    subroutine s_calculate_lag_bubble_stats()

        integer :: k

        $:GPU_PARALLEL_LOOP(reduction='[[Rmax_glb], [Rmin_glb]]', &
            & reductionOp='[MAX, MIN]', copy='[Rmax_glb,Rmin_glb]')
        do k = 1, nBubs
            Rmax_glb = max(Rmax_glb, intfc_rad(k, 1)/bub_R0(k))
            Rmin_glb = min(Rmin_glb, intfc_rad(k, 1)/bub_R0(k))
            Rmax_stats(k) = max(Rmax_stats(k), intfc_rad(k, 1)/bub_R0(k))
            Rmin_stats(k) = min(Rmin_stats(k), intfc_rad(k, 1)/bub_R0(k))
        end do

    end subroutine s_calculate_lag_bubble_stats

    !>  Subroutine that writes the maximum and minimum radius of each bubble.
    impure subroutine s_write_lag_bubble_stats()

        integer :: k
        character(LEN=path_len + 2*name_len) :: file_loc

        write (file_loc, '(A,I0,A)') 'stats_lag_bubbles_', proc_rank, '.dat'
        file_loc = trim(case_dir)//'/D/'//trim(file_loc)

        $:GPU_UPDATE(host='[Rmax_glb,Rmin_glb]')

        open (13, FILE=trim(file_loc), FORM='formatted', position='rewind')
        write (13, *) 'proc_rank, particleID, x, y, z, Rmax_glb, Rmin_glb'

        do k = 1, nBubs
            write (13, '(6X,2I24.8,5e24.8)') &
                proc_rank, &
                lag_id(k, 1), &
                mtn_pos(k, 1, 1), &
                mtn_pos(k, 2, 1), &
                mtn_pos(k, 3, 1), &
                Rmax_stats(k), &
                Rmin_stats(k)
        end do

        close (13)

    end subroutine s_write_lag_bubble_stats

    !> The purpose of this subroutine is to remove one specific particle if dt is too small.
          !! @param bub_id Particle id
    impure subroutine s_copy_lag_bubble(dest, src)

        integer, intent(in) :: src, dest

        bub_R0(dest) = bub_R0(src)
        Rmax_stats(dest) = Rmax_stats(src)
        Rmin_stats(dest) = Rmin_stats(src)
        gas_mg(dest) = gas_mg(src)
        gas_betaT(dest) = gas_betaT(src)
        gas_betaC(dest) = gas_betaC(src)
        bub_dphidt(dest) = bub_dphidt(src)
        lag_id(dest, 1) = lag_id(src, 1)
        gas_p(dest, 1:2) = gas_p(src, 1:2)
        gas_mv(dest, 1:2) = gas_mv(src, 1:2)
        intfc_rad(dest, 1:2) = intfc_rad(src, 1:2)
        intfc_vel(dest, 1:2) = intfc_vel(src, 1:2)
        mtn_vel(dest, 1:3, 1:2) = mtn_vel(src, 1:3, 1:2)
        mtn_s(dest, 1:3, 1:2) = mtn_s(src, 1:3, 1:2)
        mtn_pos(dest, 1:3, 1:2) = mtn_pos(src, 1:3, 1:2)
        mtn_posPrev(dest, 1:3, 1:2) = mtn_posPrev(src, 1:3, 1:2)
        intfc_draddt(dest, 1:lag_num_ts) = intfc_draddt(src, 1:lag_num_ts)
        intfc_dveldt(dest, 1:lag_num_ts) = intfc_dveldt(src, 1:lag_num_ts)
        gas_dpdt(dest, 1:lag_num_ts) = gas_dpdt(src, 1:lag_num_ts)
        gas_dmvdt(dest, 1:lag_num_ts) = gas_dmvdt(src, 1:lag_num_ts)
        mtn_dposdt(dest, 1:3, 1:lag_num_ts) = mtn_dposdt(src, 1:3, 1:lag_num_ts)
        mtn_dveldt(dest, 1:3, 1:lag_num_ts) = mtn_dveldt(src, 1:3, 1:lag_num_ts)

    end subroutine s_copy_lag_bubble

    !> The purpose of this subroutine is to deallocate variables
    impure subroutine s_finalize_lagrangian_solver()

        integer :: i

        do i = 1, q_beta_idx
            @:DEALLOCATE(q_beta%vf(i)%sf)
        end do
        @:DEALLOCATE(q_beta%vf)

        !Deallocating space
        @:DEALLOCATE(lag_id)
        @:DEALLOCATE(bub_R0)
        @:DEALLOCATE(Rmax_stats)
        @:DEALLOCATE(Rmin_stats)
        @:DEALLOCATE(gas_mg)
        @:DEALLOCATE(gas_betaT)
        @:DEALLOCATE(gas_betaC)
        @:DEALLOCATE(bub_dphidt)
        @:DEALLOCATE(gas_p)
        @:DEALLOCATE(gas_mv)
        @:DEALLOCATE(intfc_rad)
        @:DEALLOCATE(intfc_vel)
        @:DEALLOCATE(mtn_pos)
        @:DEALLOCATE(mtn_posPrev)
        @:DEALLOCATE(mtn_vel)
        @:DEALLOCATE(mtn_s)
        @:DEALLOCATE(intfc_draddt)
        @:DEALLOCATE(intfc_dveldt)
        @:DEALLOCATE(gas_dpdt)
        @:DEALLOCATE(gas_dmvdt)
        @:DEALLOCATE(mtn_dposdt)
        @:DEALLOCATE(mtn_dveldt)

    end subroutine s_finalize_lagrangian_solver

end module m_bubbles_EL<|MERGE_RESOLUTION|>--- conflicted
+++ resolved
@@ -369,11 +369,7 @@
         cell = fd_number - buff_size
         call s_locate_cell(mtn_pos(bub_id, 1:3, 1), cell, mtn_s(bub_id, 1:3, 1))
 
-<<<<<<< HEAD
-        ! Check if the bubble is located in the ghost cell of a symmetric boundary
-=======
         ! Check if the bubble is located in the ghost cell of a symmetric, or wall boundary
->>>>>>> 83112600
         if ((any(bc_x%beg == (/BC_REFLECTIVE, BC_CHAR_SLIP_WALL, BC_SLIP_WALL, BC_NO_SLIP_WALL/)) .and. cell(1) < 0) .or. &
             (any(bc_x%end == (/BC_REFLECTIVE, BC_CHAR_SLIP_WALL, BC_SLIP_WALL, BC_NO_SLIP_WALL/)) .and. cell(1) > m) .or. &
             (any(bc_y%beg == (/BC_REFLECTIVE, BC_CHAR_SLIP_WALL, BC_SLIP_WALL, BC_NO_SLIP_WALL/)) .and. cell(2) < 0) .or. &
@@ -537,19 +533,11 @@
         if (bub_id > 0) then
 
             allocate (MPI_IO_DATA_lag_bubbles(bub_id, 1:lag_io_vars))
-<<<<<<< HEAD
 
             call MPI_TYPE_CREATE_SUBARRAY(2, gsizes, lsizes, start_idx_part, &
                                           MPI_ORDER_FORTRAN, mpi_p, view, ierr)
             call MPI_TYPE_COMMIT(view, ierr)
 
-=======
-
-            call MPI_TYPE_CREATE_SUBARRAY(2, gsizes, lsizes, start_idx_part, &
-                                          MPI_ORDER_FORTRAN, mpi_p, view, ierr)
-            call MPI_TYPE_COMMIT(view, ierr)
-
->>>>>>> 83112600
             call MPI_FILE_OPEN(MPI_COMM_WORLD, file_loc, MPI_MODE_RDONLY, &
                                mpi_info_int, ifile, ierr)
 
@@ -582,11 +570,8 @@
                 gas_mg(i) = MPI_IO_DATA_lag_bubbles(i, 19)
                 gas_betaT(i) = MPI_IO_DATA_lag_bubbles(i, 20)
                 gas_betaC(i) = MPI_IO_DATA_lag_bubbles(i, 21)
-<<<<<<< HEAD
-=======
                 cell = -buff_size
                 call s_locate_cell(mtn_pos(i, 1:3, 1), cell, mtn_s(i, 1:3, 1))
->>>>>>> 83112600
             end do
 
             deallocate (MPI_IO_DATA_lag_bubbles)
@@ -609,7 +594,6 @@
 
             call MPI_FILE_CLOSE(ifile, ierr)
             call MPI_TYPE_FREE(view, ierr)
-<<<<<<< HEAD
         end if
 
         if (proc_rank == 0) then
@@ -617,15 +601,6 @@
             write (*, '(A,E15.7,A,E15.7)') 'Restart time = ', mytime, ', dt = ', dt
         end if
 
-=======
-        end if
-
-        if (proc_rank == 0) then
-            write (*, '(A,I0,A,I0)') 'Read ', file_tot_part, ' particles from restart file at t_step = ', save_count
-            write (*, '(A,E15.7,A,E15.7)') 'Restart time = ', mytime, ', dt = ', dt
-        end if
-
->>>>>>> 83112600
         deallocate (proc_bubble_counts)
 #endif
 
@@ -849,11 +824,7 @@
 
                 call s_gradient_dir(q_prim_vf(E_idx), q_beta%vf(3), l)
 
-<<<<<<< HEAD
                 ! (beta / (1 - beta)) * dP/dl source
-=======
-                ! (q / (1 - beta)) * d(beta)/dt source
->>>>>>> 83112600
                 $:GPU_PARALLEL_LOOP(collapse=3)
                 do k = 0, p
                     do j = 0, n
@@ -2066,7 +2037,6 @@
 
             call MPI_FILE_WRITE_ALL(ifile, MPI_IO_DATA_lag_bubbles, &
                                     lag_io_vars*bub_id, mpi_p, status, ierr)
-<<<<<<< HEAD
 
             call MPI_FILE_CLOSE(ifile, ierr)
 
@@ -2076,17 +2046,6 @@
             call MPI_TYPE_CONTIGUOUS(0, mpi_p, view, ierr)
             call MPI_TYPE_COMMIT(view, ierr)
 
-=======
-
-            call MPI_FILE_CLOSE(ifile, ierr)
-
-            deallocate (MPI_IO_DATA_lag_bubbles)
-
-        else
-            call MPI_TYPE_CONTIGUOUS(0, mpi_p, view, ierr)
-            call MPI_TYPE_COMMIT(view, ierr)
-
->>>>>>> 83112600
             call MPI_FILE_OPEN(MPI_COMM_WORLD, file_loc, &
                                ior(MPI_MODE_WRONLY, MPI_MODE_CREATE), &
                                mpi_info_int, ifile, ierr)
