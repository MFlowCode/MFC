--- conflicted
+++ resolved
@@ -755,7 +755,7 @@
 
                 call s_gradient_dir(q_prim_vf(E_idx), q_beta%vf(3), l)
 
-<<<<<<< HEAD
+                ! (q / (1 - beta)) * d(beta)/dt source
                 #:call GPU_PARALLEL_LOOP(collapse=3)
                     do k = 0, p
                         do j = 0, n
@@ -767,19 +767,6 @@
                                                                      q_beta%vf(3)%sf(i, j, k)
                                 end if
                             end do
-=======
-                ! (q / (1 - beta)) * d(beta)/dt source
-                $:GPU_PARALLEL_LOOP(collapse=3)
-                do k = 0, p
-                    do j = 0, n
-                        do i = 0, m
-                            if (q_beta%vf(1)%sf(i, j, k) > (1._wp - lag_params%valmaxvoid)) then
-                                rhs_vf(contxe + l)%sf(i, j, k) = rhs_vf(contxe + l)%sf(i, j, k) - &
-                                                                 (1._wp - q_beta%vf(1)%sf(i, j, k))/ &
-                                                                 q_beta%vf(1)%sf(i, j, k)* &
-                                                                 q_beta%vf(3)%sf(i, j, k)
-                            end if
->>>>>>> d91cb687
                         end do
                     end do
                 #:endcall GPU_PARALLEL_LOOP
@@ -797,7 +784,7 @@
 
                 call s_gradient_dir(q_beta%vf(3), q_beta%vf(4), l)
 
-<<<<<<< HEAD
+                ! (beta / (1 - beta)) * d(Pu)/dl source
                 #:call GPU_PARALLEL_LOOP(collapse=3)
                     do k = 0, p
                         do j = 0, n
@@ -808,18 +795,6 @@
                                                                 q_beta%vf(1)%sf(i, j, k)
                                 end if
                             end do
-=======
-                ! (beta / (1 - beta)) * d(Pu)/dl source
-                $:GPU_PARALLEL_LOOP(collapse=3)
-                do k = 0, p
-                    do j = 0, n
-                        do i = 0, m
-                            if (q_beta%vf(1)%sf(i, j, k) > (1._wp - lag_params%valmaxvoid)) then
-                                rhs_vf(E_idx)%sf(i, j, k) = rhs_vf(E_idx)%sf(i, j, k) - &
-                                                            q_beta%vf(4)%sf(i, j, k)*(1._wp - q_beta%vf(1)%sf(i, j, k))/ &
-                                                            q_beta%vf(1)%sf(i, j, k)
-                            end if
->>>>>>> d91cb687
                         end do
                     end do
                 #:endcall GPU_PARALLEL_LOOP
@@ -1398,7 +1373,6 @@
 
         if (dir == 1) then
             ! Gradient in x dir.
-<<<<<<< HEAD
             #:call GPU_PARALLEL_LOOP(collapse=3)
                 do k = 0, p
                     do j = 0, n
@@ -1412,80 +1386,36 @@
                     end do
                 end do
             #:endcall GPU_PARALLEL_LOOP
-        else
-            if (dir == 2) then
-                ! Gradient in y dir.
-                #:call GPU_PARALLEL_LOOP(collapse=3)
-                    do k = 0, p
-                        do j = 0, n
-                            do i = 0, m
-                                dq%sf(i, j, k) = q%sf(i, j, k)*(dy(j + 1) - dy(j - 1)) &
-                                                 + q%sf(i, j + 1, k)*(dy(j) + dy(j - 1)) &
-                                                 - q%sf(i, j - 1, k)*(dy(j) + dy(j + 1))
-                                dq%sf(i, j, k) = dq%sf(i, j, k)/ &
-                                                 ((dy(j) + dy(j - 1))*(dy(j) + dy(j + 1)))
-                            end do
+        elseif (dir == 2) then
+            ! Gradient in y dir.
+            #:call GPU_PARALLEL_LOOP(collapse=3)
+                do k = 0, p
+                    do j = 0, n
+                        do i = 0, m
+                            dq%sf(i, j, k) = q%sf(i, j, k)*(dy(j + 1) - dy(j - 1)) &
+                                             + q%sf(i, j + 1, k)*(dy(j) + dy(j - 1)) &
+                                             - q%sf(i, j - 1, k)*(dy(j) + dy(j + 1))
+                            dq%sf(i, j, k) = dq%sf(i, j, k)/ &
+                                             ((dy(j) + dy(j - 1))*(dy(j) + dy(j + 1)))
                         end do
                     end do
+                end do
                 #:endcall GPU_PARALLEL_LOOP
-            else
-                ! Gradient in z dir.
-                #:call GPU_PARALLEL_LOOP(collapse=3)
-                    do k = 0, p
-                        do j = 0, n
-                            do i = 0, m
-                                dq%sf(i, j, k) = q%sf(i, j, k)*(dz(k + 1) - dz(k - 1)) &
-                                                 + q%sf(i, j, k + 1)*(dz(k) + dz(k - 1)) &
-                                                 - q%sf(i, j, k - 1)*(dz(k) + dz(k + 1))
-                                dq%sf(i, j, k) = dq%sf(i, j, k)/ &
-                                                 ((dz(k) + dz(k - 1))*(dz(k) + dz(k + 1)))
-                            end do
+        elseif (dir == 3) then
+            ! Gradient in z dir.
+            #:call GPU_PARALLEL_LOOP(collapse=3)
+                do k = 0, p
+                    do j = 0, n
+                        do i = 0, m
+                            dq%sf(i, j, k) = q%sf(i, j, k)*(dz(k + 1) - dz(k - 1)) &
+                                             + q%sf(i, j, k + 1)*(dz(k) + dz(k - 1)) &
+                                             - q%sf(i, j, k - 1)*(dz(k) + dz(k + 1))
+                            dq%sf(i, j, k) = dq%sf(i, j, k)/ &
+                                             ((dz(k) + dz(k - 1))*(dz(k) + dz(k + 1)))
                         end do
                     end do
+                end do
                 #:endcall GPU_PARALLEL_LOOP
-            end if
-=======
-            $:GPU_PARALLEL_LOOP(collapse=3)
-            do k = 0, p
-                do j = 0, n
-                    do i = 0, m
-                        dq%sf(i, j, k) = q%sf(i, j, k)*(dx(i + 1) - dx(i - 1)) &
-                                         + q%sf(i + 1, j, k)*(dx(i) + dx(i - 1)) &
-                                         - q%sf(i - 1, j, k)*(dx(i) + dx(i + 1))
-                        dq%sf(i, j, k) = dq%sf(i, j, k)/ &
-                                         ((dx(i) + dx(i - 1))*(dx(i) + dx(i + 1)))
-                    end do
-                end do
-            end do
-        elseif (dir == 2) then
-            ! Gradient in y dir.
-            $:GPU_PARALLEL_LOOP(collapse=3)
-            do k = 0, p
-                do j = 0, n
-                    do i = 0, m
-                        dq%sf(i, j, k) = q%sf(i, j, k)*(dy(j + 1) - dy(j - 1)) &
-                                         + q%sf(i, j + 1, k)*(dy(j) + dy(j - 1)) &
-                                         - q%sf(i, j - 1, k)*(dy(j) + dy(j + 1))
-                        dq%sf(i, j, k) = dq%sf(i, j, k)/ &
-                                         ((dy(j) + dy(j - 1))*(dy(j) + dy(j + 1)))
-                    end do
-                end do
-            end do
-        elseif (dir == 3) then
-            ! Gradient in z dir.
-            $:GPU_PARALLEL_LOOP(collapse=3)
-            do k = 0, p
-                do j = 0, n
-                    do i = 0, m
-                        dq%sf(i, j, k) = q%sf(i, j, k)*(dz(k + 1) - dz(k - 1)) &
-                                         + q%sf(i, j, k + 1)*(dz(k) + dz(k - 1)) &
-                                         - q%sf(i, j, k - 1)*(dz(k) + dz(k + 1))
-                        dq%sf(i, j, k) = dq%sf(i, j, k)/ &
-                                         ((dz(k) + dz(k - 1))*(dz(k) + dz(k + 1)))
-                    end do
-                end do
-            end do
->>>>>>> d91cb687
         end if
 
     end subroutine s_gradient_dir
