--- conflicted
+++ resolved
@@ -90,21 +90,19 @@
 elseif (CMAKE_Fortran_COMPILER_ID STREQUAL "Cray")
     add_compile_options(
         "SHELL:-h nomessage=296:878:1391:1069"
-        "SHELL:-h msgs" "SHELL:-h static" "SHELL:-h keepfiles"
-<<<<<<< HEAD
-    )
-
-    if (CMAKE_BUILD_TYPE STREQUAL "Debug")
-        add_compile_options(-e D "SHELL:-h func_trace")
-=======
+        "SHELL:-h static" "SHELL:-h keepfiles"
         "SHELL:-h acc_model=auto_async_none"
         "SHELL: -h acc_model=no_fast_addr"
     )
-
     if (CMAKE_BUILD_TYPE STREQUAL "Debug")
-       add_compile_options(-gheterogeneous-dwarf -G2)
-       add_link_options(-gheterogeneous-dwarf -G2)
->>>>>>> daf2e852
+        add_compile_options(
+                "SHELL:-h acc_model=auto_async_none"
+                "SHELL: -h acc_model=no_fast_addr"
+                "SHELL: -K trap=fp" "SHELL: -G2"
+
+        )
+        add_link_options("SHELL: -K trap=fp" "SHELL: -G2")
+
     endif()
 elseif (CMAKE_Fortran_COMPILER_ID STREQUAL "Flang")
     add_compile_options(
