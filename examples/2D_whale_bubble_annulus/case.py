--- conflicted
+++ resolved
@@ -61,141 +61,6 @@
 vf0 = 1.0e-12
 alf = 4.0e-3
 # Configuring case dictionary
-<<<<<<< HEAD
-print(json.dumps({
-    # Logistics ================================================================
-    'run_time_info'                : 'F',
-    # ==========================================================================
-
-    # Computational Domain Parameters ==========================================
-    'x_domain%beg'                 : -Lx/2.,
-    'x_domain%end'                 :  Lx/2.,
-    'y_domain%beg'                 : -Ly/2.,
-    'y_domain%end'                 :  Ly/2.,
-    'cyl_coord'                    : 'F',
-    'm'                            : Nx,
-    'n'                            : Ny,
-    'p'                            : 0,
-    'dt'                           : dt,
-    't_step_start'                 : 0,
-    't_step_stop'                  : 1000,
-    't_step_save'                  : 10 ,
-    # ==========================================================================
-
-    # Simulation Algorithm Parameters ==========================================
-    'num_patches'                  : 3,
-    'model_eqns'                   : 2,
-    'alt_soundspeed'               : 'F',
-    'num_fluids'                   : 1,
-    'mixture_err'                  : 'T',
-    'time_stepper'                 : 3,
-    'weno_order'                   : 3,
-    'weno_eps'                     : 1.E-16,
-    'weno_Re_flux'                 : 'F',  
-    'weno_avg'                     : 'F',
-    'mapped_weno'                  : 'T',
-    'riemann_solver'               : 2,
-    'wave_speeds'                  : 1,
-    'avg_state'                    : 2,
-    'bc_x%beg'                     : -1,
-    'bc_x%end'                     : -1,
-    'bc_y%beg'                     : -1,
-    'bc_y%end'                     : -1,
-    # ==========================================================================
-
-    # Formatted Database Files Structure Parameters ============================
-    'format'                       : 1,
-    'precision'                    : 2,
-    'prim_vars_wrt'                :'T',
-    'parallel_io'                  :'T',
-    # ==========================================================================
-                                                                
-    # Patch 1 ==================================================================
-    'patch_icpp(1)%geometry'       : 3,
-    'patch_icpp(1)%x_centroid'     : 0.,
-    'patch_icpp(1)%y_centroid'     : 0.,
-    'patch_icpp(1)%length_x'       : Lx,
-    'patch_icpp(1)%length_y'       : Ly,
-    'patch_icpp(1)%alpha_rho(1)'   : (1.-vf0)*1.,
-    'patch_icpp(1)%alpha(1)'       : vf0,
-    'patch_icpp(1)%vel(1)'         : 0.0,
-    'patch_icpp(1)%vel(2)'         : 0.00,
-    'patch_icpp(1)%pres'           : 1.,
-    'patch_icpp(1)%r0'             : 1.E+00,
-    'patch_icpp(1)%v0'             : 0.0E+00,
-    # ==========================================================================
-
-    # Patch 2 ==================================================================
-    'patch_icpp(2)%geometry'       : 2,
-    'patch_icpp(2)%alter_patch(1)' : 'T',
-    'patch_icpp(2)%x_centroid'     : 0.,
-    'patch_icpp(2)%y_centroid'     : 0.,
-    'patch_icpp(2)%radius'          : 1.2,
-    'patch_icpp(2)%alpha_rho(1)'   : (1.-alf)*1.,
-    'patch_icpp(2)%alpha(1)'       : alf,
-    'patch_icpp(2)%vel(1)'         : 0.0,
-    'patch_icpp(2)%vel(2)'         : 0.0,
-    'patch_icpp(2)%pres'           : 1.,
-    'patch_icpp(2)%r0'             : 1.E+00,
-    'patch_icpp(2)%v0'             : 0.0E+00,
-    # ==========================================================================
-
-    # # ========================================================================
-     'patch_icpp(3)%geometry'       : 2,
-     'patch_icpp(3)%x_centroid'     : 0.,
-     'patch_icpp(3)%y_centroid'     : 0.,
-     'patch_icpp(3)%radius'          : 0.8,
-     'patch_icpp(3)%alter_patch(1)' : 'T',
-     'patch_icpp(3)%alter_patch(2)' : 'T',
-     'patch_icpp(3)%alpha_rho(1)'   : (1-vf0)*1.,
-     'patch_icpp(3)%vel(1)'         : 0.00,
-     'patch_icpp(3)%vel(2)'         : 0.00,
-     'patch_icpp(3)%pres'           : 1.,
-     'patch_icpp(3)%alpha(1)'       : vf0,
-     'patch_icpp(3)%r0'             : 1.E+00,
-     'patch_icpp(3)%v0'             : 0.0E+00,
-    # # ========================================================================
-
-    # SHB: Bubbles =============================================================
-    # 'perturb_flow'              : 'T',
-    # 'perturb_flow_fluid'        : 1,
-    # ==========================================================================
-
-    # Fluids Physical Parameters ===============================================
-    # Surrounding liquid
-    'fluid_pp(1)%gamma'             : 1.E+00/(n_tait-1.E+00),
-    'fluid_pp(1)%pi_inf'            : n_tait*B_tait/(n_tait-1.),
-    'fluid_pp(2)%gamma'             : 1./(gamma_gas-1.),
-    'fluid_pp(2)%pi_inf'            : 0.0E+00,
-    # ==========================================================================
-    # SHB: Tait EOS ============================================================
-    # ==========================================================================
-
-    # Bubbles ==================================================================
-    'bubbles_euler'         : 'T',
-    'bubble_model'          : 3,
-    'polytropic'            : 'T',
-    'R0_type'               : 1,
-    'thermal'               : 3,
-    'R0ref'                 : myr0,
-    'nb'                    : 1,
-    'Ca'                    : Ca,
-    # ==========================================================================
-
-    'acoustic_source'              : 'T',
-    'num_source'                   : 1,
-    'acoustic(1)%support'          : 2,
-    'acoustic(1)%loc(1)'           : -1.5,
-    'acoustic(1)%loc(2)'           : 0.0,
-    'acoustic(1)%pulse'            : 1,
-    'acoustic(1)%npulse'           : 4,
-    'acoustic(1)%dir'              : 0.78539816339,
-    'acoustic(1)%mag'              : 1.,
-    'acoustic(1)%length'           : 9.E+09,
-    'acoustic(1)%wavelength'       : 0.4,
-    'rdma_mpi'                     : 'F',
-}))
-=======
 print(
     json.dumps(
         {
@@ -306,5 +171,4 @@
             "rdma_mpi": "F",
         }
     )
-)
->>>>>>> 314c05ad
+)