#!/usr/bin/env python2

import math
import json

# Select type of simulation
# restart_name = argv[2].strip()

# x0      = 10.E-06
x0      = 1.
p0      = 101325.
rho0    = 1000.
u0      = math.sqrt( p0/rho0 )
c0      = 1475.



n_tait  = 7.1
B_tait  = 306.E+06/p0 
gamma_gas = 1.4

pv      = 2.3388E+03 
#Cavitation number
Ca = (p0-pv)/(0.5*rho0*u0**2)

Ly =  6./x0
Lx = 6./x0

Ny = 249
Nx = Ny
dx = Lx/float(Nx)
dy = Ly/float(Ny)

# Time stepping parameters
cfl = 0.3
dt  = cfl*dx*u0/(c0)
T   = 20.
Ntfinal   = int(T/dt)
Ntrestart = int(Ntfinal/5.)

# Init
# t_start = 0
# Nfiles  = 5E1
# t_save  = int(math.ceil(Ntrestart/float(Nfiles)))
# Nt      = t_save*Nfiles
# Ntrestart = Nt
# bc_y    = 8

# if restart_name == 'run':
    # Simulate
# t_start = Ntrestart
t_start = 0
Nfiles  = 1E2
t_save  = int(math.ceil((Ntfinal-t_start)/float(Nfiles)))
Nt      = t_save*Nfiles
bc_y    = 3
# elif restart_name != 'init':
#     sys.exit("incorrect restart parameter")

ang = 1.

myr0 = 1.E+00
vf0  = 1.E-12
alf = 4.E-3
# Configuring case dictionary
print(json.dumps({
    # Logistics ================================================================
    'run_time_info'                : 'F',
    # ==========================================================================

    # Computational Domain Parameters ==========================================
    'x_domain%beg'                 : -Lx/2.,
    'x_domain%end'                 :  Lx/2.,
    'y_domain%beg'                 : -Ly/2.,
    'y_domain%end'                 :  Ly/2.,
    'cyl_coord'                    : 'F',
    'm'                            : Nx,
    'n'                            : Ny,
    'p'                            : 0,
    'dt'                           : dt,
    't_step_start'                 : 0,
    't_step_stop'                  : 1000,
    't_step_save'                  : 10 ,
    # ==========================================================================

    # Simulation Algorithm Parameters ==========================================
    'num_patches'                  : 3,
    'model_eqns'                   : 2,
    'alt_soundspeed'               : 'F',
    'num_fluids'                   : 1,
    'adv_alphan'                   : 'T',
    'mixture_err'                  : 'T',
    'time_stepper'                 : 3,
    'weno_order'                   : 3,
    'weno_eps'                     : 1.E-16,
    'weno_Re_flux'                 : 'F',  
    'weno_avg'                     : 'F',
    'mapped_weno'                  : 'T',
    'riemann_solver'               : 2,
    'wave_speeds'                  : 1,
    'avg_state'                    : 2,
    'bc_x%beg'                     : -1,
    'bc_x%end'                     : -1,
    'bc_y%beg'                     : -1,
    'bc_y%end'                     : -1,
    # ==========================================================================

    # Formatted Database Files Structure Parameters ============================
    'format'                       : 1,
    'precision'                    : 2,
    'prim_vars_wrt'                :'T',
    'parallel_io'                  :'T',
    # ==========================================================================
                                                                
    # Patch 1 ==================================================================
    'patch_icpp(1)%geometry'       : 3,
    'patch_icpp(1)%x_centroid'     : 0.,
    'patch_icpp(1)%y_centroid'     : 0.,
    'patch_icpp(1)%length_x'       : Lx,
    'patch_icpp(1)%length_y'       : Ly,
    'patch_icpp(1)%alpha_rho(1)'   : (1.-vf0)*1.,
    'patch_icpp(1)%alpha(1)'       : vf0,
    'patch_icpp(1)%vel(1)'         : 0.0,
    'patch_icpp(1)%vel(2)'         : 0.00,
    'patch_icpp(1)%pres'           : 1.,
    'patch_icpp(1)%r0'             : 1.E+00,
    'patch_icpp(1)%v0'             : 0.0E+00,
    # ==========================================================================

    # Patch 2 ==================================================================
    'patch_icpp(2)%geometry'       : 2,
    'patch_icpp(2)%alter_patch(1)' : 'T',
    'patch_icpp(2)%x_centroid'     : 0.,
    'patch_icpp(2)%y_centroid'     : 0.,
    'patch_icpp(2)%radius'          : 1.2,
    'patch_icpp(2)%alpha_rho(1)'   : (1.-alf)*1.,
    'patch_icpp(2)%alpha(1)'       : alf,
    'patch_icpp(2)%vel(1)'         : 0.0,
    'patch_icpp(2)%vel(2)'         : 0.0,
    'patch_icpp(2)%pres'           : 1.,
    'patch_icpp(2)%r0'             : 1.E+00,
    'patch_icpp(2)%v0'             : 0.0E+00,
    # ==========================================================================

    # # ========================================================================
     'patch_icpp(3)%geometry'       : 2,
     'patch_icpp(3)%x_centroid'     : 0.,
     'patch_icpp(3)%y_centroid'     : 0.,
     'patch_icpp(3)%radius'          : 0.8,
     'patch_icpp(3)%alter_patch(1)' : 'T',
     'patch_icpp(3)%alter_patch(2)' : 'T',
     'patch_icpp(3)%alpha_rho(1)'   : (1-vf0)*1.,
     'patch_icpp(3)%vel(1)'         : 0.00,
     'patch_icpp(3)%vel(2)'         : 0.00,
     'patch_icpp(3)%pres'           : 1.,
     'patch_icpp(3)%alpha(1)'       : vf0,
     'patch_icpp(3)%r0'             : 1.E+00,
     'patch_icpp(3)%v0'             : 0.0E+00,
    # # ========================================================================

    # SHB: Bubbles =============================================================
    # 'perturb_flow'              : 'T',
    # 'perturb_flow_fluid'        : 1,
    # ==========================================================================

    # Fluids Physical Parameters ===============================================
    # Surrounding liquid
    'fluid_pp(1)%gamma'             : 1.E+00/(n_tait-1.E+00),
    'fluid_pp(1)%pi_inf'            : n_tait*B_tait/(n_tait-1.),
    'fluid_pp(2)%gamma'             : 1./(gamma_gas-1.),
    'fluid_pp(2)%pi_inf'            : 0.0E+00,
    # ==========================================================================
    # SHB: Tait EOS ============================================================
    # ==========================================================================

    # Bubbles ==================================================================
    'bubbles'               : 'T',
    'bubble_model'          : 3,
    'polytropic'            : 'T',
    'R0_type'               : 1,
    'thermal'               : 3,
    'R0ref'                 : myr0,
    'nb'                    : 1,
    'Ca'                    : Ca,
    # ==========================================================================

<<<<<<< HEAD
    'Monopole'                     : 'T',
    'num_mono'                     : 1,
    'Mono(1)%support'              : 1,
    'Mono(1)%loc(1)'               : -1.5,
    'Mono(1)%loc(2)'               : 0.0,
    'Mono(1)%npulse'               : 4,
    'Mono(1)%dir'                  : 0.78539816339,
    'Mono(1)%pulse'                : 1,
    'Mono(1)%mag'                  : 1.,
    'Mono(1)%length'               : 0.2,
=======
    'acoustic_source'              : 'T',
    'num_source'                   : 1,
    'acoustic(1)%loc(1)'           : -1.5,
    'acoustic(1)%loc(2)'           : 0.0,
    'acoustic(1)%npulse'           : 4,
    'acoustic(1)%dir'              : 0.78539816339,
    'acoustic(1)%pulse'            : 1,
    'acoustic(1)%mag'              : 1.,
    'acoustic(1)%length'           : 0.2,
>>>>>>> 24ea4af2
    'rdma_mpi'                     : 'F',
}))<|MERGE_RESOLUTION|>--- conflicted
+++ resolved
@@ -184,18 +184,6 @@
     'Ca'                    : Ca,
     # ==========================================================================
 
-<<<<<<< HEAD
-    'Monopole'                     : 'T',
-    'num_mono'                     : 1,
-    'Mono(1)%support'              : 1,
-    'Mono(1)%loc(1)'               : -1.5,
-    'Mono(1)%loc(2)'               : 0.0,
-    'Mono(1)%npulse'               : 4,
-    'Mono(1)%dir'                  : 0.78539816339,
-    'Mono(1)%pulse'                : 1,
-    'Mono(1)%mag'                  : 1.,
-    'Mono(1)%length'               : 0.2,
-=======
     'acoustic_source'              : 'T',
     'num_source'                   : 1,
     'acoustic(1)%loc(1)'           : -1.5,
@@ -205,6 +193,5 @@
     'acoustic(1)%pulse'            : 1,
     'acoustic(1)%mag'              : 1.,
     'acoustic(1)%length'           : 0.2,
->>>>>>> 24ea4af2
     'rdma_mpi'                     : 'F',
 }))