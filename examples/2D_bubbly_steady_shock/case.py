--- conflicted
+++ resolved
@@ -64,165 +64,6 @@
 delta = (1 - vf0) + n_tait * Min**2 * (beta - 1) * (1 + B_tait) / beta
 
 # Configuring case dictionary
-<<<<<<< HEAD
-print(json.dumps({
-    # Logistics ================================================================
-    'run_time_info'                : 'F',
-    # ==========================================================================
-
-    # Computational Domain Parameters ==========================================
-    'x_domain%beg'                 : 0.0E+00,
-    'x_domain%end'                 : 6.0E-03 / x0,
-    'y_domain%beg'                 : 0.0E+00,
-    'y_domain%end'                 : 3.0E-03 / x0,
-    'cyl_coord'                    : 'F',
-    'm'                            : Nx,
-    'n'                            : Ny,
-    'p'                            : 0,
-    'dt'                           : dt,
-    't_step_start'                 : 0,
-    't_step_stop'                  : 1000,  #3000
-    't_step_save'                  : 10,  #10
-    # ==========================================================================
-    
-    # Simulation Algorithm Parameters ==========================================
-    'num_patches'                  : 2,
-    # Use the 5 equation model
-    'model_eqns'                   : 2,                  
-    'alt_soundspeed'               : 'F',
-    'num_fluids'                   : 1,
-    # Advect both volume fractions
-    # 'adv_alphan'                   : 'T',
-    # No need to ensure the volume fractions sum to unity at the end of each
-    # time step
-    'mpp_lim'                      : 'F',
-    # Correct errors when computing speed of sound
-    'mixture_err'                  : 'T',
-    # Use TVD RK3 for time marching
-    'time_stepper'                 : 3,
-    # Reconstruct the primitive variables to minimize spurious
-    # Use WENO5
-    'weno_order'                   : 5,
-    'weno_eps'                     : 1.E-16,
-    'weno_Re_flux'                 : 'F',
-    'weno_avg'                     : 'T',
-    'avg_state'                    : 2,
-    # Use the mapped WENO weights to maintain monotinicity
-    'mapped_weno'                  : 'T',
-    'null_weights'                 : 'F',
-    'mp_weno'                      : 'F',
-    # Use the HLLC  Riemann solver
-    'riemann_solver'               : 2,
-    'wave_speeds'                  : 1,
-    'bc_x%beg'                     : -6,
-    'bc_x%end'                     : -3,
-    'bc_y%beg'                     : -3,
-    'bc_y%end'                     : -3,
-    # Set IB to True and add 1 patch
-    'ib'                           : 'T',
-    'num_ibs'                      : 1,
-    # ==========================================================================
-
-    # Formatted Database Files Structure Parameters ============================
-    # Export primitive variables in double precision with parallel
-    # I/O to minimize I/O computational time during large simulations
-    'format'                       : 1,
-    'precision'                    : 2,
-    'prim_vars_wrt'                :'T',
-    # 'ib_wrt'                       :'T',
-    'fd_order'                     : 1,
-    'omega_wrt(3)'                 :'T',
-    'parallel_io'                  :'T',
-    # ==========================================================================
-
-    #Ambient State =====================================
-    'patch_icpp(1)%geometry'       : 3,
-    'patch_icpp(1)%x_centroid'     : 3.0E-03 / x0,
-    'patch_icpp(1)%y_centroid'     : 1.50E-03 / x0,
-    'patch_icpp(1)%length_x'       : 6.0E-03 / x0,
-    'patch_icpp(1)%length_y'       : 3.0E-03 / x0,  
-    'patch_icpp(1)%alpha_rho(1)'   : (1.-vf0),
-    'patch_icpp(1)%alpha(1)'       : vf0,
-    'patch_icpp(1)%vel(1)'         : 1.5,
-    'patch_icpp(1)%vel(2)'         : 0.0E+00,
-    'patch_icpp(1)%pres'           : 1.E+00,
-    'patch_icpp(1)%r0'             : 1.,
-    'patch_icpp(1)%v0'             : 0.0E+00,
-    # # ========================================================================
-
-    #Shocked State =====================================   
-    'patch_icpp(2)%geometry'       : 3,
-    'patch_icpp(2)%x_centroid'     : 0.5E-03 / x0,
-    'patch_icpp(2)%y_centroid'     : 1.50E-03 / x0,
-    'patch_icpp(2)%length_x'       : 1.0E-03 / x0,
-    'patch_icpp(2)%length_y'       : 3.0E-03 / x0,  
-    'patch_icpp(2)%alpha_rho(1)'   : beta,
-    'patch_icpp(2)%alpha(1)'       : beta*vf0,
-    'patch_icpp(2)%vel(1)'         : vel / c0,
-    'patch_icpp(2)%vel(2)'         : 0.0E+00,
-    'patch_icpp(2)%pres'           : delta,
-    'patch_icpp(2)%r0'             : 1.,
-    'patch_icpp(2)%v0'             : 0.0E+00,
-    'patch_icpp(2)%alter_patch(1)' : 'T',  
-    # # ========================================================================
-    
-    # Patch: Cylinder Immersed Boundary ========================================
-    'patch_ib(1)%geometry'       : 4,
-    'patch_ib(1)%x_centroid'     : 1.5E-03 / x0,
-    'patch_ib(1)%y_centroid'     : 1.5E-03 / x0,
-    'patch_ib(1)%c'     : 1.0E-03 / x0,
-    'patch_ib(1)%t'     : 0.15,
-    'patch_ib(1)%p'     : 0.4,
-    'patch_ib(1)%m'     : 0.02,
-    'patch_ib(1)%slip'     : 'F',
-    'patch_ib(1)%theta'     : 15,
-    # # =========================================================================
-    'pref'                  : p0,
-    'rhoref'                : rho0,
-    # Fluids Physical Parameters ===============================
-    # Surrounding liquid
-    'fluid_pp(1)%gamma'             : 1.E+00/(n_tait-1.E+00),
-    'fluid_pp(1)%pi_inf'            : n_tait*B_tait/(n_tait-1.),
-    'fluid_pp(1)%mul0'              : mul0,
-    'fluid_pp(1)%ss'                : ss,
-    'fluid_pp(1)%pv'                : pv,
-    'fluid_pp(1)%gamma_v'           : gamma_v,
-    'fluid_pp(1)%M_v'               : M_v,
-    'fluid_pp(1)%mu_v'              : mu_v,
-    'fluid_pp(1)%k_v'               : k_v,
-
-    # Last fluid_pp is always reserved for bubble gas state ===
-    # if applicable  ==========================================
-    'fluid_pp(2)%gamma'             : 1./(gamma_gas-1.),
-    'fluid_pp(2)%pi_inf'            : 0.0E+00,
-    'fluid_pp(2)%gamma_v'           : gamma_n,
-    'fluid_pp(2)%M_v'               : M_n,
-    'fluid_pp(2)%mu_v'              : mu_n,
-    'fluid_pp(2)%k_v'               : k_n,
-    # ==========================================================
-
-    # Bubbles ==================================================
-    'bubbles_euler'         : 'T',
-    'bubble_model'          : 2,
-    'polytropic'            : 'T',
-    'polydisperse'          : 'F',
-    'R0_type'               : 1,
-    'poly_sigma'            : 0.3,
-    'thermal'               : 3,
-    'R0ref'                 : x0,
-    'nb'                    : 1,
-    'Ca'                    : Ca,
-    'Web'                   : We,
-    'Re_inv'                : Re_inv,
-    'qbmm'               : 'F',
-    'dist_type'          : 1,
-    'sigR'               : 0.1,
-    'sigV'               : 0.3,
-    'rhoRV'              : 0.0,
-    # ==========================================================
-    # ==========================================================================
-}))
-=======
 print(
     json.dumps(
         {
@@ -365,5 +206,4 @@
             "rhoRV": 0.0,
         }
     )
-)
->>>>>>> 314c05ad
+)