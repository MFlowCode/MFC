--- conflicted
+++ resolved
@@ -6,7 +6,6 @@
 # material parameters
 # material 1 :: gas
 # Patterson 2018 et al.
-<<<<<<< HEAD
 gammag = 1.4  # unitless
 Bg = 0.       # Pascals
 rhog = 1.18   # kg/m^3
@@ -26,34 +25,10 @@
 
 # problem specific variable
 lambda_wave = 1E-3 # meters
-=======
-gammag = 1.4    # unitless
-Bg = 0.         # Pascals
-rhog = 1.18     # kg/m^3
-c_g = 347.2     # m/sec
-Gg = 0.        # Pascals
-
-
-# material 2: lung
-# Patterson 2018 et al.
-gammal = 5.5     # unitless
-Bl = 492E+06     # pascals.
-rhol  = 996.0    # kg/m^3  
-c_l = 1648.7     # m/sec
-Gl = 1E3        # Pascals, homework !
-
-# primitive variables (if any)
-patmos = 101325.0  # Pascals, at Standard temperature and pressue 
-
-
-# problem specific variable
-lambda_wave = 1.E-3  # meters
->>>>>>> bc90361f
 
 # non-dimensionalization
 # define a characteristic density, length, time, and stress
 rho_char = rhog
-<<<<<<< HEAD
 length_char = lambda_wave
 vel_char = c_g
 time_char = length_char/vel_char
@@ -66,21 +41,6 @@
 Gg_n = Gg/stress_char
 
 rhol_n = rhol/rho_char  
-=======
-length = lambda_wave
-vel_char = c_g
-time_char = length/vel_char
-stress_char = rho_char*vel_char*vel_char/gammag
-
-
-# nondimensionalize the material properties
-rhog_n = rhog/rho_char
-c_g_n = c_g/vel_char
-Bg_n = Bg/stress_char
-Gg_n = Gg/stress_char
-
-rhol_n = rhol/rho_char 
->>>>>>> bc90361f
 c_l_n = c_l/vel_char
 Bl_n = Bl/stress_char
 Gl_n = Gl/stress_char
@@ -88,11 +48,7 @@
 patmos_n = patmos/stress_char
 
 # spatial geometry
-<<<<<<< HEAD
-dlengx = 1.0
-=======
 dlengx = 1.0 
->>>>>>> bc90361f
 dlengy = 20.
 Nx = 200
 Ny = dlengy*Nx
@@ -114,11 +70,7 @@
 
 dt = cfl * dx/c_l 
 Nt = int(time_end/dt)
-<<<<<<< HEAD
-Nframes = 60.
-=======
 Nframes = 60
->>>>>>> bc90361f
 tstart = 0
 tstop = Nt
 tsave = int(Nt/Nframes)
@@ -190,11 +142,7 @@
     'patch_icpp(1)%alpha(2)'       : alphag_back,
     # ==========================================================================
 
-<<<<<<< HEAD
     # Patch 2: Lung interface state ===================================================
-=======
-    # Patch 2: Shocked state ===================================================
->>>>>>> bc90361f
     'patch_icpp(2)%geometry'       : 7,
     'patch_icpp(2)%hcid'           : 205,
     'patch_icpp(2)%alter_patch(1)' : 'T',
@@ -202,11 +150,7 @@
     'patch_icpp(2)%y_centroid'     : -dlengy/4.0,
     'patch_icpp(2)%length_x'       : dlengx,
     'patch_icpp(2)%length_y'       : dlengy/2.0 + 2.0,
-<<<<<<< HEAD
     'patch_icpp(2)%a2'             : interface_amp, # this is the interface amplitude
-=======
-    'patch_icpp(2)%a2'             : interface_amp,
->>>>>>> bc90361f
     'patch_icpp(2)%vel(1)'         : 0.E+00,
     'patch_icpp(2)%vel(2)'         : 0.E+00,
     'patch_icpp(2)%pres'           : patmos_n,
