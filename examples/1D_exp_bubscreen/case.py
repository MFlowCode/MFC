--- conflicted
+++ resolved
@@ -239,17 +239,6 @@
     # ==========================================================
 
     # Acoustic source ==========================================
-<<<<<<< HEAD
-    'Monopole'                  : 'T',
-    'num_mono'                  : 1,
-    'Mono(1)%support'           : 1,
-    'Mono(1)%loc(1)'            : -0.05/x0,
-    'Mono(1)%npulse'            : 1,
-    'Mono(1)%dir'               : 1.,
-    'Mono(1)%pulse'             : 1,
-    'Mono(1)%mag'               : 0.001,
-    'Mono(1)%length'            : (1./(30000.))*cphysical/x0,
-=======
     'acoustic_source'           : 'T',
     'num_source'                : 1,
     'acoustic(1)%loc(1)'        : -0.05/x0,
@@ -258,7 +247,6 @@
     'acoustic(1)%pulse'         : 1,
     'acoustic(1)%mag'           : 0.001,
     'acoustic(1)%length'        : (1./(30000.))*cphysical/x0,
->>>>>>> 24ea4af2
     # ==========================================================
 }))
 
