--- conflicted
+++ resolved
@@ -83,175 +83,6 @@
 Nt = int(Nout * Nfiles)
 
 # Configuring case dictionary
-<<<<<<< HEAD
-print(json.dumps({
-    # Logistics ================================================
-    'run_time_info'                : 'T',
-    # ==========================================================
-
-    # Computational Domain Parameters ==========================
-    'x_domain%beg'                 : -0.15/x0,
-    'x_domain%end'                 :  0.15/x0,
-    'stretch_x'                    : 'F',
-    'cyl_coord'                    : 'F',
-    'm'                            : Nx,
-    'n'                            : 0,
-    'p'                            : 0,
-    'dt'                           : dt,
-    't_step_start'                 : 0,
-    't_step_stop'                  : Nt,
-    't_step_save'                  : Nout,
-    # ==========================================================
-
-    # Simulation Algorithm Parameters ==========================
-    'num_patches'                  : 2,
-    'model_eqns'                   : 2,
-    'alt_soundspeed'               : 'F',
-    'num_fluids'                   : 1,
-    'mpp_lim'                      : 'F',
-    'mixture_err'                  : 'F',
-    'time_stepper'                 : 3,
-    'weno_order'                   : 5,
-    'weno_eps'                     : 1.E-16,
-    'weno_Re_flux'                 : 'F',  
-    'weno_avg'                     : 'F',
-    'mapped_weno'                  : 'T',
-    'null_weights'                 : 'F',
-    'mp_weno'                      : 'T',
-    'riemann_solver'               : 2,
-    'wave_speeds'                  : 1,
-    'avg_state'                    : 2,
-    'bc_x%beg'                     : -8,
-    'bc_x%end'                     : -8,
-    # ==========================================================
-
-    # Formatted Database Files Structure Parameters ============
-    'format'                       : 1,
-    'precision'                    : 2,
-    'prim_vars_wrt'                :'T',
-    'parallel_io'                  :'F',
-    'fd_order'                     : 1,
-    #'schlieren_wrt'                :'T',
-    'probe_wrt'                    :'T',
-    'num_probes'                   : 1,
-    'probe(1)%x'                   : 0.,
-    # ==========================================================
-                            
-    # Patch 1 _ Background =====================================
-    # this problem is 1D... so based on the dimension of the problem
-    # you have different 'geometries' available to you
-    # e.g. in 3D you might have spherical geometries
-    # and rectangular ones
-    # in 1D (like here)... there is only one option {#1}... which is a 
-    # line
-    'patch_icpp(1)%geometry'       : 1,
-    'patch_icpp(1)%x_centroid'     : 0.,
-    'patch_icpp(1)%length_x'       : 0.3/x0,
-    'patch_icpp(1)%vel(1)'         : 0.0,
-    'patch_icpp(1)%pres'           : patm,
-    # \alpha stands for volume fraction of this phase
-    # so if there are no bubbles, then it is all water (liquid)
-    # and \alpha_1 = \alpha_liquid \approx 1 
-    'patch_icpp(1)%alpha_rho(1)'   : (1.-1.E-12)*(1.E+03/rho0),
-    # \alpha_1 here is always (for num_fluids = 1 and bubbles=True)
-    # \alpha is always the void fraction of bubbles (usually << 1)
-    'patch_icpp(1)%alpha(1)'       : 1.E-12,
-    # dimensionless initial bubble radius
-    'patch_icpp(1)%r0'             : 1.,
-    # dimensionless initial velocity
-    'patch_icpp(1)%v0'             : 0.0E+00,
-    # ==========================================================
-
-    # Patch 2 Screen ===========================================
-    'patch_icpp(2)%geometry'       : 1,
-    #overwrite the part in the middle that was the
-    #background (no bubble) area
-    'patch_icpp(2)%alter_patch(1)' : 'T',
-    'patch_icpp(2)%x_centroid'     : 0.,
-    'patch_icpp(2)%length_x'       : 0.08/x0,
-    'patch_icpp(2)%vel(1)'         : 0.0,
-    'patch_icpp(2)%pres'           : patm,
-    # \alpha stands for volume fraction of this phase
-    # so if there are no bubbles, then it is all water (liquid)
-    # and \alpha_1 = \alpha_liquid \approx 1 
-    # in the screen case, you have \alpha_1 = 1 - \alpha_bubbles = 1 - vf0
-    'patch_icpp(2)%alpha_rho(1)'   : (1.-vf0)*1.E+03/rho0,
-    # void fraction of bubbles
-    'patch_icpp(2)%alpha(1)'       : vf0,
-    'patch_icpp(2)%r0'             : 1.,
-    'patch_icpp(2)%v0'             : 0.0E+00,
-    # ==========================================================
-
-    # Fluids Physical Parameters ===============================
-    # Surrounding liquid
-    'fluid_pp(1)%gamma'             : 1.E+00/(n_tait-1.E+00),
-    'fluid_pp(1)%pi_inf'            : n_tait*B_tait/(n_tait-1.),
-    # 'fluid_pp(1)%mul0'              : mul0,
-    # 'fluid_pp(1)%ss'                : ss,
-    # 'fluid_pp(1)%pv'                : pv,
-    # 'fluid_pp(1)%gamma_v'           : gamma_v,
-    # 'fluid_pp(1)%M_v'               : M_v,
-    # 'fluid_pp(1)%mu_v'              : mu_v,
-    # 'fluid_pp(1)%k_v'               : k_v,
-
-    # Last fluid_pp is always reserved for bubble gas state ===
-    # if applicable  ==========================================
-    'fluid_pp(2)%gamma'             : 1./(gamma_gas-1.),
-    'fluid_pp(2)%pi_inf'            : 0.0E+00,
-    # 'fluid_pp(2)%gamma_v'           : gamma_n,
-    # 'fluid_pp(2)%M_v'               : M_n,
-    # 'fluid_pp(2)%mu_v'              : mu_n,
-    # 'fluid_pp(2)%k_v'               : k_n,
-    # ==========================================================
-
-    # Non-polytropic gas compression model AND/OR Tait EOS =====
-    'pref'                  : p0,
-    'rhoref'                : rho0,
-    # ==========================================================
-
-    # Bubbles ==================================================
-    'bubbles_euler'               : 'T',
-    # in user guide... 1 = gilbert 2 = keller-miksis
-    # but gilbert won't work for the equations that you are using... (i think)
-    'bubble_model'          : 2,
-    # polytropic: this is where the different between Rayleigh--Plesset and 
-    # Preston's model shows up. polytropic = False means complicated Preston model
-    # = True means simpler Rayleigh--Plesset model
-    # if polytropic == False then you will end up calling s_initialize_nonpoly in 
-    # m_global_parameters.f90 in both the pre_process and simulation
-    'polytropic'            : 'T',
-    'polydisperse'          : 'F',
-    #'poly_sigma'            : 0.3,
-    # only matters if polytropic = False (complicated model)
-    'thermal'               : 3,
-    # only matters if polytropic = False (complicated model)
-    'R0ref'                 : myr0,
-    'nb'                    : 1,
-    # cavitation number (has something to do with the ratio of gas to vapour in the bubble)
-    # this is usually near 1
-    # can set = 1 for testing purposes
-    'Ca'                    : Ca,
-    # weber number (corresponds to surface tension) 
-    'Web'                   : We,
-    # inverse reynolds number (corresponds to viscosity)
-    'Re_inv'                : Re_inv,
-    # ==========================================================
-
-    # Acoustic source ==========================================
-    'acoustic_source'           : 'T',
-    'num_source'                : 1,
-    'acoustic(1)%support'       : 1,
-    'acoustic(1)%loc(1)'        : -0.05/x0,
-    'acoustic(1)%npulse'        : 1,
-    'acoustic(1)%dir'           : 1.,
-    'acoustic(1)%pulse'         : 1,
-    'acoustic(1)%mag'           : 0.001,
-    'acoustic(1)%wavelength'    : (1./(30000.))*cphysical/x0
-    # ==========================================================
-}))
-
-# ==============================================================================
-=======
 print(
     json.dumps(
         {
@@ -400,5 +231,4 @@
             "acoustic(1)%wavelength": (1.0 / (30000.0)) * cphysical / x0,
         }
     )
-)
->>>>>>> 314c05ad
+)