--- conflicted
+++ resolved
@@ -19,15 +19,9 @@
             "x_domain%beg": -5.0,
             "x_domain%end": 5.0,
             "y_domain%beg": -5.0,
-<<<<<<< HEAD
-            "y_domain%end": 5.0,
-            "m": 512,
-            "n": 512,
-=======
             "y_domain%end":  5.0,
             "m": 1024,
             "n": 1024,
->>>>>>> 1a9dbca6
             "p": 0,
             "dt": 1.0e-4,
             "t_step_start": 0,
