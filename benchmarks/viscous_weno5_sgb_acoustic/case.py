#!/usr/bin/env python3
# Benchmark viscosity_weno_Re_flux_T_weno_order_5_bubbles_T_bubble_mode_3_acoustic_T
# Additional Benchmarked Features
# - viscosity enabled
# - weno_Re_flux : T
# - weno_order : 5
# - bubbles_euler : T
# - bubble_model : 3
# - acoustic_source : T

import json, math, argparse

parser = argparse.ArgumentParser(prog="Benchmarking Case 2", description="This MFC case was created for the purposes of benchmarking MFC.", formatter_class=argparse.ArgumentDefaultsHelpFormatter)

parser.add_argument("--mfc", type=json.loads, default="{}", metavar="DICT", help="MFC's toolchain's internal state.")
parser.add_argument("--gbpp", type=int, metavar="MEM", default=16, help="Adjusts the problem size per rank to fit into [MEM] GB of GPU memory per GPU.")

ARGS = vars(parser.parse_args())
DICT = ARGS["mfc"]

size = 1 if DICT["gpu"] else 0

ppg = 8000000 / 16.0
procs = DICT["nodes"] * DICT["tasks_per_node"]
ncells = math.floor(ppg * procs * ARGS["gbpp"])
s = math.floor((ncells / 2.0) ** (1 / 3))
Nx, Ny, Nz = 2 * s, s, s

x0 = 10.0e-04
y0 = 10.0e-04
z0 = 10.0e-04
p0 = 1.0
rho0 = 1.0e03
c0 = math.sqrt(p0 / rho0)
patm = 1.0

# water props
n_tait = 7.1
B_tait = 306.0e06 / p0
mul0 = 1.002e-03  # viscosity
ss = 0.07275  # surface tension
pv = 2.3388e03  # vapor pressure

gamma_v = 1.33
M_v = 18.02
mu_v = 0.8816e-05
k_v = 0.019426

# air props
gamma_n = 1.4
M_n = 28.97
mu_n = 1.8e-05
k_n = 0.02556

# air props
gamma_gas = gamma_n

# reference bubble size
R0ref = 10.0e-06

pa = 0.1 * 1.0e06 / 101325.0

# Characteristic velocity
uu = math.sqrt(p0 / rho0)
# Cavitation number
Ca = (p0 - pv) / (rho0 * (uu**2.0))
# Weber number
We = rho0 * (uu**2.0) * R0ref / ss
# Inv. bubble Reynolds number
Re_inv = mul0 / (rho0 * uu * R0ref)

# IC setup
vf0 = 0.00004
n0 = vf0 / (math.pi * 4.0e00 / 3.0e00)

cact = 1475.0
t0 = x0 / c0

nbubbles = 1
myr0 = R0ref

cfl = 0.01
Ldomain = 20.0e-03
L = Ldomain / x0
dx = L / float(Nx)
dt = cfl * dx * c0 / cact
Lpulse = 0.3 * Ldomain
Tpulse = Lpulse / cact

# Configuring case dictionary
<<<<<<< HEAD
print(json.dumps({
    # Logistics ================================================
    'run_time_info'                : 'F',
    # ==========================================================

    # Computational Domain Parameters ==========================
    'x_domain%beg'                 : -10.E-03/x0,
    'x_domain%end'                 :  10.E-03/x0,
    'y_domain%beg'                 : -5.E-03/y0,
    'y_domain%end'                 : 5.E-03/y0,
    'z_domain%beg'                 : -5.E-03/z0,
    'z_domain%end'                 : 5.E-03/z0,
    'stretch_x'                    : 'F',
    'cyl_coord'                    : 'F',
    'm'                            : Nx,
    'n'                            : Ny,
    'p'                            : Nz,
    'dt'                           : dt,
    't_step_start'                 : 0,
    't_step_stop'                  : int(15*(25*size + 5)),
    't_step_save'                  : int(15*(25*size + 5)),
    # ==========================================================

    # Simulation Algorithm Parameters ==========================
    'num_patches'                  : 2,
    'model_eqns'                   : 2,
    'alt_soundspeed'               : 'F',
    'num_fluids'                   : 1,
    'mpp_lim'                      : 'F',
    'mixture_err'                  : 'F',
    'time_stepper'                 : 3,
    'weno_order'                   : 5,
    'weno_eps'                     : 1.E-16,
    'weno_Re_flux'                 : 'F',
    'weno_avg'                     : 'F',
    'mapped_weno'                  : 'T',
    'null_weights'                 : 'F',
    'mp_weno'                      : 'T',
    'riemann_solver'               : 2,
    'wave_speeds'                  : 1,
    'avg_state'                    : 2,
    'bc_x%beg'                     : -3,
    'bc_x%end'                     : -3,
    'bc_y%beg'                     : -3,
    'bc_y%end'                     : -3,
    'bc_z%beg'                     : -3,
    'bc_z%end'                     : -3,
    'viscous'                      : 'T',
    # ==========================================================

    # Formatted Database Files Structure Parameters ============
    'format'                       : 1,
    'precision'                    : 2,
    'prim_vars_wrt'                :'T',
    'parallel_io'                  :'T',
    # ==========================================================

    # Patch 1 _ Background =====================================
    'patch_icpp(1)%geometry'       : 9,
    'patch_icpp(1)%x_centroid'     : 0.,
    'patch_icpp(1)%y_centroid'     : 0.,
    'patch_icpp(1)%z_centroid'     : 0.,
    'patch_icpp(1)%length_x'       : 20.E-03/x0,
    'patch_icpp(1)%length_y'       : 10.E-03/y0,
    'patch_icpp(1)%length_z'       : 10.E-03/z0,
    'patch_icpp(1)%vel(1)'         : 0.0,
    'patch_icpp(1)%vel(2)'         : 0.0,
    'patch_icpp(1)%vel(3)'         : 0.0,
    'patch_icpp(1)%pres'           : patm,
    'patch_icpp(1)%alpha_rho(1)'   : (1.-1.E-12)*1.E+03/rho0,
    'patch_icpp(1)%alpha(1)'       : 1.E-12,
    'patch_icpp(1)%r0'             : 1.,
    'patch_icpp(1)%v0'             : 0.0E+00,
    # ==========================================================

    # Patch 2 Screen ===========================================
    'patch_icpp(2)%geometry'       : 9,
    'patch_icpp(2)%x_centroid'     : 0.,
    'patch_icpp(2)%y_centroid'     : 0.,
    'patch_icpp(2)%z_centroid'     : 0.,
    'patch_icpp(2)%length_x'       : 5.E-03/x0,
    'patch_icpp(2)%length_y'       : 10.E-03/y0,
    'patch_icpp(2)%length_z'       : 10.E-03/z0,
    'patch_icpp(2)%alter_patch(1)' : 'T',
    'patch_icpp(2)%vel(1)'         : 0.0,
    'patch_icpp(2)%vel(2)'         : 0.0,
    'patch_icpp(2)%vel(3)'         : 0.0,
    'patch_icpp(2)%pres'           : patm,
    'patch_icpp(2)%alpha_rho(1)'   : (1.-vf0)*1.E+03/rho0,
    'patch_icpp(2)%alpha(1)'       : vf0,
    'patch_icpp(2)%r0'             : 1.,
    'patch_icpp(2)%v0'             : 0.0E+00,
    # ==========================================================

    # Fluids Physical Parameters ===============================
    # Surrounding liquid
    'fluid_pp(1)%gamma'            : 1.E+00/(n_tait-1.E+00),
    'fluid_pp(1)%pi_inf'           : n_tait*B_tait/(n_tait-1.),
    'fluid_pp(1)%mul0'             : mul0,
    'fluid_pp(1)%ss'               : ss,
    'fluid_pp(1)%pv'               : pv,
    'fluid_pp(1)%gamma_v'          : gamma_v,
    'fluid_pp(1)%M_v'              : M_v,
    'fluid_pp(1)%mu_v'             : mu_v,
    'fluid_pp(1)%k_v'              : k_v,
    'fluid_pp(1)%Re(1)'            : 1e3,
    # Last fluid_pp is always reserved for bubble gas state ===
    # if applicable  ==========================================
    'fluid_pp(2)%gamma'            : 1./(gamma_gas-1.),
    'fluid_pp(2)%pi_inf'           : 0.0E+00,
    'fluid_pp(2)%gamma_v'          : gamma_n,
    'fluid_pp(2)%M_v'              : M_n,
    'fluid_pp(2)%mu_v'             : mu_n,
    'fluid_pp(2)%k_v'              : k_n,
    # ==========================================================

    # Non-polytropic gas compression model AND/OR Tait EOS =====
    'pref'                         : p0,
    'rhoref'                       : rho0,
    # ==========================================================

    # Bubbles ==================================================
    'bubbles_euler'                : 'T',
    'bubble_model'                 : 3,
    'polytropic'                   : 'T',
    'polydisperse'                 : 'F',
    # 'poly_sigma'                   : 0.3,
    'thermal'                      : 3,
    'R0ref'                        : myr0,
    'nb'                           : 1,
    'Ca'                           : Ca,
    'Web'                          : We,
    'Re_inv'                       : Re_inv,
    # ==========================================================

    # Acoustic source ==========================================
    'acoustic_source'              : 'T',
    'num_source'                   : 1,
    'acoustic(1)%support'          : 3,
    'acoustic(1)%loc(1)'           : -5.E-03/x0,
    'acoustic(1)%loc(2)'           : 0.,
    'acoustic(1)%length'           : 1.0/x0,
    'acoustic(1)%height'           : 1.0/x0,
    'acoustic(1)%npulse'           : 1,
    'acoustic(1)%dir'              : 1.,
    'acoustic(1)%pulse'            : 1,
    'acoustic(1)%mag'              : pa,
    'acoustic(1)%wavelength'       : (1./(300000.))*cact/x0,
    # ==========================================================
}))

# ==============================================================================
=======
print(
    json.dumps(
        {
            # Logistics
            "run_time_info": "F",
            # Computational Domain Parameters
            "x_domain%beg": -10.0e-03 / x0,
            "x_domain%end": 10.0e-03 / x0,
            "y_domain%beg": -5.0e-03 / y0,
            "y_domain%end": 5.0e-03 / y0,
            "z_domain%beg": -5.0e-03 / z0,
            "z_domain%end": 5.0e-03 / z0,
            "stretch_x": "F",
            "cyl_coord": "F",
            "m": Nx,
            "n": Ny,
            "p": Nz,
            "dt": dt,
            "t_step_start": 0,
            "t_step_stop": int(15 * (25 * size + 5)),
            "t_step_save": int(15 * (25 * size + 5)),
            # Simulation Algorithm Parameters
            "num_patches": 2,
            "model_eqns": 2,
            "alt_soundspeed": "F",
            "num_fluids": 1,
            "mpp_lim": "F",
            "mixture_err": "F",
            "time_stepper": 3,
            "weno_order": 5,
            "weno_eps": 1.0e-16,
            "weno_Re_flux": "F",
            "weno_avg": "F",
            "mapped_weno": "T",
            "null_weights": "F",
            "mp_weno": "T",
            "riemann_solver": 2,
            "wave_speeds": 1,
            "avg_state": 2,
            "bc_x%beg": -3,
            "bc_x%end": -3,
            "bc_y%beg": -3,
            "bc_y%end": -3,
            "bc_z%beg": -3,
            "bc_z%end": -3,
            "viscous": "T",
            # Formatted Database Files Structure Parameters
            "format": 1,
            "precision": 2,
            "prim_vars_wrt": "T",
            "parallel_io": "T",
            # Patch 1 _ Background
            "patch_icpp(1)%geometry": 9,
            "patch_icpp(1)%x_centroid": 0.0,
            "patch_icpp(1)%y_centroid": 0.0,
            "patch_icpp(1)%z_centroid": 0.0,
            "patch_icpp(1)%length_x": 20.0e-03 / x0,
            "patch_icpp(1)%length_y": 10.0e-03 / y0,
            "patch_icpp(1)%length_z": 10.0e-03 / z0,
            "patch_icpp(1)%vel(1)": 0.0,
            "patch_icpp(1)%vel(2)": 0.0,
            "patch_icpp(1)%vel(3)": 0.0,
            "patch_icpp(1)%pres": patm,
            "patch_icpp(1)%alpha_rho(1)": (1.0 - 1.0e-12) * 1.0e03 / rho0,
            "patch_icpp(1)%alpha(1)": 1.0e-12,
            "patch_icpp(1)%r0": 1.0,
            "patch_icpp(1)%v0": 0.0e00,
            # Patch 2 Screen
            "patch_icpp(2)%geometry": 9,
            "patch_icpp(2)%x_centroid": 0.0,
            "patch_icpp(2)%y_centroid": 0.0,
            "patch_icpp(2)%z_centroid": 0.0,
            "patch_icpp(2)%length_x": 5.0e-03 / x0,
            "patch_icpp(2)%length_y": 10.0e-03 / y0,
            "patch_icpp(2)%length_z": 10.0e-03 / z0,
            "patch_icpp(2)%alter_patch(1)": "T",
            "patch_icpp(2)%vel(1)": 0.0,
            "patch_icpp(2)%vel(2)": 0.0,
            "patch_icpp(2)%vel(3)": 0.0,
            "patch_icpp(2)%pres": patm,
            "patch_icpp(2)%alpha_rho(1)": (1.0 - vf0) * 1.0e03 / rho0,
            "patch_icpp(2)%alpha(1)": vf0,
            "patch_icpp(2)%r0": 1.0,
            "patch_icpp(2)%v0": 0.0e00,
            # Fluids Physical Parameters
            # Surrounding liquid
            "fluid_pp(1)%gamma": 1.0e00 / (n_tait - 1.0e00),
            "fluid_pp(1)%pi_inf": n_tait * B_tait / (n_tait - 1.0),
            "fluid_pp(1)%mul0": mul0,
            "fluid_pp(1)%ss": ss,
            "fluid_pp(1)%pv": pv,
            "fluid_pp(1)%gamma_v": gamma_v,
            "fluid_pp(1)%M_v": M_v,
            "fluid_pp(1)%mu_v": mu_v,
            "fluid_pp(1)%k_v": k_v,
            "fluid_pp(1)%Re(1)": 1e3,
            # Last fluid_pp is always reserved for bubble gas state
            # if applicable
            "fluid_pp(2)%gamma": 1.0 / (gamma_gas - 1.0),
            "fluid_pp(2)%pi_inf": 0.0e00,
            "fluid_pp(2)%gamma_v": gamma_n,
            "fluid_pp(2)%M_v": M_n,
            "fluid_pp(2)%mu_v": mu_n,
            "fluid_pp(2)%k_v": k_n,
            # Non-polytropic gas compression model AND/OR Tait EOS
            "pref": p0,
            "rhoref": rho0,
            # Bubbles
            "bubbles_euler": "T",
            "bubble_model": 3,
            "polytropic": "T",
            "polydisperse": "F",
            # 'poly_sigma'                   : 0.3,
            "thermal": 3,
            "R0ref": myr0,
            "nb": 1,
            "Ca": Ca,
            "Web": We,
            "Re_inv": Re_inv,
            # Acoustic source
            "acoustic_source": "T",
            "num_source": 1,
            "acoustic(1)%support": 3,
            "acoustic(1)%loc(1)": -5.0e-03 / x0,
            "acoustic(1)%loc(2)": 0.0,
            "acoustic(1)%length": 1.0 / x0,
            "acoustic(1)%height": 1.0 / x0,
            "acoustic(1)%npulse": 1,
            "acoustic(1)%dir": 1.0,
            "acoustic(1)%pulse": 1,
            "acoustic(1)%mag": pa,
            "acoustic(1)%wavelength": (1.0 / (300000.0)) * cact / x0,
        }
    )
)
>>>>>>> 314c05ad
<|MERGE_RESOLUTION|>--- conflicted
+++ resolved
@@ -88,160 +88,6 @@
 Tpulse = Lpulse / cact
 
 # Configuring case dictionary
-<<<<<<< HEAD
-print(json.dumps({
-    # Logistics ================================================
-    'run_time_info'                : 'F',
-    # ==========================================================
-
-    # Computational Domain Parameters ==========================
-    'x_domain%beg'                 : -10.E-03/x0,
-    'x_domain%end'                 :  10.E-03/x0,
-    'y_domain%beg'                 : -5.E-03/y0,
-    'y_domain%end'                 : 5.E-03/y0,
-    'z_domain%beg'                 : -5.E-03/z0,
-    'z_domain%end'                 : 5.E-03/z0,
-    'stretch_x'                    : 'F',
-    'cyl_coord'                    : 'F',
-    'm'                            : Nx,
-    'n'                            : Ny,
-    'p'                            : Nz,
-    'dt'                           : dt,
-    't_step_start'                 : 0,
-    't_step_stop'                  : int(15*(25*size + 5)),
-    't_step_save'                  : int(15*(25*size + 5)),
-    # ==========================================================
-
-    # Simulation Algorithm Parameters ==========================
-    'num_patches'                  : 2,
-    'model_eqns'                   : 2,
-    'alt_soundspeed'               : 'F',
-    'num_fluids'                   : 1,
-    'mpp_lim'                      : 'F',
-    'mixture_err'                  : 'F',
-    'time_stepper'                 : 3,
-    'weno_order'                   : 5,
-    'weno_eps'                     : 1.E-16,
-    'weno_Re_flux'                 : 'F',
-    'weno_avg'                     : 'F',
-    'mapped_weno'                  : 'T',
-    'null_weights'                 : 'F',
-    'mp_weno'                      : 'T',
-    'riemann_solver'               : 2,
-    'wave_speeds'                  : 1,
-    'avg_state'                    : 2,
-    'bc_x%beg'                     : -3,
-    'bc_x%end'                     : -3,
-    'bc_y%beg'                     : -3,
-    'bc_y%end'                     : -3,
-    'bc_z%beg'                     : -3,
-    'bc_z%end'                     : -3,
-    'viscous'                      : 'T',
-    # ==========================================================
-
-    # Formatted Database Files Structure Parameters ============
-    'format'                       : 1,
-    'precision'                    : 2,
-    'prim_vars_wrt'                :'T',
-    'parallel_io'                  :'T',
-    # ==========================================================
-
-    # Patch 1 _ Background =====================================
-    'patch_icpp(1)%geometry'       : 9,
-    'patch_icpp(1)%x_centroid'     : 0.,
-    'patch_icpp(1)%y_centroid'     : 0.,
-    'patch_icpp(1)%z_centroid'     : 0.,
-    'patch_icpp(1)%length_x'       : 20.E-03/x0,
-    'patch_icpp(1)%length_y'       : 10.E-03/y0,
-    'patch_icpp(1)%length_z'       : 10.E-03/z0,
-    'patch_icpp(1)%vel(1)'         : 0.0,
-    'patch_icpp(1)%vel(2)'         : 0.0,
-    'patch_icpp(1)%vel(3)'         : 0.0,
-    'patch_icpp(1)%pres'           : patm,
-    'patch_icpp(1)%alpha_rho(1)'   : (1.-1.E-12)*1.E+03/rho0,
-    'patch_icpp(1)%alpha(1)'       : 1.E-12,
-    'patch_icpp(1)%r0'             : 1.,
-    'patch_icpp(1)%v0'             : 0.0E+00,
-    # ==========================================================
-
-    # Patch 2 Screen ===========================================
-    'patch_icpp(2)%geometry'       : 9,
-    'patch_icpp(2)%x_centroid'     : 0.,
-    'patch_icpp(2)%y_centroid'     : 0.,
-    'patch_icpp(2)%z_centroid'     : 0.,
-    'patch_icpp(2)%length_x'       : 5.E-03/x0,
-    'patch_icpp(2)%length_y'       : 10.E-03/y0,
-    'patch_icpp(2)%length_z'       : 10.E-03/z0,
-    'patch_icpp(2)%alter_patch(1)' : 'T',
-    'patch_icpp(2)%vel(1)'         : 0.0,
-    'patch_icpp(2)%vel(2)'         : 0.0,
-    'patch_icpp(2)%vel(3)'         : 0.0,
-    'patch_icpp(2)%pres'           : patm,
-    'patch_icpp(2)%alpha_rho(1)'   : (1.-vf0)*1.E+03/rho0,
-    'patch_icpp(2)%alpha(1)'       : vf0,
-    'patch_icpp(2)%r0'             : 1.,
-    'patch_icpp(2)%v0'             : 0.0E+00,
-    # ==========================================================
-
-    # Fluids Physical Parameters ===============================
-    # Surrounding liquid
-    'fluid_pp(1)%gamma'            : 1.E+00/(n_tait-1.E+00),
-    'fluid_pp(1)%pi_inf'           : n_tait*B_tait/(n_tait-1.),
-    'fluid_pp(1)%mul0'             : mul0,
-    'fluid_pp(1)%ss'               : ss,
-    'fluid_pp(1)%pv'               : pv,
-    'fluid_pp(1)%gamma_v'          : gamma_v,
-    'fluid_pp(1)%M_v'              : M_v,
-    'fluid_pp(1)%mu_v'             : mu_v,
-    'fluid_pp(1)%k_v'              : k_v,
-    'fluid_pp(1)%Re(1)'            : 1e3,
-    # Last fluid_pp is always reserved for bubble gas state ===
-    # if applicable  ==========================================
-    'fluid_pp(2)%gamma'            : 1./(gamma_gas-1.),
-    'fluid_pp(2)%pi_inf'           : 0.0E+00,
-    'fluid_pp(2)%gamma_v'          : gamma_n,
-    'fluid_pp(2)%M_v'              : M_n,
-    'fluid_pp(2)%mu_v'             : mu_n,
-    'fluid_pp(2)%k_v'              : k_n,
-    # ==========================================================
-
-    # Non-polytropic gas compression model AND/OR Tait EOS =====
-    'pref'                         : p0,
-    'rhoref'                       : rho0,
-    # ==========================================================
-
-    # Bubbles ==================================================
-    'bubbles_euler'                : 'T',
-    'bubble_model'                 : 3,
-    'polytropic'                   : 'T',
-    'polydisperse'                 : 'F',
-    # 'poly_sigma'                   : 0.3,
-    'thermal'                      : 3,
-    'R0ref'                        : myr0,
-    'nb'                           : 1,
-    'Ca'                           : Ca,
-    'Web'                          : We,
-    'Re_inv'                       : Re_inv,
-    # ==========================================================
-
-    # Acoustic source ==========================================
-    'acoustic_source'              : 'T',
-    'num_source'                   : 1,
-    'acoustic(1)%support'          : 3,
-    'acoustic(1)%loc(1)'           : -5.E-03/x0,
-    'acoustic(1)%loc(2)'           : 0.,
-    'acoustic(1)%length'           : 1.0/x0,
-    'acoustic(1)%height'           : 1.0/x0,
-    'acoustic(1)%npulse'           : 1,
-    'acoustic(1)%dir'              : 1.,
-    'acoustic(1)%pulse'            : 1,
-    'acoustic(1)%mag'              : pa,
-    'acoustic(1)%wavelength'       : (1./(300000.))*cact/x0,
-    # ==========================================================
-}))
-
-# ==============================================================================
-=======
 print(
     json.dumps(
         {
@@ -376,5 +222,4 @@
             "acoustic(1)%wavelength": (1.0 / (300000.0)) * cact / x0,
         }
     )
-)
->>>>>>> 314c05ad
+)