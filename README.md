<p align="center">
  <a href="http://mflowcode.github.io/">
    <img src="docs/res/readme.png" alt="MFC Banner" width="500"/>
  </a>
</p>

<p align="center">
  <a href="http://dx.doi.org/10.1016/j.cpc.2020.107396" target="_blank">
    <img src="https://zenodo.org/badge/doi/10.1016/j.cpc.2020.107396.svg" />
  </a>
  <a href="https://github.com/MFlowCode/MFC/actions">
    <img src="https://github.com/MFlowCode/MFC/actions/workflows/test.yml/badge.svg" />
  </a>
  <a href="https://join.slack.com/t/mflowcode/shared_invite/zt-y75wibvk-g~zztjknjYkK1hFgCuJxVw">
    <img src="https://img.shields.io/badge/slack-MFC-purple.svg?logo=slack" />
  </a>
  <a href="https://lbesson.mit-license.org/">
    <img src="https://img.shields.io/badge/License-MIT-blue.svg" />
  </a>
  <a href="https://codecov.io/github/MFlowCode/MFC" target="_blank">
    <img src="https://codecov.io/github/MFlowCode/MFC/graph/badge.svg?token=8SY043QND4">
  </a>
  <a href="https://github.com/MFlowCode/MFC/blob/master/.github/CONTRIBUTING.md" target="_blank">
    <img src="https://img.shields.io/badge/Contributing-Guide-orange?style=flat">
  </a>
</p>

<<<<<<< HEAD
Welcome to the home of MFC!
MFC simulates compressible multi-component and multi-phase flows, [amongst other things](#what-else-can-this-thing-do). 
MFC is written in Fortran and uses metaprogramming to keep the code short (about 20K lines).
=======
<p align="center">
  <a href="https://mflowcode.github.io/">
    <img src="https://img.shields.io/badge/docs-mflowcode.github.io-blue" />
  </a>
  <a href="https://github.com/MFlowCode/MFC/discussions">
    <img src="https://img.shields.io/badge/discussions-join-brightgreen" />
  </a>
  <a href="https://github.com/codespaces/new?hide_repo_select=true&ref=master&repo=MFlowCode%2FMFC">
    <img src="https://img.shields.io/badge/Codespaces-Open%20in%201%20click-2ea44f?logo=github" />
  </a>
  <a href="https://github.com/MFlowCode/MFC/releases">
    <img src="https://img.shields.io/github/v/release/MFlowCode/MFC?display_name=release&sort=semver" />
  </a>
</p>

<p align="center">
  <a href="https://star-history.com/#MFlowCode/MFC&Date">
    <img src="https://api.star-history.com/svg?repos=MFlowCode/MFC&type=Date" alt="Star History Chart" width="600"/>
  </a>
</p>

> **If MFC helps your work, please ⭐ the repo and cite it!**

### Who uses MFC

MFC runs at exascale on the world's fastest supercomputers:
- **OLCF Frontier** (>33K AMD MI250X GPUs)
- **LLNL El Capitan** (>43K AMD MI300A APUs)
- **LLNL Tuolumne**, **CSCS Alps**, and many others

### Try MFC

| Path | Command |
| --- | --- |
| **Codespaces** (fastest) | Click the "Codespaces" badge above to launch in 1 click |
| **Local build** | `./mfc.sh build -j $(nproc) && ./mfc.sh test -j $(nproc)` |

**Welcome!**
MFC simulates compressible multi-phase flows, [among other things](#what-else-can-this-thing-do). 
It uses metaprogramming and is short (20K lines) and portable.
MFC conducted the largest known CFD simulation at <a href="https://arxiv.org/abs/2505.07392" target="_blank">200 trillion grid points</a>, and 1 quadrillion degrees of freedom (as of September 2025).
MFC is a 2025 Gordon Bell Prize Finalist.

<p align="center">
<a href="https://doi.org/10.48550/arXiv.2503.07953" target="_blank">
    <img src="https://img.shields.io/badge/DOI-10.48550/arXiv.2503.07953-thistle.svg"/>
</a>
<a href="https://doi.org/10.5281/zenodo.17049757" target="_blank">
    <img src="https://zenodo.org/badge/DOI/10.5281/zenodo.17049757.svg"/>
</a>
<a href="https://github.com/MFlowCode/MFC/stargazers" target="_blank">
    <img src="https://img.shields.io/github/stars/MFlowCode/MFC?style=flat&color=maroon"/>
</a>

</br>
Is MFC useful for you? Consider citing it or giving a star! 
</p>

```bibtex
@article{Wilfong_2025,
  author = {Wilfong, Benjamin and {Le Berre}, Henry and Radhakrishnan, Anand and Gupta, Ansh and Vaca-Revelo, Diego and Adam, Dimitrios and Yu, Haocheng and Lee, Hyeoksu and Chreim, Jose Rodolfo and {Carcana Barbosa}, Mirelys and Zhang, Yanjun and Cisneros-Garibay, Esteban and Gnanaskandan, Aswin and {Rodriguez Jr.}, Mauro and Budiardja, Reuben D. and Abbott, Stephen and Colonius, Tim and Bryngelson, Spencer H.},
  title = {{MFC 5.0: A}n exascale many-physics flow solver},
  journal = {arXiv preprint arXiv:2503.07953},
  year = {2025},
  doi = {10.48550/arXiv.2503.07953}
}
```
>>>>>>> 7982c586

MFC is used on the latest leadership-class supercomputers.
It scales <b>ideally to exascale</b>; [tens of thousands of GPUs on NVIDIA- and AMD-GPU machines](#is-this-really-exascale) on Oak Ridge Summit and Frontier.
MFC is a SPEChpc benchmark candidate, part of the JSC JUPITER Early Access Program, and used OLCF Frontier and LLNL El Capitan early access systems.
  
Get in touch with <a href="mailto:shb@gatech.edu">Spencer</a> if you have questions!
We have an [active Slack channel](https://join.slack.com/t/mflowcode/shared_invite/zt-y75wibvk-g~zztjknjYkK1hFgCuJxVw) and development team.
MFC has high- and low-level documentation, visualizations, and more on [its website](https://mflowcode.github.io/).

## An example

We keep many examples.
Here are some of them!
MFC can execute high-fidelity simulations of shock-droplet interaction (see `examples/3d_shockdroplet`)

<p align="center">
    <img src="docs/res/shockdrop.png" alt="Shock Droplet Example" width="700"/>
</p>

This one simulates high-Mach flow over an airfoil:

<p align="center">
    <img src="docs/res/airfoil.png" alt="Airfoil Example" width="700"/><br/>
</p>

And here is a high amplitude acoustic wave reflecting and emerging through a circular orifice:

<p align="center">
    <img src="docs/res/orifice.png" alt="Orifice Example" width="700"/><br/>
</p>


## Getting started

You can navigate [to this webpage](https://mflowcode.github.io/documentation/md_getting-started.html) to get started using MFC!
It's rather straightforward.
We'll give a brief intro. here for MacOS.
Using [brew](https://brew.sh), install MFC's dependencies:
```shell
brew install coreutils python cmake fftw hdf5 gcc boost open-mpi
```
You're now ready to build and test MFC!
Put it to a convenient directory via
```shell
git clone https://github.com/MFlowCode/MFC
cd MFC
```
and be sure MFC knows where to find Boost by appending to your dotfiles and sourcing them again
```shell
echo -e "export BOOST_INCLUDE='$(brew --prefix --installed boost)/include'" | tee -a ~/.bash_profile ~/.zshrc
. ~/.bash_profile 2>/dev/null || . ~/.zshrc 2>/dev/null
! [ -z "${BOOST_INCLUDE+x}" ] && echo 'Environment is ready!' || echo 'Error: $BOOST_INCLUDE is unset. Please adjust the previous commands to fit with your environment.'
```
then you can build MFC and run the test suite!
```shell
./mfc.sh build -j $(nproc)
./mfc.sh test -j $(nproc)
```
And... you're done!

You can learn more about MFC's capabilities [via its documentation](https://mflowcode.github.io/documentation/index.html) or play with the examples located in the `examples/` directory (some are [shown here](https://mflowcode.github.io/documentation/md_examples.html))!

The shock-droplet interaction case above was run via
```shell
./mfc.sh run -n $(nproc) ./examples/3d_shockdroplet/case.py 
```
where `$(nproc)` is the number of cores the example will run on (and the number of physical cores on your CPU device).
You can visualize the output data in `examples/3d_shockdroplet/silo_hdf5` via Paraview, Visit, or your favorite software.

## Is this _really_ exascale?

[OLCF Frontier](https://www.olcf.ornl.gov/frontier/) is the first exascale supercomputer.
The weak scaling of MFC on this machine shows near-ideal utilization. 

<p align="center">
    <img src="docs/res/scaling.png" alt="Scaling" width="400"/>
</p>


## What else can this thing do

MFC has many features.
They are organized below.

### Physics

* 1-3D
* Compressible
	* Low Mach number treatment available
* Multi- and single-component
	* 4, 5, and 6 equation models for multi-component/phase features
   	* Kapila and Allaire models 5-equation models
* Multi- and single-phase 
	* Phase change via p, pT, and pTg schemes
* Grids
	* 1-3D Cartesian, cylindrical, axisymmetric. 
	* Arbitrary grid stretching for multiple domain regions.
	* Complex/arbitrary geometries via immersed boundary method
	* STL geometry files supported
* Surface tension for multiphase cases
* Sub-grid dynamics
	* Euler-Euler particle models for bubble dynamics and similar
	* Euler-Lagrange bubble dynamics
* Viscous effects (high-order accurate representations)
* Ideal and stiffened gas equations of state
* Body forces
* Acoustic wave generation (one- and two-way sound sources)
* Magnetohydrodynamics (MHD)
* Relativistic Magnetohydrodynamics (RMHD)
</details>

### Numerics

* Shock and interface capturing schemes
	* First-order upwinding
 	* WENO reconstructions of order 3, 5, and 7
  	* WENO variants: WENO-JS, WENO-M, WENO-Z, TENO
   	* Monotonicity-preserving reconstructions
	* Reliable handling of large density ratios
* Exact and approximate (e.g., HLL, HLLC, HLLD) Riemann solvers
* Boundary conditions
	* Periodic, reflective, extrapolation/Neumann
	* Slip and no-slip
 	* Thompson-based characteristic BCs: non-reflecting sub/supersonic buffers, inflows, outflows
	* Generalized characteristic relaxation boundary conditions
* Runge-Kutta orders 1-3 (SSP TVD), adaptive time stepping
* RK4-5 operator splitting for Euler-Lagrange modeling
* Interface sharpening (THINC-like)


### Large-scale and accelerated simulation

* GPU compatible on NVIDIA ([P/V/A/H]100, GH200, etc.) and AMD (MI[1/2/3]00+) GPU and APU hardware
* Ideal weak scaling to 100% of the largest GPU and superchip supercomputers
 	* \>36K AMD APUs (MI300A) on [LLNL El Capitan](https://hpc.llnl.gov/hardware/compute-platforms/el-capitan)
   	* \>3K AMD APUs (MI300A) on [LLNL Tuolumne](https://hpc.llnl.gov/hardware/compute-platforms/tuolumne)
	* \>33K AMD GPUs (MI250X) on the first exascale computer, [OLCF Frontier](https://www.olcf.ornl.gov/frontier/) 
	* \>10K NVIDIA GPUs (V100) on [OLCF Summit](https://www.olcf.ornl.gov/summit/) 
* Near compute roofline behavior
* RDMA (remote data memory access; GPU-GPU direct communication) via GPU-aware MPI on NVIDIA (CUDA-aware MPI) and AMD GPU systems
* Optional single-precision computation and storage

### Software robustness and other features

* [Fypp](https://fypp.readthedocs.io/en/stable/fypp.html) metaprogramming for code readability, performance, and portability
* Continuous Integration (CI)
	* \>300 Regression tests with each PR.
 		* Performed with GNU (GCC), Intel (oneAPI), Cray (CCE), and NVIDIA (NVHPC) compilers on NVIDIA and AMD GPUs.
		* Line-level test coverage reports via [Codecov](https://app.codecov.io/gh/MFlowCode/MFC) and `gcov`
	* Benchmarking to avoid performance regressions and identify speed-ups
* Continuous Deployment (CD) of [website](https://mflowcode.github.io) and [API documentation](https://mflowcode.github.io/documentation/index.html)

## Citation

If you use MFC, consider citing it as:

<p align="center">
  <a href="https://doi.org/10.1016/j.cpc.2020.107396">
    S. H. Bryngelson, K. Schmidmayer, V. Coralic, K. Maeda, J. Meng, T. Colonius (2021) Computer Physics Communications <b>266</b>, 107396
  </a>
</p>

```bibtex
@article{Bryngelson_2021,
  title   = {{MFC: A}n open-source high-order multi-component, multi-phase, and multi-scale compressible flow solver},
  author  = {S. H. Bryngelson and K. Schmidmayer and V. Coralic and J. C. Meng and K. Maeda and T. Colonius},
  journal = {Computer Physics Communications},
  year    = {2021},
  volume  = {266},
  pages   = {107396},
  doi     = {10.1016/j.cpc.2020.107396}
}
```

```bibtex
@article{Radhakrishnan_2024,
  title   = {Method for portable, scalable, and performant {GPU}-accelerated simulation of multiphase compressible flow},
  author  = {A. Radhakrishnan and H. {Le Berre} and B. Wilfong and J.-S. Spratt and M. {Rodriguez Jr.} and T. Colonius and S. H. Bryngelson},
  journal = {Computer Physics Communications},
  year    = {2024},
  volume  = {302},
  pages   = {109238},
  doi     = {10.1016/j.cpc.2024.109238}
}
```

## License
 
Copyright 2021 Spencer Bryngelson and Tim Colonius.
MFC is under the MIT license (see [LICENSE](LICENSE) for full text).

## Acknowledgements

Federal sponsors have supported MFC development, including the US Department of Defense (DOD), the National Institutes of Health (NIH), the Department of Energy (DOE), and the National Science Foundation (NSF).

MFC computations have used many supercomputing systems. A partial list is below
  * OLCF Frontier and Summit, and testbeds Wombat, Crusher, and Spock (allocation CFD154, PI Bryngelson)
  * LLNL Tuolumne and Lassen, El Capitan early access system Tioga
  * PSC Bridges(1/2), NCSA Delta, SDSC Comet and Expanse, Purdue Anvil, TACC Stampede(1-3), and TAMU ACES via ACCESS-CI allocations from Bryngelson, Colonius, Rodriguez, and more.
  * DOD systems Onyx, Carpenter, Nautilus, and Narwhal via the DOD HPCMP program
  * Sandia National Labs systems Doom and Attaway and testbed systems Weaver and Vortex


## Contributors

[![Contributors](https://contributors-img.web.app/image?repo=mflowcode/mfc)](https://github.com/mflowcode/mfc/graphs/contributors)<|MERGE_RESOLUTION|>--- conflicted
+++ resolved
@@ -25,11 +25,6 @@
   </a>
 </p>
 
-<<<<<<< HEAD
-Welcome to the home of MFC!
-MFC simulates compressible multi-component and multi-phase flows, [amongst other things](#what-else-can-this-thing-do). 
-MFC is written in Fortran and uses metaprogramming to keep the code short (about 20K lines).
-=======
 <p align="center">
   <a href="https://mflowcode.github.io/">
     <img src="https://img.shields.io/badge/docs-mflowcode.github.io-blue" />
@@ -97,7 +92,6 @@
   doi = {10.48550/arXiv.2503.07953}
 }
 ```
->>>>>>> 7982c586
 
 MFC is used on the latest leadership-class supercomputers.
 It scales <b>ideally to exascale</b>; [tens of thousands of GPUs on NVIDIA- and AMD-GPU machines](#is-this-really-exascale) on Oak Ridge Summit and Frontier.
