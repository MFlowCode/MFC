--- conflicted
+++ resolved
@@ -129,27 +129,7 @@
 
 You can navigate [to this webpage](https://mflowcode.github.io/documentation/md_getting-started.html) to get started using MFC!
 It's rather straightforward.
-<<<<<<< HEAD
 We'll give a brief intro. here for MacOS.
-=======
-
-### macOS quick start (Homebrew)
-
-Install the prebuilt package and run an example:
-
-```bash
-brew install mflowcode/mfc/mfc
-mkdir -p ~/mfc_quickstart && cd ~/mfc_quickstart
-cp $(brew --prefix mfc)/examples/1D_sodshocktube/case.py .
-mfc run case.py -n 2
-```
-
-Use `-n X` to select the number of MPI processes. For developer commands (`build`, `test`, etc.), clone the repo and use `./mfc.sh`.
-
-### macOS from source
-
-We'll give a brief introduction for building from source on MacOS below.
->>>>>>> 4f0704f8
 Using [brew](https://brew.sh), install MFC's dependencies:
 ```shell
 brew install coreutils python cmake fftw hdf5 gcc boost open-mpi
