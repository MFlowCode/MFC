#!/bin/bash

#./mfc.sh run ./examples/3D_phasechange_bubble/case.py -p batch -N 1 -n 2 -g 0 -w 01:00:00 -# test1 -t pre_process -c delta
#./mfc.sh run ./examples/3D_ctr_test/case.py -p batch -N 1 -n 8 -g 0 -w 01:00:00 -# test1 -t simulation -c delta
#./mfc.sh run ./examples/3D_phasechange_bubble/case.py -p batch -N 1 -n 2 -g 0 -w 01:00:00 -# test1 -t post_process -c delta

#./mfc.sh run ./examples/3D_ctr_test/case.py -p batch -N 1 -n 2 -g 0 -w 01:00:00 -# test1 -t pre_process -c delta
#./mfc.sh run ./examples/3D_ctr_test/case.py -p batch -N 1 -n 2 -g 0 -w 01:00:00 -# test1 -t simulation -c delta
#./mfc.sh run ./examples/3D_ctr_test/case.py -p batch -N 1 -n 2 -g 0 -w 01:00:00 -# test1 -t post_process -c delta

#./mfc.sh run /scratch/bciv/rodrigu1/ctr2024/test4/case.py -p batch -N 1 -n 2 -g 0 -w 01:00:00 -# test1 -t pre_process -c delta
#./mfc.sh run /scratch/bciv/rodrigu1/ctr2024/test4/case.py -p batch -N 1 -n 2 -g 0 -w 01:00:00 -# test1 -t simulation -c delta
#./mfc.sh run /scratch/bciv/rodrigu1/ctr2024/test4/case.py -p batch -N 1 -n 2 -g 0 -w 01:00:00 -# test1 -t post_process -c delta

#./mfc.sh run /scratch/bciv/mcarcanabarbosa/ctr2024/testingpc4f/2speed/3dpc-noel-ptg.py -p batch -N 1 -n 4 -g 0 -w 01:00:00 -# test1 -t pre_process -c delta
#./mfc.sh run /scratch/bciv/mcarcanabarbosa/ctr2024/testingpc4f/2speed/3dpc-noel-ptg.py -p batch -N 1 -n 4 -g 0 -w 01:00:00 -# test1 -t simulation -c delta
#./mfc.sh run /scratch/bciv/mcarcanabarbosa/ctr2024/testingpc4f/2speed/3dpc-noel-ptg.py -p batch -N 1 -n 1 -g 0 -w 01:00:00 -# test1 -t post_process -c delta

#./mfc.sh run /scratch/bciv/mcarcanabarbosa/ctr2024/testingpc4f/4speed/3dpc-noel-ptg.py -e batch -p gpuA100x4 -N 1 -n 4 -g 1 -w 00:10:00 -# test1 -t pre_process -a bciv-delta-gpu -c delta
#./mfc.sh run /scratch/bciv/mcarcanabarbosa/ctr2024/testingpc4f/4speed/3dpc-noel-ptg.py -e batch -p gpuA100x4 -N 1 -n 4 -g 1 -w 04:00:00 -# test1 -t simulation -a bciv-delta-gpu -c delta
#./mfc.sh run /scratch/bciv/mcarcanabarbosa/ctr2024/testingpc4f/4speed/3dpc-noel-ptg.py -e batch -p gpuA100x4 -N 1 -n 1 -g 0 -w 01:00:00 -# test1 -t post_process -a bciv-delta-gpu -c delta

#./mfc.sh run /scratch/bciv/rodrigu1/ctr2024/test6/case.py -p batch -N 1 -n 1 -g 0 -w 01:00:00 -# test1 -t pre_process -c delta
#./mfc.sh run /scratch/bciv/rodrigu1/ctr2024/test6/case.py -p batch -N 1 -n 1 -g 0 -w 01:00:00 -# test1 -t simulation -c delta
#./mfc.sh run /scratch/bciv/rodrigu1/ctr2024/test6/case.py -p batch -N 1 -n 1 -g 0 -w 01:00:00 -# test1 -t post_process -c delta

./mfc.sh run /scratch/bciv/rodrigu1/ctr2024/test61/case.py -p batch -N 1 -n 1 -g 0 -w 01:00:00 -# test1 -t pre_process -c delta
./mfc.sh run /scratch/bciv/rodrigu1/ctr2024/test61/case.py -p batch -N 1 -n 1 -g 0 -w 01:00:00 -# test1 -t simulation -c delta
./mfc.sh run /scratch/bciv/rodrigu1/ctr2024/test61/case.py -p batch -N 1 -n 1 -g 0 -w 01:00:00 -# test1 -t post_process -c delta

#./mfc.sh run /users/mrodri97/scratch/ctr2024/test6/case.py -p batch -N 1 -n 8 -g 0 -w 01:00:00 -# test1 -t pre_process -c oscar
#./mfc.sh run /users/mrodrig97/scratch/ctr2024/test6/case.py -p batch -N 1 -n 1 -g 0 -w 01:00:00 -# test1 -t simulation -c oscar
#./mfc.sh run /users/mrodri97/scratch/ctr2024/test6/case.py -p batch -N 1 -n 1 -g 0 -w 01:00:00 -# test1 -t post_process -c oscar

<<<<<<< HEAD
./mfc.sh run /users/mrodri97/hMFC/tests/9EB947DB/case.py -p batch -N 1 -n 1 -g 0 -w 01:00:00 -# test1 -t pre_process -c oscar
./mfc.sh run /users/mrodri97/hMFC/tests/9EB947DB/case.py -p batch -N 1 -n 1 -g 0 -w 01:00:00 -# test1 -t simulation -c oscar

=======
>>>>>>> a2fd00f6

<|MERGE_RESOLUTION|>--- conflicted
+++ resolved
@@ -32,10 +32,6 @@
 #./mfc.sh run /users/mrodrig97/scratch/ctr2024/test6/case.py -p batch -N 1 -n 1 -g 0 -w 01:00:00 -# test1 -t simulation -c oscar
 #./mfc.sh run /users/mrodri97/scratch/ctr2024/test6/case.py -p batch -N 1 -n 1 -g 0 -w 01:00:00 -# test1 -t post_process -c oscar
 
-<<<<<<< HEAD
 ./mfc.sh run /users/mrodri97/hMFC/tests/9EB947DB/case.py -p batch -N 1 -n 1 -g 0 -w 01:00:00 -# test1 -t pre_process -c oscar
 ./mfc.sh run /users/mrodri97/hMFC/tests/9EB947DB/case.py -p batch -N 1 -n 1 -g 0 -w 01:00:00 -# test1 -t simulation -c oscar
 
-=======
->>>>>>> a2fd00f6
-
