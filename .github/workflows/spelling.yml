--- conflicted
+++ resolved
@@ -9,16 +9,9 @@
     steps:
     - name: Checkout
       uses: actions/checkout@v4
-<<<<<<< HEAD
-
-    - name: MFC Python setup
-      run: ./mfc.sh init
-
-=======
       
     - name: MFC Python Setup
       run:  ./mfc.sh init
       
->>>>>>> 635d86f4
     - name: Spell Check
       run:  ./mfc.sh spelling