--- conflicted
+++ resolved
@@ -94,11 +94,7 @@
       - name: Test
         run:  |
           if [ '${{ matrix.intel }}' == 'true' ]; then source /opt/intel/oneapi/setvars.sh; fi
-<<<<<<< HEAD
-          /bin/bash mfc.sh test -j $(nproc) $OPT1 $OPT2 --generate
-=======
           /bin/bash mfc.sh test --max-attempts 3 -j $(nproc) $OPT1 $OPT2
->>>>>>> 63c79cbf
         env:
           OPT1: ${{ matrix.mpi == 'mpi' && '--test-all' || '' }}
           OPT2: ${{ matrix.debug == 'debug' && '-% 20' || '' }}
