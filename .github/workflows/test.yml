name: 'Test Suite'

on: [push, pull_request, workflow_dispatch]
    
jobs:
  file-changes:
    name: Detect File Changes
    runs-on: 'ubuntu-latest'
    outputs: 
      checkall: ${{ steps.changes.outputs.checkall }}
    steps:
      - name: Clone
        uses: actions/checkout@v4

      - name: Detect Changes
        uses: dorny/paths-filter@v3
        id: changes
        with: 
          filters: ".github/file-filter.yml"

  github:
    name: Github
    if: needs.file-changes.outputs.checkall == 'true'
    needs: file-changes
    strategy:
      matrix:
        os:    ['ubuntu', 'macos']
        mpi:   ['mpi']
        debug: ['debug', 'no-debug']
        intel: [true, false]
        exclude:
          - os:    macos
            intel: true

        include:
          - os:    ubuntu
            mpi:   no-mpi
            debug: no-debug
            intel: false

      fail-fast: false
    continue-on-error: true
    runs-on: ${{ matrix.os }}-latest

    steps:
      - name: Clone
        uses: actions/checkout@v4

      - name: Setup MacOS
        if:   matrix.os == 'macos'
        run: |
          brew install wget make python make cmake coreutils gcc@14
          echo "CC=gcc-14"      >> $GITHUB_ENV
          echo "CXX=g++-14"     >> $GITHUB_ENV
          echo "FC=gfortran-14" >> $GITHUB_ENV
          
      - name: (MacOS) Build OpenMPI
        if:   matrix.os == 'macos' && matrix.mpi == 'mpi'
        run: |
          brew install mpich

      - name: Setup Ubuntu
        if:   matrix.os == 'ubuntu' && matrix.intel == false
        run: |
           sudo apt update -y
           sudo apt install -y tar wget make cmake gcc g++ python3 python3-dev "openmpi-*" libopenmpi-dev
     
      - name: Setup Ubuntu (Intel)
        if:   matrix.os == 'ubuntu' && matrix.intel == true
        run: |
          sudo apt update -y
          sudo apt install -y tar wget make cmake python3 python3-dev
          wget https://apt.repos.intel.com/intel-gpg-keys/GPG-PUB-KEY-INTEL-SW-PRODUCTS.PUB
          sudo apt-key add GPG-PUB-KEY-INTEL-SW-PRODUCTS.PUB
          rm GPG-PUB-KEY-INTEL-SW-PRODUCTS.PUB
          sudo echo "deb https://apt.repos.intel.com/oneapi all main" | sudo tee /etc/apt/sources.list.d/oneAPI.list
          sudo apt-get update
          sudo apt-get install -y intel-oneapi-common-vars intel-oneapi-compiler-fortran-2022.1.0 intel-oneapi-compiler-dpcpp-cpp-and-cpp-classic-2022.1.0 intel-oneapi-mkl-2021.4.0 intel-oneapi-mpi-2021.7.1 intel-oneapi-mpi-devel-2021.7.1
          source /opt/intel/oneapi/setvars.sh
          echo "CXX=$(which icpc)"          >> $GITHUB_ENV
          echo "CC=$(which icc)"            >> $GITHUB_ENV
          echo "FC=$(which ifort)"          >> $GITHUB_ENV
          echo "OMPI_FC=$(which ifort)"     >> $GITHUB_ENV
          echo "OMPI_CXX=$(which icpc)"     >> $GITHUB_ENV
          echo "OMPI_MPICC=$(which icc)"    >> $GITHUB_ENV
          echo "MPI_HOME=/opt/intel/oneapi/mpi/2021.7.1/"    >> $GITHUB_ENV
          echo "I_MPI_ROOT=/opt/intel/oneapi/mpi/2021.7.1/"    >> $GITHUB_ENV

      - name: Build
        run:  |
          if [ '${{ matrix.intel }}' == 'true' ]; then source /opt/intel/oneapi/setvars.sh; fi
          /bin/bash mfc.sh build -j $(nproc) --${{ matrix.debug }} --${{ matrix.mpi }} 

      - name: Test
        run:  |
          if [ '${{ matrix.intel }}' == 'true' ]; then source /opt/intel/oneapi/setvars.sh; fi
          /bin/bash mfc.sh test -j $(nproc) $OPT1 $OPT2
        env:
          OPT1: ${{ matrix.mpi == 'mpi' && '--test-all' || '' }}
          OPT2: ${{ matrix.debug == 'debug' && '-% 20' || '' }}

  docker:
    name: Github | Docker
    if: needs.file-changes.outputs.checkall == 'true'
    needs: file-changes
    runs-on: ubuntu-latest
    steps:
    - name: Clone
      uses: actions/checkout@v4

    - name: Test
      run:  sudo ./mfc.sh docker ./mfc.sh test -j $(nproc) -a

  self:
    name: Self Hosted
    if: github.repository == 'MFlowCode/MFC' && needs.file-changes.outputs.checkall == 'true'
    needs: file-changes
    continue-on-error: false
<<<<<<< HEAD
=======
    timeout-minutes: 1400
>>>>>>> 1d190675
    strategy:
      matrix:
        device: ['cpu', 'gpu']
        lbl: ['gt', 'frontier']
        exclude:
          - device:   cpu
            lbl: frontier
    runs-on:
      group:  phoenix
      labels: ${{ matrix.lbl }}
    env:
      ACTIONS_RUNNER_FORCE_ACTIONS_NODE_VERSION: node16
      ACTIONS_ALLOW_USE_UNSECURE_NODE_VERSION: true
    steps:
      - name: Clone
        uses: actions/checkout@v3

      - name: Build & Test
        if:   matrix.lbl == 'gt'
        run:  bash .github/workflows/phoenix/submit.sh .github/workflows/phoenix/test.sh ${{ matrix.device }}

      - name: Build
        if:   matrix.lbl == 'frontier'
        run:  bash .github/workflows/frontier/build.sh

      - name: Test
        if:   matrix.lbl == 'frontier'
        run:  bash .github/workflows/frontier/submit.sh .github/workflows/frontier/test.sh ${{matrix.device}}

      - name: Print Logs
        if:   always()
        run:  cat test-${{ matrix.device }}.out

      - name: Archive Logs
        uses: actions/upload-artifact@v3
        if:   always()
        with:
          name: logs
          path: test-${{ matrix.device }}.out
<|MERGE_RESOLUTION|>--- conflicted
+++ resolved
@@ -116,10 +116,7 @@
     if: github.repository == 'MFlowCode/MFC' && needs.file-changes.outputs.checkall == 'true'
     needs: file-changes
     continue-on-error: false
-<<<<<<< HEAD
-=======
     timeout-minutes: 1400
->>>>>>> 1d190675
     strategy:
       matrix:
         device: ['cpu', 'gpu']
