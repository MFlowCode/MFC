--- conflicted
+++ resolved
@@ -8,13 +8,9 @@
     device_opts="--gpu -g $gpu_ids"
 fi
 
-<<<<<<< HEAD
-if [ "$job_device" == "gpu" ]; then
-    ./mfc.sh bench --mem 8 -j $(nproc) -o "$job_slug.yaml" -- -c phoenix $device_opts -n $n_ranks $single_flag
-=======
+
 if ["$job_device" == "gpu"]; then
-    ./mfc.sh bench --mem 12 -j $(nproc) -o "$job_slug.yaml" -- -c phoenix $device_opts -n $n_ranks
->>>>>>> ec019506
+    ./mfc.sh bench --mem 12 -j $(nproc) -o "$job_slug.yaml" -- -c phoenix $device_opts -n $n_ranks $single_flag
 else
     ./mfc.sh bench --mem 1 -j $(nproc) -o "$job_slug.yaml" -- -c phoenix $device_opts -n $n_ranks $single_flag
 fi