name: 'Benchmark'

on: pull_request

jobs:
  file-changes:
    name: Detect File Changes
    runs-on: 'ubuntu-latest'
    outputs: 
      checkall: ${{ steps.changes.outputs.checkall }}
    steps:
      - name: Clone
        uses: actions/checkout@v4

      - name: Detect Changes
        uses: dorny/paths-filter@v3
        id: changes
        with: 
          filters: ".github/file-filter.yml"
  self:
    name: Georgia Tech | Phoenix (NVHPC)
    if: github.repository == 'MFlowCode/MFC'
    strategy:
      matrix:
        device: ['cpu', 'gpu']
    runs-on:
      group: phoenix
      labels: gt
    timeout-minutes: 1400
    env:
      ACTIONS_RUNNER_FORCE_ACTIONS_NODE_VERSION: node16
      ACTIONS_ALLOW_USE_UNSECURE_NODE_VERSION: true
    steps:
      - name: Clone - PR
        uses: actions/checkout@v4
        with:
          path: pr

      - name: Clone - Master
        uses: actions/checkout@v4
        with:
          repository: MFlowCode/MFC
          ref: master
          path: master

      - name: Bench (Master v. PR)
        run: |
          (cd pr     && bash .github/workflows/phoenix/submit.sh .github/workflows/phoenix/bench.sh ${{ matrix.device }}) &
          (cd master && bash .github/workflows/phoenix/submit.sh .github/workflows/phoenix/bench.sh ${{ matrix.device }}) &
          wait

          (cd pr     && bash .github/workflows/phoenix/submit.sh .github/workflows/phoenix/bench.sh ${{ matrix.device }} --single) &
          (cd master && bash .github/workflows/phoenix/submit.sh .github/workflows/phoenix/bench.sh ${{ matrix.device }} --single) &
          wait

      - name: Check Speedup
        run: |
          cd pr
          . ./mfc.sh load -c p -m ${{ matrix.device }}

          single_time=$(grep "Runtime:" bench-${{ matrix.device }}-single.yaml | awk '{print $2}')
          double_time=$(grep "Runtime:" bench-${{ matrix.device }}.yaml | awk '{print $2}')
          speedup=$(echo "$double_time / $single_time" | bc -l)

          echo "Single precision time: $single_time"
          echo "Double precision time: $double_time"
          echo "Speedup: $speedup"

          if (( $(echo "$speedup < 1.5" | bc -l) )); then
            echo "Error: Speedup is less than 1.5x in single precision"
            exit 1
          fi

      - name: Generate & Post Comment
        run: |
          cd pr
          . ./mfc.sh load -c p -m ${{ matrix.device }}
          ./mfc.sh bench_diff ../master/bench-${{ matrix.device }}.yaml bench-${{ matrix.device }}.yaml

      - name: Archive Logs
<<<<<<< HEAD
        uses: actions/upload-artifact@v3
        if: always()
=======
        uses: actions/upload-artifact@v4
        if:   always()
>>>>>>> efc9d67b
        with:
          name: logs-${{ matrix.device }}
          path: |
            pr/bench-${{ matrix.device }}.*
            pr/build/benchmarks/*
            master/bench-${{ matrix.device }}.*
            master/build/benchmarks/*<|MERGE_RESOLUTION|>--- conflicted
+++ resolved
@@ -78,13 +78,8 @@
           ./mfc.sh bench_diff ../master/bench-${{ matrix.device }}.yaml bench-${{ matrix.device }}.yaml
 
       - name: Archive Logs
-<<<<<<< HEAD
-        uses: actions/upload-artifact@v3
-        if: always()
-=======
         uses: actions/upload-artifact@v4
         if:   always()
->>>>>>> efc9d67b
         with:
           name: logs-${{ matrix.device }}
           path: |
