--- conflicted
+++ resolved
@@ -22,11 +22,11 @@
           filters: ".github/file-filter.yml"
 
   self:
-<<<<<<< HEAD
     name: ${{ matrix.name }} (${{ matrix.device }})
-    if: github.repository == 'MFlowCode/MFC' && needs.file-changes.outputs.checkall == 'true'
+    if: github.repository == 'MFlowCode/MFC' && needs.file-changes.outputs.checkall == 'true' && ${{ github.event.review.state == 'approved' }}
     needs: file-changes
     strategy:
+      fail-fast: false
       matrix:
         include:
           - cluster: phoenix
@@ -50,15 +50,6 @@
             flag: f
             device: gpu
             build_script: "bash .github/workflows/frontier/build.sh gpu"
-=======
-    name: Georgia Tech | Phoenix (NVHPC)
-    if: github.repository == 'MFlowCode/MFC' && needs.file-changes.outputs.checkall == 'true' && ${{ github.event.review.state == 'approved' }}
-    needs: file-changes
-    strategy:
-      matrix:
-        device: ['cpu', 'gpu']
-      fail-fast: false
->>>>>>> a34f0ca3
     runs-on:
       group: ${{ matrix.group }}
       labels: ${{ matrix.labels }}
