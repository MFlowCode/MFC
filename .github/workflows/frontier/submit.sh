--- conflicted
+++ resolved
@@ -21,11 +21,7 @@
 #SBATCH -A CFD154                  # charge account
 #SBATCH -N 1                       # Number of nodes required
 #SBATCH -n 8                       # Number of cores required
-<<<<<<< HEAD
-#SBATCH -t 02:30:00                # Duration of the job (Ex: 15 mins)
-=======
 #SBATCH -t 01:59:00                # Duration of the job (Ex: 15 mins)
->>>>>>> f8e39121
 #SBATCH -o$job_slug.out            # Combined output and error messages file
 #SBATCH -q debug                   # Use debug QOS - only one job per user allowed in queue!
 #SBATCH -W                         # Do not exit until the submitted job terminates.
