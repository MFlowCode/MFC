# Case Files

Example Python case files, also referred to as *input files*, can be found in the [examples/](https://github.com/MFlowCode/MFC/tree/master/examples) directory. They print a Python dictionary containing input parameters for MFC. Their contents, and a guide to filling them out, are documented in the user manual. A commented, tutorial script
can also be found in [examples/3d_sphbubcollapse/](https://github.com/MFlowCode/MFC/blob/master/examples/3D_sphbubcollapse/case.py).

## Basic Skeleton

The skeleton for an input file may look like the following:

```python
#!/usr/bin/env python3

import json

# Configuring case dictionary
print(json.dumps({
  # Insert case parameters here
  ...
}))
```

Thus, you can run your case file with Python to view the computed case dictionary that will be processed by MFC when you run:

```shell
python3 my_case_file.py
```

This is particularly useful when computations are done in Python to generate the case.

## (Optional) Accepting command line arguments

Input files can accept command line arguments, forwarded by `mfc.sh run`.
Consider this example from the `scaling` case:

```python
import json, argparse

parser = argparse.ArgumentParser(
    prog="scaling",
    description="Weak- and strong-scaling benchmark case.",
    formatter_class=argparse.ArgumentDefaultsHelpFormatter)

parser.add_argument("--mfc", type=json.loads, default='{}', metavar="DICT",
                    help="MFC's toolchain's internal state.")
parser.add_argument("-s", "--scaling", type=str, metavar="SCALING", choices=["weak", "strong"],
                    help="Whether weak- or strong-scaling is being exercised.")

# Your parsed arguments are here
args = parser.parse_args()
```

The `--mfc` argument is a JSON string representing `mfc.sh run`'s internal
state, passed in when MFC runs your input file.
It contains all the runtime information you might want from the build/run system.
You can add as many additional arguments and options as you may need.

To run such a case, use the following format:

```shell
./mfc.sh run <path/to/case.py> <mfc.sh run arguments> -- <case arguments>
```

For example, to run the `scaling` case in "weak-scaling" mode:

```shell
./mfc.sh run examples/scaling/case.py -t pre_process -j 8 -- --scaling weak
```

## Parameters

## Feature Compatibility

Before diving into parameter details, check the **[Feature Compatibility Guide](case_constraints.md)** to understand:
- Which features work together (MHD, bubbles, phase change, etc.)
- Common configuration patterns with copy-paste examples
- Requirements for each model equation and Riemann solver

💡 **Tip:** If you get a validation error, the compatibility guide explains what each parameter requires.

There are multiple sets of parameters that must be specified in the python input file:
1. [Runtime Parameters](#1-runtime)
2. [Computational Domain Parameters](#2-computational-domain)
3. [Patch Parameters](#3-patches)
4. [Immersed Boundary Patches](#4-immersed-boundary-patches)
5. [Fluid Material's Parameters](#5-fluid-materials)
6. [Simulation Algorithm Parameters](#6-simulation-algorithm)
7. [Formatted Database and Structure Parameters](#7-formatted-output)
8. [(Optional) Acoustic Source Parameters](#8-acoustic-source)
9. [(Optional) Ensemble-Averaged Bubble Model Parameters](#9-ensemble-averaged-bubble-model)
10. [(Optional) Velocity Field Setup Parameters](#10-velocity-field-setup)
11. [(Optional) Phase Change Parameters](#11-Phase-Change-Model)
12. [(Optional) Artificial Mach Number Parameters](#12-artificial-Mach-number)

Items 8, 9, 10, 11 and 12 are optional sets of parameters that activate the acoustic source model, ensemble-averaged bubble model, initial velocity field setup, phase change, artificial Mach number respectively.
Definition of the parameters is described in the following subsections.

### 1. Runtime

| Parameter        | Type           | Description                               |
| ---:             |    :----:      |          :---                             |
| `run_time_info`  | Logical        | Output run-time information               |
| `rdma_mpi`       | Logical        | (GPUs) Enable RDMA for MPI communication. |

- `run_time_info` generates a text file that includes run-time information including the CFL number(s) at each time-step.
- `rdma_mpi` optimizes data transfers between GPUs using Remote Direct Memory Access (RDMA).
The underlying MPI implementation and communication infrastructure must support this
feature, detecting GPU pointers and performing RDMA accordingly.

### 2. Computational Domain

| Parameter                | Type    | Description                      |
| ---:                     | :----:  |          :---                    |
| `x[y,z]_domain%%beg[end]`| Real    | Beginning [ending] of the $x$[y,z]-direction domain    |
| `stretch_x[y,z]`         | Logical | Stretching of the mesh in the $x$[y,z]-direction |
| `a_x[y,z]`               | Real    | Rate at which the grid is stretched in the $x$[y,z]-direction |
| `x[y,z]_a`               | Real    | Beginning of the stretching in the negative $x$[y,z]-direction |
| `x[y,z]_b`               | Real    | Beginning of the stretching in the positive $x$[y,z]-direction |
| `loops_x[y,z]`           | Integer | Number of times to recursively apply grid stretching |
| `cyl_coord`              | Logical | Cylindrical coordinates (2D: Axisymmetric, 3D: Cylindrical) |
| `m`                      | Integer | Number of grid cells in the $x$-coordinate direction |
| `n`                      | Integer | Number of grid cells in the $y$-coordinate direction |
| `p`                      | Integer | Number of grid cells in the $z$-coordinate direction |

The parameters define the boundaries of the spatial and temporal domains, and their discretization that are used in simulation.

- `[x,y,z]_domain%[beg,end]` define the spatial domain in $x$, $y$, and $z$ Cartesian coordinates:

$$ x \in \left[ x \\_ domain \\% beg, x \\_ domain \\% end \right], y \in \left[ y \\_ domain \\% beg, y \\_ domain \\% end \right], z \in \left[ z \\_ domain \\% beg, z \\_ domain \\% end \right] $$

- $m$, $n$, and $p$ define the number of finite volume cells that uniformly discretize the domain along the $x$, $y$, and $z$ axes, respectively.
Note that the actual number of cells in each coordinate axis is given as $[m,n,p]+1$.
For example, $m=n=p=499$ discretizes the domain into $500^3$ cells.
When the simulation is 2D/axi-symmetric or 1D, it requires that $p=0$ or $p=n=0$, respectively.

- `stretch_[x,y,z]` activates grid stretching in the $[x,y,z]$ directions.
The grid is gradually stretched such that the domain boundaries are pushed away from the origin along a specified axis.

- `a_[x,y,z]`, `[x,y,z]_a`, and `[x,y,z]_b` are parameters that define the grid stretching function. When grid stretching along the $x$ axis is considered, the stretching function is given as:

$$ x_{cb,stretch} = x_{cb} + \frac{x_{cb}}{a_x} \Bigg[ \mathrm{log}\left[\mathrm{cosh} \left( \frac{a_x(x_{cb}-x_a)}{L} \right) \right] + \mathrm{log}\left[\mathrm{cosh} \left( \frac{a_x(x_{cb}-x_b)}{L} \right) \right] -2 \mathrm{log}\left[\mathrm{cosh} \left( \frac{a_x(x_b-x_a)}{2L} \right) \right]  \Bigg] $$

where `x_cb` and `x_[cb,stretch]` are the coordinates of a cell boundary at the original and stretched domains, respectively.
`L` is the domain length along the `x` axis: `L`=`x_domain%%end`-`x_domain%%beg`.
Crudely speaking, `x_a` and `x_b` define the coordinates at which the grid begins to get stretched in the negative and positive directions along the $x$ axis, respectively.
$a_x$ defines the smoothness of the stretching.
Stretching along the $y$ and $z$ axes follows the same logistics.
Optimal choice of the parameters for grid stretching is case-dependent and left to the user.
`loops_x[y,z]` defines the number of times the grid stretching function is applied and has a default value of one.

- `cyl_coord` activates cylindrical coordinates.
The domain is defined in $x$-$y$-$z$ cylindrical coordinates, instead of Cartesian coordinates.
Domain discretization is accordingly conducted along the axes of cylindrical coordinates.
When $p=0$, the domain is defined on $x$-$y$ axi-symmetric coordinates.
In both Coordinates, mesh stretching can be defined along the $x$- and $y$-axes.
MPI topology is automatically optimized to maximize the parallel efficiency for given choice of coordinate systems.

### 3. Patches

| Parameter            | Type    | Analytical Definition | Description                                                  |
| ---:                 | :----:  | :----:                | :---                                                         |
| `num_patches`        | Integer | Not Supported         | Number of initial condition geometric patches.               |
| `num_fluids`	       | Integer | Not Supported         | Number of fluids/components present in the flow.             |
| `geometry` *         | Integer | Not Supported         | Geometry configuration of the patch.                         |
| `alter_patch(i)` *   | Logical | Not Supported         | Alter the $i$-th patch.                                      |
| `x[y,z]_centroid` *  | Real    | Not Supported         | Centroid of the applied geometry in the $[x,y,z]$-direction. |
| `length_x[y,z]` *    | Real    | Not Supported         | Length, if applicable, in the $[x,y,z]$-direction.           |
| `radius` *           | Real    | Not Supported         | Radius, if applicable, of the applied geometry.              |
| `smoothen` *         | Logical | Not Supported         | Smoothen the applied patch.                                  |
| `smooth_patch_id` *  | Integer | Not Supported         | A patch with which the applied patch is smoothened.          |
| `smooth_coeff` *     | Real    | Not Supported         | Smoothen coefficient.                                        |
| `alpha(i)` *         | Real    | Supported             | Volume fraction of fluid $i$.                                |
| `alpha_rho(i)` *     | Real    | Supported             | Partial density of fluid $i$.                                |
| `pres` *             | Real    | Supported             | Pressure.                                                    |
| `vel(i)` *           | Real    | Supported             | Velocity in direction $i$.                                   |
| `tau_e(i)` *         | Real    | Supported             | Elastic stresses.                                            |
| `hcid` *             | Integer | N/A                   | Hard coded patch id                                          |
| `cf_val` *           | Real    | Supported             | Surface tension color function value                         |
| `model_filepath`     | String  | Not Supported         | Path to an STL or OBJ file (not all OBJs are supported).     |
| `model_scale(i)`     | Real    | Not Supported         | Model's (applied) scaling factor for component $i$.          |
| `model_rotate(i)`    | Real    | Not Supported         | Model's (applied) angle of rotation about axis $i$.          |
| `model_translate(i)` | Real    | Not Supported         | Model's $i$-th component of (applied) translation.           |
| `model_spc`          | Integer | Not Supported         | Number of samples per cell when discretizing the model into the grid. |
| `model_threshold`    | Real    | Not Supported         | Ray fraction inside the model patch above which the fraction is set to one.|

*: These parameters should be prepended with `patch_icpp(j)%` where $j$ is the patch index.

The Table lists the patch parameters.
The parameters define the geometries and physical parameters of fluid components (patch) in the domain at initial condition.
Note that the domain must be fully filled with patche(s).
The code outputs error messages when an empty region is left in the domain.

- `tau_e(i)` is the `i`-th component of the elastic stress tensor, ordered as `tau_xx`, `tau_xy`, `tau_yy`, `tau_xz`, `tau_yz`, and `tau_zz`. 1D simulation requires `tau(1)`, 2D `tau(1:3)`, and 3D `tau(1:6)`.

#### Analytical Definition of Primitive Variables

Some parameters, as described above, can be defined by analytical functions in the input file. For example, one can define the following patch:

```shell
'patch_icpp(2)%geometry'    : 1,
'patch_icpp(2)%x_centroid'  : 0.25,
'patch_icpp(2)%length_x'    : 9.5,
'patch_icpp(2)%vel(1)'      : 0.,
'patch_icpp(2)%pres'        : 1.,
'patch_icpp(2)%alpha_rho(1)': '1 + 0.1*sin(20*x*pi)',
'patch_icpp(2)%alpha(1)'    : 1.,
```

where `alpha_rho` is defined with the `1 + 0.1*sin(20*x*pi)` function.

The expressions are interpreted as Fortran code, in the execution context and scope of the function that defines the patch.
Additionally, the following variables are made available as shorthand:

| Shorthand | Expands To               | Shorthand | Expands To                | Shorthand | Expands To               |
| --------- | ------------------------ | --------- | ------------------------- | --------- | ------------------------ |
| `x`       | `x_cc(i)`                | `lx`      | The patch's `length_x`    | `xc`      | The patch's `x_centroid` |
| `y`       | `y_cc(j)`                | `ly`      | The patch's `length_y`    | `yc`      | The patch's `y_centroid` |
| `z`       | `z_cc(k)`                | `lz`      | The patch's `length_z`    | `zc`      | The patch's `z_centroid` |
| `eps`     | The patch's `epsilon`    | `beta`    | The patch's `beta`        | `radii`   | The patch's `radii`      |
| `tau_e`   | The patch's `tau_e`      | `r`       | The patch's `radius`      | `pi` and `e` | $\pi$ and $e$         |

where $(i,j,k)$ are the grid-indices of the current cell in each coordinate direction.

In the example above, the following code is generated:

```f90
if (patch_id == 2) then
    q_prim_vf(contxb)%sf(i, 0, 0) = 1 + 0.1*sin(20*x_cc(i)*3.141592653589793)
end if
```

#### Hard Coded Patches

Some patch configurations are not adequately handled with the above analytic variable definitions.
In this case, a hard coded patch can be used.
Hard coded patches can be added by adding additional hard coded patch identifiers to `src/pre_process/include/1[2,3]dHardcodedIC.fpp`.
When using a hard coded patch, the `patch_icpp(patch_id)%%hcid` must be set to the hard-coded patch id.
For example, to add a 2D Hardcoded patch with an id of 200, one would add the following to `src/pre_process/include/2dHardcodedIC.fpp`

```f90
    case(200)
        ! Primitive variables assignment
```

and use `patch_icpp(i)%%hcid = 200` in the input file.
Additional variables can be declared in `Hardcoded1[2,3]DVariables` and used in `hardcoded1[2,3]D`.
As a convention, any hard coded patches that are part of the MFC master branch should be identified as 1[2,3]xx where the first digit indicates the number of dimensions.

The code provides three pre-built patches for dimensional extrusion of initial conditions:

- `case(170)`: Load 1D profile from data files
- `case(270)`: Extrude 1D data to 2D domain
- `case(370)`: Extrude 2D data to 3D domain

Setup: Only requires specifying `init_dir` and filename pattern via `zeros_default`. Grid dimensions are automatically detected from the data files.
Implementation: All variables and file handling are managed in `src/pre_process/include/ExtrusionHardcodedIC.fpp` with no manual grid configuration needed.
Usage: Ideal for initializing simulations from lower-dimensional solutions, enabling users to add perturbations or modifications to the base extruded fields for flow instability studies.

#### Parameter Descriptions

- `num_patches` defines the total number of patches defined in the domain.
The number has to be a positive integer.

- `num_fluids` defines the total number of fluids defined in each of the patches.
The number has to be a positive integer.

- `patch_icpp(j)%%geometry` defines the type of geometry of $j$-th patch by using an integer from 1 to 13.
Definition of the patch type for each integer is listed in table [Patch Types](#patch-types).

- `[x,y,z]_centroid`, `length_[x,y,z]`, and/or `radius` are used to uniquely define the geometry of the patch with given type.
Requisite combinations of the parameters for each type can be found in is listed in table [Patch types](#patch-types).

- `patch_icpp(j)%%alter_patch(i)` activates alternation of `patch(i)` with `patch(j)`.
For instance, in a 2D simulation, when a cylindrical `patch(2)` is immersed in a rectangular `patch(1)`:
  - `patch_icpp(1)%%geometry = 3`
  - `patch_icpp(2)%%geometry = 2`
  - ``patch_icpp(2)%%alter_patch(1) = 'T'``

- `smoothen` activates smoothening of the boundary of the patch that alters the existing patch.
When smoothening occurs, fluids of the two patches are mixed in the region of the boundary.
For instance, in the aforementioned case of the cylindrical patch immersed in the rectangular patch, smoothening occurs when ``patch_icpp(2)smoothen = 'T'``.
`smooth_coeff` controls the thickness of the region of smoothening (sharpness of the mixture region).
The default value of `smooth_coeff` is unity. The region of smoothening is thickened with decreasing the value.
Optimal choice of the value of `smooth_coeff` is case-dependent and left to the user.

- `patch_icpp(j)alpha(i)`, `patch_icpp(j)alpha_rho(i)`, `patch_icpp(j)pres`, and `patch_icpp(j)vel(i)` define for $j$-th patch the void fraction of `fluid(i)`, partial density of `fluid(i)`, the pressure, and the velocity in the $i$-th coordinate direction.
These physical parameters must be consistent with fluid material's parameters defined in the next subsection.

- `model_filepath` defines the root directory of the STL or OBJ model file.

- `model_scale`, `model_rotate` and `model_translate` define how the model should be transformed to domain-space by first scaling by `model_scale`, then rotating about the Z, X, and Y axes (using `model_rotate`), and finally translating by `model_translate`.

- `model_spc` and `model_threshold` are ray-tracing parameters. `model_spc` defines the number of rays per cell to render the model. `model_threshold` defines the ray-tracing threshold at which the cell is marked as the model.

#### Elliptic Smoothing

Initial conditions in which not all patches support the `patch_icpp(j)%smoothen` parameter can still be smoothed by applying iterations of the heat equation to the initial condition.
This is enabled by adding `'elliptic_smoothing': "T",` and `'elliptic_smoothing_iters': N,` to the case dictionary, where `N` is the number of smoothing iterations to apply.

### 4. Immersed Boundary Patches

| Parameter            | Type    | Description |
| ---:                 | :----:  | :---                |
| `geometry`           | Integer | Geometry configuration of the patch.|
| `x[y,z]_centroid`    | Real    | Centroid of the applied geometry in the [x,y,z]-direction. |
| `length_x[y,z]`      | Real    | Length, if applicable, in the [x,y,z]-direction. |
| `radius`             | Real    | Radius, if applicable, of the applied geometry. |
| `theta`              | Real    | Angle of attach applied to airfoil IB patches |
| `c`                  | Real    | NACA airfoil parameters (see below) |
| `t`                  | Real    | NACA airfoil parameters (see below) |
| `m`                  | Real    | NACA airfoil parameters (see below) |
| `p`                  | Real    | NACA airfoil parameters (see below) |
| `slip`               | Logical | Apply a slip boundary |
| `model_filepath`     | String  | Path to an STL or OBJ file (not all OBJs are supported).     |
| `model_scale(i)`     | Real    | Model's (applied) scaling factor for component $i$.          |
| `model_rotate(i)`    | Real    | Model's (applied) angle of rotation about axis $i$.          |
| `model_translate(i)` | Real    | Model's $i$-th component of (applied) translation.           |
| `model_spc`          | Integer | Number of samples per cell when discretizing the model into the grid. |
| `model_threshold`    | Real    | Ray fraction inside the model patch above which the fraction is set to one.|
| `moving_ibm`         | Integer | Sets the method used for IB movement. |
| `vel(i)`             | Real    | Initial velocity of the moving IB in the i-th direction. |
| `angular_vel(i)`     | Real    | Initial angular velocity of the moving IB in the i-th direction. |

These parameters should be prepended with `patch_ib(j)%` where $j$ is the patch index.

#### Parameter Descriptions

- `geometry` defines the type of geometry of an immersed boundary patch with an integer number.
Definitions for currently implemented immersed boundary patch types are listed in table [Immersed Boundary Patch Type](#immersed-boundary-patch-types).

- `x[y,z]_centroid` is the centroid location of the patch in the x[y,z]-direction

- `length_x[y,z]` is the length of the patch in the x[y,z]-direction.

- `radius` is the radius to be used for circular patches.

- `theta` allows for the angle of attach of airfoil patches to be changed.

- `c`, `t`, `p`, and `m` specify the parameters for a NACA airfoil.
`m` is the maximum camber, `p` is the location of maximum camber, `c` is the coord length, and `t` is the thickness.
Additional details on this specification can be found in [The Naca Airfoil Series](https://web.stanford.edu/~cantwell/AA200_Course_Material/The%20NACA%20airfoil%20series.pdf)

- `slip` applies a slip boundary to the surface of the patch if true and a no-slip boundary condition to the surface if false.

- Please see [Patch Parameters](#3-patches) for the descriptions of `model_filepath`, `model_scale`, `model_rotate`, `model_translate`, `model_spc`, and `model_threshold`.

- `moving_ibm` sets the method by which movement will be applied to the immersed boundary. Using 0 will result in no movement. Using 1 will result 1-way coupling where the boundary moves at a constant rate and applied forces to the fluid based upon it's own motion. In 1-way coupling, the fluid does not apply forces back onto the IB.

- `vel(i)` is the initial linear velocity of the IB in the x, y, z direction for i=1, 2, 3. When `moving_ibm` equals 1, this velocity is constant.

- `angular_vel(i)` is the initial angular velocity of the IB about the x, y, z axes for i=1, 2, 3 in radians per second. When `moving_ibm` equals 1, this angular velocity is constant.

### 5. Fluid Material’s

| Parameter | Type   | Description                                    |
| ---:      | :----: |          :---                                  |
| `gamma`   | Real   | Stiffened-gas parameter $\Gamma$ of fluid.     |
| `pi_inf`  | Real   | Stiffened-gas parameter $\Pi_\infty$ of fluid. |
| `Re(1)` * | Real   | Shear viscosity of fluid.                      |
| `Re(2)` * | Real   | Volume viscosity of fluid.                     |
| `cv`   ** | Real   | Sffened-gas parameter $c_v$ of fluid.          |
| `qv`   ** | Real   | Stiffened-gas parameter $q$ of fluid.          |
| `qvp`  ** | Real   | Stiffened-gas parameter $q'$ of fluid.         |
| `sigma`   | Real   | Surface tension coefficient                    |
| `G`       | Real   | Shear modulus of solid.                        |

Fluid material's parameters. All parameters except for sigma should be prepended with `fluid_pp(i)` where $i$ is the fluid index.

*: Parameters that work only with `model_eqns = 2`.

**: Parameters that work only with `model_eqns = 3`.

The table lists the fluid material's parameters.
The parameters define material's property of compressible fluids that are used in simulation.

- `fluid_pp(i)%%gamma` and `fluid_pp(i)%%pi_inf` define $\Gamma$ and $\Pi$ as parameters of $i$-th fluid that are used in stiffened gas equation of state.

- `fluid_pp(i)%%Re(1)` and `fluid_pp(i)%%Re(2)` define the shear and volume viscosities of $i$-th fluid, respectively.

When these parameters are undefined, fluids are treated as inviscid.
Details of implementation of viscosity in MFC can be found in [Coralic (2015)](references.md).

- `fluid_pp(i)%%cv`, `fluid_pp(i)%%qv`, and `fluid_pp(i)%%qvp` define $c_v$, $q$, and $q'$ as parameters of $i$-th fluid that are used in stiffened gas equation of state.

- `fluid_pp(i)%%G` is required for `hypoelasticity`.

### 6. Simulation Algorithm
.  
| Parameter               .  | Type    | Description                                    |
| ---:                    .  | :----:  |          :---                                  |
| `bc_[x,y,z]%%beg[end]`  .  | Integer | Beginning [ending] boundary condition in the $[x,y,z]$-direction (negative integer, see table [Boundary Conditions](#boundary-conditions)) |
| `bc_[x,y,z]%%vb[1,2,3]`‡.  | Real    | Velocity in the (x,1), (y, 2), (z,3) direction applied to `bc_[x,y,z]%%beg` |
| `bc_[x,y,z]%%ve[1,2,3]`‡.  | Real    | Velocity in the (x,1), (y, 2), (z,3) direction applied to `bc_[x,y,z]%%end` |
| `model_eqns`               | Integer | Multicomponent model: [1] $\Gamma/\Pi_\infty$; [2] 5-equation; [3] 6-equation; [4] 4-equation |
| `alt_soundspeed` *         | Logical | Alternate sound speed and $K \nabla \cdot u$ for 5-equation model |
| `adv_n`   	               | Logical | Solving directly for the number density (in the method of classes) and compute void fraction from the number density |
| `mpp_lim`	                 | Logical | Mixture physical parameters limits |
| `mixture_err`              | Logical | Mixture properties correction |
| `time_stepper`             | Integer | Runge--Kutta order [1-3] |
| `adap_dt`                  | Logical | Strang splitting scheme with adaptive time stepping |
| `recon_type`               | Integer | Reconstruction Type: [1] WENO; [2] MUSCL |
| `adap_dt_tol`              | Real    | Tolerance for adaptive time stepping in Strang splitting scheme|
| `adap_dt_max_iters`        | Integer | Max iteration for adaptive time stepping in Strang splitting scheme |
| `weno_order`	             | Integer | WENO order [1,3,5] |
| `weno_eps`	               | Real    | WENO perturbation (avoid division by zero) |
| `mapped_weno`	             | Logical | WENO-M (WENO with mapping of nonlinear weights) |
| `wenoz`	                   | Logical | WENO-Z |
| `wenoz_q`                  | Real    | WENO-Z power parameter q (only for WENO7) |
| `teno`                     | Logical | TENO (Targeted ENO) |
| `teno_CT`                  | Real    | TENO threshold for smoothness detection |
| `null_weights`             | Logical | Null WENO weights at boundaries |
| `mp_weno`                  | Logical | Monotonicity preserving WENO |
| `muscl_order`              | Integer | MUSCL order [1,2] |
| `muscl_lim`                | Integer | MUSCL Slope Limiter: [1] minmod; [2] monotonized central; [3] Van Albada; [4] Van Leer; [5] SUPERBEE |
| `int_comp`                 | Logical | THINC Interface Compression |
| `ic_eps`                   | Real    | Interface compression threshold (default: 1e-4) |
| `ic_beta`                  | Real    | Interface compression sharpness parameter (default: 1.6) |
| `riemann_solver`           | Integer | Riemann solver algorithm: [1] HLL*; [2] HLLC; [3] Exact*; [4] HLLD	(only for MHD) |
| `low_Mach`                 | Integer | Low Mach number correction for HLLC Riemann solver: [0] None; [1] Pressure (Chen et al. 2022); [2] Velocity (Thornber et al. 2008)	 |
| `avg_state`	               | Integer | Averaged state evaluation method: [1] Roe average*; [2] Arithmetic mean  |
| `wave_speeds`              | Integer | Wave-speed estimation: [1] Direct (Batten et al. 1997); [2] Pressure-velocity* (Toro 1999)	 |
| `weno_Re_flux`             | Logical | Compute velocity gradient using scalar divergence theorem	 |
| `weno_avg`          	     | Logical | Arithmetic mean of left and right, WENO-reconstructed, cell-boundary values |
| `dt`                       | Real    | Time step size |
| `t_step_start`             | Integer | Simulation starting time step |
| `t_step_stop`              | Integer | Simulation stopping time step |
| `t_step_save`              | Integer | Frequency to output data |
| `t_step_print`             | Integer | Frequency to print the current step number to standard output (default 1) |
| `cfl_adap_dt`              | Logical | CFL based adaptive time-stepping |
| `cfl_const_dt`             | Logical | CFL based non-adaptive time-stepping |
| `cfl_target`               | Real    | Specified CFL value |
| `n_start`                  | Integer | Save file from which to start simulation |
| `t_save`                   | Real    | Time duration between data output |
| `t_stop`                   | Real    | Simulation stop time |
| `surface_tension`          | Logical | Activate surface tension |
| `viscous`                  | Logical | Activate viscosity |
| `hypoelasticity`           | Logical | Activate hypoelasticity* |
| `igr`                      | Logical | Enable solution via information geometric regularization (IGR) [Cao (2024)](references.md) |
| `igr_order`                | Integer | Order of reconstruction for IGR [3,5] |
| `alf_factor`               | Real    | Alpha factor for IGR entropic pressure (default 10) |
| `igr_pres_lim`             | Logical | Limit IGR pressure to avoid negative values (default F) |
| `igr_iter_solver`          | Integer | Solution method for IGR elliptic solve [1] Jacobi [2] Gauss-Seidel |
| `num_igr_iters`            | Integer | Number of iterations for for the IGR elliptic solve (default 2) |
| `num_igr_warm_start_iters` | Integer | Number of iterations for the IGR elliptic solve at the first time step (default 50) |

- \* Options that work only with `model_eqns = 2`.
- † Options that work only with ``cyl_coord = 'F'``.
- ‡ Options that work only with `bc_[x,y,z]%[beg,end] = -15` and/or `bc_[x,y,z]%[beg,end] = -16`.

The table lists simulation algorithm parameters.
The parameters are used to specify options in algorithms that are used to integrate the governing equations of the multi-component flow based on the initial condition.
Models and assumptions that are used to formulate and discritize the governing equations are described in [Bryngelson et al. (2019)](references.md).
Details of the simulation algorithms and implementation of the WENO scheme can be found in [Coralic (2015)](references.md).

- `bc_[x,y,z]%[beg,end]` specifies the boundary conditions at the beginning and the end of domain boundaries in each coordinate direction by a negative integer from -1 through -16.
See table [Boundary Conditions](#boundary-conditions) for details.
Boundary condition patches can be used with non-characteristic boundary conditions.
Their use is detailed in [Boundary Condition Patches](#boundary-condition-patches).

- `bc_[x,y,z]%%vb[1,2,3]` specifies the velocity in the (x,1), (y,2), (z,3) direction applied to `bc_[x,y,z]%%beg` when using `bc_[x,y,z]%%beg = -16`.
Tangential velocities require viscosity, `weno_avg = T`, and `bc_[x,y,z]%%beg = -16` to work properly. Normal velocities require `bc_[x,y,z]%%end = -15` or `\bc_[x,y,z]%%end = -16` to work properly.

- `bc_[x,y,z]%%ve[1,2,3]` specifies the velocity in the (x,1), (y,2), (z,3) direction applied to `bc_[x,y,z]%%beg` when using `bc_[x,y,z]%%end = -16`.
Tangential velocities require viscosity, `weno_avg = T`, and `bc_[x,y,z]%%end = 16` to work properly. Normal velocities require `bc_[x,y,z]%%end = -15` or `\bc_[x,y,z]%%end = -16` to work properly.

- `model_eqns` specifies the choice of the multi-component model that is used to formulate the dynamics of the flow using integers from 1 through 3.
`model_eqns = 1`, `2`, and `3` correspond to $\Gamma$-$\Pi_\infty$ model ([Johnsen, 2008](references.md)), 5-equation model ([Allaire et al., 2002](references.md)), and 6-equation model ([Saurel et al., 2009](references.md)), respectively.
The difference of the two models is assessed by ([Schmidmayer et al., 2019](references.md)).
Note that some code parameters are only compatible with 5-equation model.

- `alt_soundspeed` activates the source term in the advection equations for the volume fractions, $K\nabla\cdot \underline{u}$, that regularizes the speed of sound in the mixture region when the 5-equation model is used.
The effect and use of the source term are assessed by [Schmidmayer et al., 2019](references.md).

- `adv_n` activates the direct computation of number density by the Riemann solver instead of computing number density from the void fraction in the method of classes.

- `mpp_lim` activates correction of solutions to avoid a negative void fraction of each component in each grid cell, such that $\alpha_i>\varepsilon$ is satisfied at each time step.

- `mixture_err` activates correction of solutions to avoid imaginary speed of sound at each grid cell.

- `time_stepper` specifies the order of the Runge-Kutta (RK) time integration scheme that is used for temporal integration in simulation, from the 1st to 5th order by corresponding integer.
Note that `time_stepper = 3` specifies the total variation diminishing (TVD), third order RK scheme ([Gottlieb and Shu, 1998](references.md)).

- `adap_dt` activates the Strang operator splitting scheme which splits flux and source terms in time marching, and an adaptive time stepping strategy is implemented for the source term. It requires ``bubbles_euler = 'T'``, ``polytropic = 'T'``, ``adv_n = 'T'`` and `time_stepper = 3`. Additionally, it can be used with ``bubbles_lagrange = 'T'`` and `time_stepper = 3`. `adap_dt_tol` and `adap_dt_max_iters` are 1e-4 and 100, respectively, by default.

- `weno_order` specifies the order of WENO scheme that is used for spatial reconstruction of variables by an integer of 1, 3, 5, and 7, that correspond to the 1st, 3rd, 5th, and 7th order, respectively.

- `weno_eps` specifies the lower bound of the WENO nonlinear weights.
It is recommended to set `weno_eps` to $10^{-6}$ for WENO-JS, and to $10^{-40}$ for other WENO variants.

- `mapped_weno` activates the WENO-M scheme in place of the default WENO-JS scheme ([Henrick et al., 2005](references.md)). WENO-M a variant of the WENO scheme that remaps the nonlinear WENO-JS weights by assigning larger weights to non-smooth stencils, reducing dissipation compared to the default WENO-JS scheme, at the expense of higher computational cost. Only one of `mapped_weno`, `wenoz`, and `teno` can be activated.

- `wenoz` activates the WENO-Z scheme in place of the default WENO-JS scheme ([Borges et al., 2008](references.md)). WENO-Z is a variant of the WENO scheme that further reduces the dissipation compared to the WENO-M scheme. It has similar computational cost to the WENO-JS scheme.

- `wenoz_q` specifies the power parameter `q` used in the WENO-Z scheme. It controls how aggressively the smoothness coefficients scale the weights. A higher value of `wenoz_q` increases the sensitivity to smoothness, improving stability but worsening numerical dissipation. For WENO3 and WENO5, `q=1` is fixed, so `wenoz_q` must not be set. For WENO7, `wenoz_q` can be set to 2, 3, or 4.

- `teno` activates the TENO scheme in place of the default WENO-JS scheme ([Fu et al., 2016](references.md)). TENO is a variant of the ENO scheme that is the least dissipative, but could be less robust for extreme cases. It uses a threshold to identify smooth and non-smooth stencils, and applies optimal weights to the smooth stencils. Only available for `weno_order = 5` and `7`. Requires `teno_CT` to be set. Does not support grid stretching.

- `teno_CT` specifies the threshold for the TENO scheme. This dimensionless constant, also known as $C_T$, sets a threshold to identify smooth and non-smooth stencils. Larger values make the scheme more robust but also more dissipative. A recommended value for teno_CT is `1e-6`. When adjusting this parameter, it is recommended to try values like `1e-5` or `1e-7` for TENO5. A smaller value can be used for TENO7.

- `null_weights` activates nullification of the nonlinear WENO weights at the buffer regions outside the domain boundaries when the Riemann extrapolation boundary condition is specified (`bc_[x,y,z]%%beg[end]} = -4`).

- `mp_weno` activates monotonicity preservation in the WENO reconstruction (MPWENO) such that the values of reconstructed variables do not reside outside the range spanned by WENO stencil ([Balsara and Shu, 2000](references.md); [Suresh and Huynh, 1997](references.md)).

- `muscl_order` specifies the order of the MUSCL scheme that is used for spatial reconstruction of variables by an integer of 1, or 2, that corresponds to the 1st, and 2nd order respectively. When using `muscl_order = 2`, `muscl_lim` must be defined.

- `muscl_lim` specifies the slope limiter that is used in 2nd order MUSCL Reconstruction by an integer from 1 through 5.
`muscl_lim = 1`, `2`, `3`, `4`, and `5` correspond to minmod, monotonized central, Van Albada, Van Leer, and SUPERBEE, respectively.

- `int_comp` activates interface compression using THINC used in MUSCL Reconstruction, with control parameters (`ic_eps`, and `ic_beta`).

- `riemann_solver` specifies the choice of the Riemann solver that is used in simulation by an integer from 1 through 4.
`riemann_solver = 1`, `2`, and `3` correspond to HLL, HLLC, and Exact Riemann solver, respectively ([Toro, 2013](references.md)).
`riemann_solver = 4` is only for MHD simulations. It resolves 5 of the full seven-wave structure of the MHD equations ([Miyoshi and Kusano, 2005](references.md)).

- `low_Mach` specifies the choice of the low Mach number correction scheme for the HLLC Riemann solver. `low_Mach = 0` is default value and does not apply any correction scheme. `low_Mach = 1` and `2` apply the anti-dissipation pressure correction method ([Chen et al., 2022](references.md)) and the improved velocity reconstruction method ([Thornber et al., 2008](references.md)). This feature requires `model_eqns = 2` or `3`. `low_Mach = 1` works for `riemann_solver = 1` and `2`, but `low_Mach = 2` only works for `riemann_solver = 2`.

- `avg_state` specifies the choice of the method to compute averaged variables at the cell-boundaries from the left and the right states in the Riemann solver by an integer of 1 or 2.
`avg_state = 1` and `2` correspond to Roe- and arithmetic averages, respectively.

- `wave_speeds` specifies the choice of the method to compute the left, right, and middle wave speeds in the Riemann solver by an integer of 1 and 2.
`wave_speeds = 1` and `2` correspond to the direct method ([Batten et al., 1997](references.md)), and indirect method that approximates the pressures and velocity ([Toro, 2013](references.md)), respectively.

- `weno_Re_flux` activates the scalar divergence theorem in computing the velocity gradients using WENO-reconstructed cell boundary values.
If this option is false, velocity gradient is computed using finite difference scheme of order 2 which is independent of the WENO order.

- `weno_avg` it activates the arithmetic average of the left and right, WENO-reconstructed, cell-boundary values.
This option requires `weno_Re_flux` to be true because cell boundary values are only utilized when employing the scalar divergence method in the computation of velocity gradients.

- `surface_tension` activates surface tension when set to ``'T'``. Requires `sigma` to be set and `num_fluids`. The color function in each patch should be assigned such that `patch_icpp(i)%cf_val = 1` in patches where `patch_icpp(i)%alpha = 1 - eps` and `patch_icpp(i)%cf_val = 0` in patches where `patch_icpp(i)%alpha = eps`.

- `viscous` activates viscosity when set to ``'T'``. Requires `Re(1)` and `Re(2)` to be set.

- `hypoelasticity` activates elastic stress calculations for fluid-solid interactions. Requires `G` to be set in the fluid material's parameters.

#### Boundary Condition Patches

| Parameter              | Type    | Description                                                     |
| ---:                   | :----:  |          :---                                                   |
| `num_bc_patches`       | Integer | Number of boundary condition patches                            |
| `dir`*                 | Integer | Direction of the boundary patch. [1]: x; [2]: y; [3]: z         |
| `loc`*                 | Integer | Location of the patch in the domain                             |
| `type`*                | Integer | The geometry of the patch. [1]: Line [2]: Circle [3]: Rectangle |
| `x[y,z]_centroid`*     | Real    | Centroid of the boundary patch in the x[y,z]-direction          |
| `length_x[y,z]`*       | Real    | Length of the boundary patch in the x[y,z]-direction            |
| `radiue`*              | Real    | Radius of the boundary patch                                    |
*: These parameters should be prepended with `patch_bc(j)%` where $j$ is the patch index.

Boundary condition patches can be used with the following boundary condition types:
- `-2` reflective
- `-3` ghost cell extrapolation
- `-15` slip wall
- `-16` no-slip wall
- `-17` Dirichlet

Line segments along each domain edge are supported for 2D simulations.
Squares and circles on each face are supported for 3D simulations.

#### Constant Time-Stepping

- `dt` specifies the constant time step size used in the simulation.
The value of `dt` needs to be sufficiently small to satisfy the Courant-Friedrichs-Lewy (CFL) condition.

- `t_step_start` and `t_step_end` define the time steps at which the simulation starts and ends.

`t_step_save` is the time step interval for data output during simulation.
To newly start the simulation, set `t_step_start = 0`.
To restart the simulation from $k$-th time step, set `t_step_start = k`; see [Restarting Cases](running.md).

##### Adaptive Time-Stepping

- `cfl_adap_dt` enables adaptive time stepping with a constant CFL when true

- `cfl_const_dt` enables constant `dt` time-stepping where `dt` results in a specified CFL for the initial condition

- `cfl_target` specifies the target CFL value

- `n_start` specifies the save file to start at

- `t_save` specifies the time interval between data output during the simulation

- `t_stop` specifies at what time the simulation should stop

To newly start the simulation, set `n_start = 0`.
To restart the simulation from $k$-th time step, see [Restarting Cases](running.md).

### 7. Formatted Output

| Parameter               | Type    | Description                                    |
| ---:                    | :----:  |          :---                                  |
| `format`                | Integer | Output format. [1]: Silo-HDF5; [2] Binary	|
| `precision`             | Integer | [1] Single; [2] Double	 |
| `parallel_io`           | Logical | Parallel I/O	|
| `file_per_process`      | Logical | Whether or not to write one IO file per process |
| `cons_vars_wrt`         | Logical | Write conservative variables |
| `prim_vars_wrt`         | Logical | Write primitive variables	|
| `alpha_rho_wrt(i)`      | Logical | Add the partial density of the fluid $i$ to the database \|
| `rho_wrt`               | Logical | Add the mixture density to the database	 |
| `mom_wrt(i)`            | Logical | Add the $i$-direction momentum to the database	 |
| `vel_wrt(i)`            | Logical | Add the $i$-direction velocity to the database	  |
| `E_wrt`                 | Logical | Add the total energy to the database	 |
| `pres_wrt`              | Logical | Add the pressure to the database	|
| `alpha_wrt(i)`          | Logical | Add the volume fraction of fluid $i$ to the database	|
| `gamma_wrt`             | Logical | Add the specific heat ratio function to the database	|
| `heat_ratio_wrt`        | Logical | Add the specific heat ratio to the database	|
| `pi_inf_wrt`            | Logical | Add the liquid stiffness function to the database |
| `pres_inf_wrt`          | Logical | Add the liquid stiffness to the formatted database	 |
| `c_wrt`                 | Logical | Add the sound speed to the database	 |
| `omega_wrt(i)`          | Logical | Add the $i$-direction vorticity to the database	 |
| `schlieren_wrt`         | Logical | Add the numerical schlieren to the database|
| `qm_wrt`                | Logical | Add the Q-criterion to the database|
| `liutex_wrt`            | Logical | Add the Liutex to the database|
| `tau_wrt`               | Logical | Add the elastic stress components to the database|
| `fd_order`              | Integer | Order of finite differences for computing the vorticity and the numerical Schlieren function [1,2,4] |
| `schlieren_alpha(i)`    | Real    | Intensity of the numerical Schlieren computed via `alpha(i)` |
| `probe_wrt`             | Logical | Write the flow chosen probes data files for each time step	|
| `num_probes`            | Integer | Number of probes	|
| `probe(i)%[x,y,z]`      | Real	  | Coordinates of probe $i$	|
| `output_partial_domain` | Logical | Output part of the domain |
| `[x,y,z]_output%beg`    | Real    | Beginning of the output domain in the [x,y,z]-direction |
| `[x,y,z]_output%end`    | Real    | End of the output domain in the [x,y,z]-direction |
| `lag_txt_wrt`           | Logical | Write Lagrangian bubble data to `.dat` files |
| `lag_header`            | Logical | Write header to Lagrangian bubble `.dat` files |
| `lag_db_wrt`            | Logical | Write Lagrangian bubble data to silo/hdf5 database files |
| `lag_id_wrt`            | Logical | Add the global bubble idea to the database file |
| `lag_pos_wrt`           | Logical | Add the bubble position to the database file |
| `lag_pos_prev_wrt`      | Logical | Add the previous bubble position to the database file |
| `lag_vel_wrt`           | Logical | Add the bubble translational velocity to the database file |
| `lag_rad_wrt`           | Logical | Add the bubble radius to the database file |
| `lag_rvel_wrt`          | Logical | Add the bubble radial velocity to the database file |
| `lag_r0_wrt`            | Logical | Add the bubble initial radius to the database file |
| `lag_rmax_wrt`          | Logical | Add the bubble maximum radius to the database file |
| `lag_rmin_wrt`          | Logical | Add the bubble minimum radius to the database file |
| `lag_dphidt_wrt`        | Logical | Add the bubble subgrid velocity potential to the database file |
| `lag_pres_wrt`          | Logical | Add the bubble pressure to the database file |
| `lag_mv_wrt`            | Logical | Add the bubble vapor mass to the database file |
| `lag_mg_wrt`            | Logical | Add the bubble gas mass to the database file |
| `lag_betaT_wrt`         | Logical | Add the bubble heat flux model coefficient to the database file |
| `lag_betaC_wrt`         | Logical | Add the bubble mass flux model coefficient to the database file |

The table lists formatted database output parameters. The parameters define variables that are outputted from simulation and file types and formats of data as well as options for post-processing.

- `format` specifies the choice of the file format of data file outputted by MFC by an integer of 1 and 2. `format = 1` and `2` correspond to Silo-HDF5 format and binary format, respectively.

- `precision` specifies the choice of the floating-point format of the data file outputted by MFC by an integer of 1 and 2. `precision = 1` and `2` correspond to single-precision and double-precision formats, respectively.

- `parallel_io` activates parallel input/output (I/O) of data files. It is highly recommended to activate this option in a parallel environment.
With parallel I/O, MFC inputs and outputs a single file throughout pre-process, simulation, and post-process, regardless of the number of processors used.
Parallel I/O enables the use of different numbers of processors in each process (e.g., simulation data generated using 1000 processors can be post-processed using a single processor).

- `file_per_process` deactivates shared file MPI-IO and activates file per process MPI-IO.
The default behavior is to use a shared file.
File per process is useful when running on >10K ranks.
If `file_per_process` is true, then pre_process, simulation, and post_process must be run with the same number of ranks.

- `cons_vars_wrt` and `prim_vars_wrt` activate the output of conservative and primitive state variables into the database.

- `[variable's name]_wrt` activates the output of each specified variable into the database.

- `schlieren_alpha(i)` specifies the intensity of the numerical Schlieren of $i$-th component.

- `fd_order` specifies the order of the finite difference scheme used to compute the vorticity from the velocity field and the numerical schlieren from the density field using an integer of 1, 2, and 4.
`fd_order = 1`, `2`, and `4` correspond to the first, second, and fourth-order finite difference schemes.

- `probe_wrt` activates the output of state variables at coordinates specified by `probe(i)%[x;y,z]`.

- `output_partial_domain` activates the output of part of the domain specified by `[x,y,z]_output%beg` and `[x,y,z]_output%end`.
This is useful for large domains where only a portion of the domain is of interest.
It is not supported when `precision = 1` and `format = 1`.
It also cannot be enabled with `flux_wrt`, `heat_ratio_wrt`, `pres_inf_wrt`, `c_wrt`, `omega_wrt`, `ib`, `schlieren_wrt`, `qm_wrt`, or 'liutex_wrt'.

### 8. Acoustic Source {#acoustic-source}

| Parameter                             | Type    | Description |
| ---:                                  | :----:  | :--- |
| `acoustic_source`                     | Logical | Acoustic source module activation |
| `num_source`                          | Integer | Number of acoustic sources |
| `acoustic(i)%%support`                | Integer | Geometry of spatial support for the acoustic source |
| `acoustic(i)%%dipole`                 | Logical | Dipole source activation (optional; default = false -> monopole) |
| `acoustic(i)%%loc(j)`                 | Real    | $j$-th coordinate of the point that defines the acoustic source location |
| `acoustic(i)%%pulse`                  | Integer | Acoustic wave form: [1] Sine [2] Gaussian [3] Square [4] Broadband  |
| `acoustic(i)%%npulse`                 | Real    | Number of pulse cycles |
| `acoustic(i)%%mag`                    | Real    | Pulse magnitude	|
| `acoustic(i)%%frequency`              | Real    | Sine/Square - Frequency of the acoustic wave  (exclusive) |
| `acoustic(i)%%wavelength`             | Real    | Sine/Square - Wavelength of the acoustic wave (exclusive) |
| `acoustic(i)%%gauss_sigma_time`       | Real    | Gaussian - Gaussian pulse time width in terms of sigma  (exclusive) |
| `acoustic(i)%%gauss_sigma_dist`       | Real    | Gaussian - Gaussian pulse spatial width in terms of sigma (exclusive) |
| `acoustic(i)%%delay`                  | Real    | Time delay of the acoustic wave (optional for `%%pulse = 1` or `3`; default = 0) |
| `acoustic(i)%%dir`                    | Real    | Planer - Direction of acoustic propagation |
| `acoustic(i)%%length`                 | Real    | 2D/3D Planer - Spatial pulse length |
| `acoustic(i)%%height`                 | Real    | 3D Planer - Spatial pulse height |
| `acoustic(i)%%foc_length`             | Real    | Transducer - Focal length of the transducer |
| `acoustic(i)%%aperture`               | Real    | Transducer - Aperture of the transducer |
| `acoustic(i)%%num_elements`           | Integer | Transducer array - Number of transducer elements in a transducer array |
| `acoustic(i)%%element_on`             | Integer | Transducer array - Element number that is on (optional; default = 0 -> all elements) |
| `acoustic(i)%%element_spacing_angle`  | Real    | 2D Transducer array - Spacing angle (in rad) between adjacent transducer elements |
| `acoustic(i)%%element_polygon_ratio`  | Real    | 3D Transducer array - Ratio of polygon side length to transducer element radius |
| `acoustic(i)%%rotate_angle`           | Real    | 3D Transducer array - Rotation angle of the transducer array (optional; default = 0) |
| `acoustic(i)%%bb_num_freq`            | integer | Number of frequencies in broadband wave |
| `acoustic(i)%%bb_bandwidth`           | Real    | The bandwidth of each frequency in the broadband wave |
| `acoustic(i)%%bb_lowest_freq`         | Real    | The lower frequency bound of the broadband wave |

Details of the transducer acoustic source model can be found in [Maeda and Colonius (2017)](references.md).

- `acoustic_source` activates the acoustic source module.

- `num_source` defines the total number of source planes by an integer.

- `%%support` specifies the choice of the geometry of acoustic source distribution. See table [Acoustic Supports](#acoustic-supports) for details.

- `%%dipole` changes the default monopole (one-sided) source to a dipole source. It is only available for planar waves.

- `%%loc(j)` specifies the location of the acoustic source in the $j$-th coordinate direction. For planer support, the location defines midpoint of the source plane. For transducer arrays, the location defines the center of the transducer or transducer array (not the focal point; for 3D it's the tip of the spherical cap, for 2D it's the tip of the arc).

- `%%pulse` specifies the acoustic wave form. `%%pulse = 1`, `2`, `3` and `4` correspond to sinusoidal wave, Gaussian wave, square wave and broadband wave, respectively. The implementation of the broadband wave is based on [Tam (2005)](references.md)

- `%%npulse` specifies the number of cycles of the acoustic wave generated. Only applies to `%%pulse = 1 and 3` (sine and square waves), and must be an integer for non-planar waves.

- `%%mag` specifies the peak amplitude of the acoustic wave.

- `%%frequency` and `%%wavelength` specify the frequency and wavelength of the acoustic wave, respectively. These parameters are exclusive and exactly one of them must be specified for `%%pulse = 1` or `3` (sine or square waves). They are related by the speed of sound in the medium: `frequency = speed_of_sound / wavelength`.

- `%%gauss_sigma_time` and `%%gauss_sigma_dist` specify the time and spatial widths of the Gaussian pulse in terms of sigma, respectively. In particular, `%%gauss_sigma_time` is the standard deviation in the Gaussian equation. These parameters are exclusive and exactly one of them must be specified for `%%pulse = 2` (Gaussian wave). They are related by the speed of sound in the medium: `gauss_sigma_dist = speed_of_sound * gauss_sigma_time`.

- `%%delay` specifies the time delay of the acoustic wave. This parameter is optional for `%%pulse = 1` or `3` (sine or square waves) and defaults to 0. It must be specified for `%%pulse = 2` (Gaussian wave). It is important to note that setting the delay to 0 for a Gaussian pulse results in a half-Gaussian pulse, and delays that are too small may result in the pulse being cut off at the start of the simulation. `4*gauss_sigma_time` is a typical value for the delay of a Gaussian pulse.

- `%%dir` specifies the direction of acoustic wave propagation for planar waves. The direction is defined by the angle in degrees from the x-axis in the x-y plane. It applies to both 2D and 3D simulation of planar waves (support is infinite in z-direction for 3D).

- `%%length` specifies the spatial length of the 2D or 3D planar wave. It is the length of the source plane perpendicular to the direction of wave propagation.

- `%%height` specifies the spatial height of the planar wave. Since `%%dir` is in the x-y plane, the height is perpendicular to the direction of wave propagation.

- `%%foc_length` specifies the focal length of the transducer for transducer waves. It is the distance from the transducer to the focal point.

- `%%aperture` specifies the aperture of the transducer. It is the diameter of the projection of the transducer arc onto the y-axis (2D) or spherical cap onto the y-z plane (3D). Set the aperture to double the focal length to simulate a transducer enclosing half of the circle/sphere. For the transducer array, it is the total aperture of the array.

- `%%num_elements` specifies the number of transducer elements in a transducer array.

- `%%element_on` specifies the element number of the transducer array that is on. The element number starts from 1, if all elements are on, set `%%element_on` to 0.

- `%%element_spacing_angle` specifies the spacing angle between adjacent transducers in radians. The total aperture (`%%aperture`) is set, so each transducer element is smaller if `%%element_spacing_angle` is larger.

- `%%element_polygon_ratio` specifies the ratio of the polygon side length to the aperture diameter of each transducer element in a circular 3D transducer array. The polygon side length is calculated by using the total aperture (`%%aperture`) as the circumcircle diameter and `%%num_elements` as the number of sides of the polygon. The ratio is used to specify the aperture size of each transducer element in the array as a ratio of the total aperture.

- `%%rotate_angle` specifies the rotation angle of the 3D circular transducer array along the x-axis (principal axis). It is optional and defaults to 0.

- `%%bb_num_freq` specifies the number discretized frequencies in the broadband acoustic wave. If `%%bb_num_freq` is 1, the acoustic wave will be a discrete tone (i.e. single frequency sine wave).

- `%%bb_bandwidth` specifies the bandwidth of the discretized frequencies.

- `%%bb_lowest_freq` specifies the lower frequency bound of the broadband acoustic wave. The upper frequency bound will be calculated as `%%bb_lowest_freq + %%bb_num_freq * %%bb_bandwidth`. The wave is no longer broadband below the lower bound and above the upper bound.

### 9. Sub-grid Bubble Models

| Parameter          | Type    | Description                                    |
| ---:               | :----:  |          :---                                  |
| `bubbles_euler`    | Logical	| Ensemble-averaged bubble modeling	|
| `bubbles_lagrange` | Logical	| Volume-averaged bubble modeling	|
| `bubble_model`     | Integer	| [1] Gilmore; [2] Keller--Miksis; [3] Rayleigh-Plesset |
| `bub_pp%R0ref`*†‡  | Real    | Reference bubble radius |
| `bub_pp%p0ref`*†‡  | Real    | Reference pressure |
| `bub_pp%rho0ref`*†‡| Real    | Reference density |
| `bub_pp%T0ref`†‡   | Real    | Reference temperature |
| `bub_pp%ss`*†‡     | Real    | Surface tension between host and gas (bubble) |
| `bub_pp%pv`*†‡     | Real    | Vapor pressure of host |
| `bub_pp%vd`† ‡     | Real    | Vapor diffusivity in gas (bubble) |
| `bub_pp%mu_l`*†‡   | Real    | Viscosity of host in liquid state |
| `bub_pp%mu_v`†     | Real    | Viscosity of host in vapor state |
| `bub_pp%mu_g`†     | Real    | Viscosity of gas (bubble) |
| `bub_pp%gam_v`†‡   | Real    | Specific heat ratio of host in vapor state |
| `bub_pp%gam_g`*†‡  | Real    | Specific heat ratio of gas (bubble) |
| `bub_pp%M_v`†‡     | Real    | Molecular weight of host |
| `bub_pp%M_g`†‡     | Real    | Molecular weight of gas (bubble) |
| `bub_pp%k_v`†‡     | Real    | Thermal conductivity of host in vapor state |
| `bub_pp%k_g`†‡     | Real    | Thermal conductivity of gas (bubble) |
| `bub_pp%cp_v`‡     | Real    | Specific heat capacity in constant pressure of host in vapor state |
| `bub_pp%cp_g`‡     | Real    | Specific heat capacity in constant pressure of gas (bubble) |
| `bub_pp%R_v`†‡     | Real    | Gas constant of host in vapor state |
| `bub_pp%R_g`†‡     | Real    | Gas constant of gas (bubble) |

- \* These parameters are required for ensemble-averaged bubble model.
- †  These parameters are required for ensemble-averaged bubble model with `polytropic = F`.
- ‡  These parameters are required for volume-averaged bubble model with `polytropic = F`.

This table lists the sub-grid bubble model parameters, which can be utilized in both the ensemble-averaged and volume-averaged bubble models.

- `bubbles_euler` activates the ensemble-averaged bubble model.

- `bubbles_lagrange` activates the volume-averaged bubble model.

- `bubble_model` specified a model for spherical bubble dynamics by an integer of 1 and 2.
`bubble_model = 1`, `2`, and `3` correspond to the Gilmore, Keller-Miksis, and Rayleigh-Plesset models.

- `bub_pp` specifies simulation parameters for the EE and/or EL bubble model. 

Implementation of the parameters into the model follow [Ando (2010)](references.md).

#### 9.1 Ensemble-Averaged Bubble Model

| Parameter      .  | Type    | Description                                    |
| ---:           .  | :----:  |          :---                                  |
| `bubbles_euler`.  | Logical	| Ensemble-averaged bubble modeling	|
| `polytropic`      | Logical	| Polytropic gas compression |
| `thermal` 		    | Integer	| Thermal model: [1] Adiabatic; [2] Isothermal; [3] Transfer |
<<<<<<< HEAD
| `polydisperse`   | Logical	| Polydispersity in equilibrium bubble radius R0 |
| `nb` 			     | Integer	| Number of bins: [1] Monodisperse; [$>1$] Polydisperse |
| `poly_sigma` 	       | Real 		|	Standard deviation for probability density function of polydisperse bubble populations |
| `qbmm` 	       | Logical 		|	Quadrature by  method of moments |
| `dist_type` 	       | Integer 		|	Joint probability density function for bubble radius and velocity (only for ``qbmm = 'T'``) |
| `sigR` 	       | Real 		|	Standard deviation for the probability density function of bubble radius (only for ``qbmm = 'T'``) (EE)|
| `sigV` 	       | Real 		|	Standard deviation for the probability density function of bubble velocity (only for ``qbmm = 'T'``) (EE)|
| `rhoRV`	       | Real 		|	Correlation coefficient for the joint probability density function of bubble radius and velocity (only for ``qbmm = 'T'``) |
=======
| `R0ref` 			    | Real		| Reference bubble radius |
| `polydisperse`    | Logical	| Polydispersity in equilibrium bubble radius R0 |
| `nb` 			        | Integer	| Number of bins: [1] Monodisperse; [$>1$] Polydisperse |
| `poly_sigma` 	    | Real 		|	Standard deviation for probability density function of polydisperse bubble populations |
| `Ca` 			        | Real		| Cavitation number |
| `Web` 			      | Real		| Weber number |
| `Re_inv` 		      | Real		| Inverse Reynolds number |
| `qbmm` 	          | Logical	|	Quadrature by  method of moments |
| `dist_type` 	    | Integer	|	Joint probability density function for bubble radius and velocity (only for ``qbmm = 'T'``) |
| `sigR` 	          | Real 		|	Standard deviation for the probability density function of bubble radius (only for ``qbmm = 'T'``) (EE)|
| `sigV` 	          | Real 		|	Standard deviation for the probability density function of bubble velocity (only for ``qbmm = 'T'``) (EE)|
| `rhoRV`	          | Real 		|	Correlation coefficient for the joint probability density function of bubble radius and velocity (only for ``qbmm = 'T'``) |
>>>>>>> 9a3093bb

This table lists the ensemble-averaged bubble model parameters.

- `polytropic` activates polytropic gas compression in the bubble.
When ``polytropic = 'F'``, the gas compression is modeled as non-polytropic due to heat and mass transfer across the bubble wall with constant heat and mass transfer coefficients based on ([Preston et al., 2007](references.md)).

- `thermal` specifies a model for heat transfer across the bubble interface by an integer from 1 through 3.
`thermal = 1`, `2`, and `3` correspond to no heat transfer (adiabatic gas compression), isothermal heat transfer, and heat transfer with a constant heat transfer coefficient based on [Preston et al., 2007](references.md), respectively.

- `polydisperse` activates polydispersity in the bubble model through a probability density function (PDF) of the equilibrium bubble radius. Simpson's rule is used for integrating the log-normal PDF of equilibrium bubble radius for polydisperse populations.

- `nb` specifies the number of discrete bins that define the probability density function (PDF) of the equilibrium bubble radius.

- `poly_sigma` specifies the standard deviation of the log-normal PDF of equilibrium bubble radius for polydisperse populations.

- `qbmm` activates quadrature by method of moments, which assumes a PDF for bubble radius and velocity.

- `dist_type` specifies the initial joint PDF of initial bubble radius and bubble velocity required in qbmm. `dist_type = 1`  and `2` correspond to binormal and lognormal-normal distributions respectively.

- `sigR` specifies the standard deviation of the PDF of bubble radius required in the QBMM feature.

- `sigV` specifies the standard deviation of the PDF of bubble velocity required in the QBMM feature.

- `rhoRV` specifies the correlation coefficient of the joint PDF of bubble radius and bubble velocity required in the QBMM feature.

#### 9.2 Volume-Averaged Bubble Model

| Parameter             | Type    | Description                                               |
| ---:                  | :---:   | :---                                                      |
| `bubbles_lagrange`    | Logical | Lagrangian subgrid bubble model switch                    |
| `nBubs_glb`           | Integer | Global number of bubbles                                  |
| `solver_approach`     | Integer | 1: One-way coupling, 2: two-way coupling                  |
| `cluster_type`        | Integer | Method to find p_inf                                      |
| `pressure_corrector`  | Logical | Cell pressure correction term                             |
| `smooth_type`         | Integer | Smoothing function. 1: Gaussian, 2:Delta 3x3              |
| `heatTransfer_model`  | Logical | Activates the interface heat transfer model               |
| `massTransfer_model`  | Logical | Activates the interface mass transfer model               |
| `write_bubbles`       | Logical | Write files to track the bubble evolution each time step  |
| `write_bubbles_stats` | Logical | Write the maximum and minimum radius of each bubble       |
| `epsilonb`            | Real    | Standard deviation scaling for the gaussian function      |
| `charwidth`           | Real    | Domain virtual depth (z direction, for 2D simulations)    |
| `valmaxvoid`          | Real    | Maximum void fraction permitted                           |

- `nBubs_glb` Total number of bubbles. Their initial conditions need to be specified in the ./input/lag_bubbles.dat file. See the example cases for additional information.

- `solver_approach` Specifies the Euler-Lagrange coupling method: [1] enables a one-way coupling approach, where the bubbles do not influence the Eulerian field. [2] activates the two-way coupling approach based on [Maeda and Colonius (2018)](references.md), where the effect of the bubbles is added in the Eulerian field as source terms.

- `cluster_type` Specifies method to find p_inf (pressure that drives the bubble dynamics): [1] activates the bilinear interpolation of the pressure field, while [2] enables the bubble dynamic closure based on [Maeda and Colonius (2018)](references.md), the full model is obtained when `pressure_corrector` is true.

- `smooth_type` Specifies the smoothening method of projecting the lagrangian bubbles in the Eulerian field: [1] activates the gaussian kernel function described in  [Maeda and Colonius (2018)](references.md), while [2] activates the delta kernel function where the effect of the bubble is only seen in the specific bubble location cell.

- `heatTransfer_model` Activates the heat transfer model at the bubble's interface based on ([Preston et al., 2007](references.md)).

- `massTransfer_model` Activates the mass transfer model at the bubble's interface based on ([Preston et al., 2007](references.md)).

### 10. Velocity Field Setup

| Parameter              | Type    | Description |
| ---:                   | :----:  | :--- |
| `perturb_flow`         | Logical | Perturb the initial velocity field by random noise |
| `perturb_flow_fluid`   | Integer | Fluid density whose flow is to be perturbed |
| `perturb_flow_mag`     | Real    | Set the magnitude of flow perturbations |
| `perturb_sph`          | Logical | Perturb the initial partial density by random noise |
| `perturb_sph_fluid`    | Integer | Fluid component whose partial density is to be perturbed |
| `mixlayer_vel_profile` | Logical | Set the mean streamwise velocity to hyperbolic tangent profile |
| `mixlayer_vel_coef`    | Real    | Coefficient for the hyperbolic tangent profile of a mixing layer |
| `mixlayer_perturb`     | Logical | Perturb the initial velocity field using a spectrum-based synthetic turbulence generation method |

The table lists velocity field parameters.
The parameters are optionally used to define initial velocity profiles and perturbations.

- `perturb_flow` activates the perturbation of initial velocity by random noise.

- `perturb_flow_fluid` specifies the fluid component whose flow will be perturbed.

- `perturb_flow` activates the perturbation of initial velocity by random noise.

- `perturb_sph` activates the perturbation of initial partial density by random noise.

- `perturb_sph_fluid` specifies the fluid component whose partial density is to be perturbed.

- `mixlayer_vel_profile` activates setting the mean streamwise velocity to a hyperbolic tangent profile. This option works only for `n > 0`.

- `mixlayer_vel_coef` is a parameter for the hyperbolic tangent profile of a mixing layer when `mixlayer_vel_profile = 'T'`. The mean streamwise velocity profile is given as:

$$ u = \mbox{patch\_icpp(1)\%vel(1)} * \tanh( y_{cc} * \mbox{mixlayer\_vel\_coef}) $$

- `mixlayer_perturb` activates the velocity perturbation for a temporal mixing layer with hyperbolic tangent mean streamwise velocity profile, using an inverter version of the spectrum-based synthetic turbulence generation method proposed by Guo et al. (2023, JFM). This option only works for `p > 0` and `mixlayer_vel_profile = 'T'`.

### 11. Phase Change Model
| Parameter              | Type    | Description                                    |
| ---:                   | :----:  |          :---                                  |
| `relax`                | Logical | Activates Phase Change model |
| `relax_model`          | Integer | Phase change model: [5] pT-equilibrium; [6] pTg-equilibrium |
| `palpha_eps`           | Real    | tolerance of the Newton Solver to activate pT-equilibrium  |
| `ptgalpha_eps`         | Real    | tolerance of the Newton Solver to activate pTg-equilibrium |

- `relax` Activates the Phase Change model.

- `relax_model` Specifies the phase change model to be used: [5] enables pT-equilibrium, while [6] activates pTg-equilibrium (if criteria are met).

- `palpha_eps` Specifies the tolerance for the Newton Solvers used in the pT-equilibrium model.

- `ptgalpha_eps` Specifies the tolerance used for the Newton Solvers used in the pTg-equilibrium model.

### 12. Artificial Mach Number
| Parameter              | Type    | Description                                    |
| ---:                   | :----:  |          :---                                  |
| `pi_fac`               | Real    | Ratio of artificial and true `pi_\infty` values|

- `pi_fac` specifies the ratio of artificial and true `pi_\infty` values (`=` artificial `pi_\infty` / true `pi_\infty`).
This parameter enables the use of true `pi_\infty` in bubble dynamics models when the `pi_\infty` given in the `case.py` file is an artificial value.

### 13. Body Forces

| Parameter         | Type    | Description                                |
| ---:              | :---:   | :---                                       |
| `bf_x[y,z]`       | Logical | Enable body forces in the x[y,z] direction |
| `k_x[y,y]`        | Real    | Magnitude of oscillating acceleration      |
| `w_x[y,z]`        | Real    | Frequency of oscillating acceleration      |
| `p_x[y,z]`        | Real    | Phase shift of oscillating acceleration    |
| `g_x[y,z]`        | Real    | Magnitude of background acceleration       |

`k_x[y,z]`, `w_x[y,z]`, `p_x[y,z]`, and `g_x[y,z]` define an oscillating acceleration in the `x[y,z]` direction with the form

$$ a_{x[y,z]} = g_{x[y,z]} + k_{x[y,z]}\sin\left(w_{x[y,z]}t + p_{x[y,z]}\right). $$

By convention, positive accelerations in the `x[y,z]` direction are in the positive `x[y,z]` direction.

### 14. Magnetohydrodynamics (MHD)

| Parameter         | Type    | Description                                         |
| ---:              | :---:   | :---                                                |
| `mhd`             | Logical | Enable ideal MHD simulation                         |
| `relativity`      | Logical | Enable relativistic MHD simulation                  |
| `powell`          | Logical | Enable Powell's method for solenoidal constraint    |
| `fd_order`        | Integer | Finite difference order for Powell's method         |
| `Bx[y,z]`         | Real    | Initial magnetic field in the x[y,z] direction      |
| `Bx0`             | Real    | Constant magnetic field in the x direction (1D only)|

- `mhd` is currently only available for single-component flows and 5-equation model. Its compatibility with most other features is work in progress.

- `relativity` only works for `mhd` enabled and activates relativistic MHD (RMHD) simulation.

- `powell` activates Powell's eight-wave method to impose the solenoidal constraint in the MHD simulation [Powell (1994)](references.md). It should not be used in conjunction with HLLD (`riemann_solver = 4`).

- `fd_order` specifies the finite difference order for computing the RHS of the Powell's method. `fd_order = 1`, `2`, and `4` are allowed.

- `Bx0` is only used in 1D simulations to specify the constant magnetic field in the x direction. It must be specified in 1D simulations. `Bx` must not be used in 1D simulations.

- `Bx`, `By`, and `Bz` are used to specify the initial magnetic field in the x, y, and z directions, respectively. They must be specified in all 1D/2D/3D MHD simulations, with the exception of `Bx` in 1D simulations.

Note: In 1D/2D/3D simulations, all three velocity components are treated as state variables and must be specified in the case file.

Note: For relativistic flow, the conservative and primitive densities are different. `rho_wrt` outputs the primitive (rest mass) density.

### 15. Elasticity

| Parameter         | Type    | Description                                         |
| ---:              | :---:   | :---                                                |
| `hypoelasticity`  | Logical | Enable hypoelasticity simulation                    |
| `hyperelasticity` | Logical | Enable hyperelasticity simulation                   |
| `cont_damage`     | Logical | Enable continuum damage model                       |
| `tau_star`        | Real    | Threshold stress for continuum damage model         |
| `cont_damage_s`   | Real    | Power `s` for continuum damage model                |
| `alpha_bar`       | Real    | Damage factor (rate) for continuum damage model     |

- `cont_damage` activates continuum damage model for solid materials. Requires `tau_star`, `cont_damage_s`, and `alpha_bar` to be set (empirically determined) ([Cao et al., 2019](references.md)).

### 16. Cylindrical Coordinates

When ``cyl_coord = 'T'`` is set in 3D the following constraints must be met:

- `bc_y%beg = -14`  enables the axis boundary condition

- `bc_z%beg = bc_z%end = -1`  enables periodic boundary conditions in the azimuthal direction

- `z_domain%beg = 0`  sets the azimuthal starting point to 0

- `z_comain%end = 2*math.pi` to set the azimuthal ending point to $2\pi$ (note, requires `import math` in the case file)

When ``cyl_coord = 'T'`` is set in 2D the following constraints must be met:

- `bc_y%beg = -2` to enable reflective boundary conditions

## Enumerations

### Boundary conditions

| #    | Type           | Description |
| ---: | :----:         | :---        |
|  -1  | Normal         | Periodic |
|  -2  | Normal         | Reflective |
|  -3  | Normal         | Ghost cell extrapolation |
|  -4  | Normal         | Riemann extrapolation |
|  -5  | Characteristic | Slip wall |
|  -6  | Characteristic | Non-reflecting subsonic buffer |
|  -7  | Characteristic | Non-reflecting subsonic inflow |
|  -8  | Characteristic | Non-reflecting subsonic outflow |
|  -9  | Characteristic | Force-free subsonic outflow |
|  -10 | Characteristic | Constant pressure subsonic outflow |
|  -11 | Characteristic | Supersonic inflow |
|  -12 | Characteristic | Supersonic outflow |
|  -14 | Normal         | Axis * |
|  -15 | Normal         | Slip wall |
|  -16 | Normal         | No-slip wall |

*: This boundary condition is only used for `bc_y%%beg` when using cylindrical coordinates (``cyl_coord = 'T'`` and 3D). For axisymmetric problems, use `bc_y%%beg = -2` with ``cyl_coord = 'T'`` in 2D.

The boundary condition supported by the MFC are listed in table [Boundary Conditions](#boundary-conditions).
Their number (`#`) corresponds to the input value in `input.py` labeled `bc_[x,y,z]%[beg,end]` (see table [Simulation Algorithm Parameters](#5-simulation-algorithm)).
The entries labeled "Characteristic." are characteristic boundary conditions based on [Thompson (1987)](references.md) and [Thompson (1990)](references.md).

### Generalized Characteristic Boundary conditions

| Parameter                     | Type    | Description |
| ---:                          | :----:  | :--- |
| `bc_[x,y,z]%grcbc_in`         | Logical | Enable grcbc for subsonic inflow |
| `bc_[x,y,z]%grcbc_out`        | Logical | Enable grcbc for subsonic outflow (pressure)|
| `bc_[x,y,z]%grcbc_vel_out`    | Logical | Enable grcbc for subsonic outflow (pressure + normal velocity) |
| `bc_[x,y,z]%vel_in`           | Real Array | Inflow velocities in x, y and z directions |
| `bc_[x,y,z]%vel_out`          | Real Array | Outflow velocities in x, y and z directions |
| `bc_[x,y,z]%pres_in`          | Real    | Inflow pressure |
| `bc_[x,y,z]%pres_out`         | Real    | Outflow pressure |
| `bc_[x,y,z]%alpha_rho_in`     | Real Array | Inflow density |
| `bc_[x,y,z]%alpha_in`         | Real Array | Inflow void fraction |

This boundary condition can be used for subsonic inflow (`bc_[x,y,z]%[beg,end]` = -7) and subsonic outflow (`bc_[x,y,z]%[beg,end]` = -8) characteristic boundary conditions. These are based on [Pirozzoli (2013)](references.md). This enables to provide inflow and outflow conditions outside the computational domain.

### Patch types

| #    | Name                    | Dim.  | Smooth | Description |
| ---: | :----:                  | :---: |  :---: | :--- |
| 1    | Line segment 	         | 1     | N      | Requires `x_centroid` and `length_x`. |
| 2    | Circle 		             | 2     | Y      | Requires `[x,y]_centroid` and `radius`. |
| 3    | Rectangle 	             | 2     | N      | Coordinate-aligned. Requires `[x,y]_centroid` and `length_[x,y]`. |
| 4    | Sweep line 	           | 2     | Y      | Not coordinate aligned. Requires `[x,y]_centroid` and `normal(i)`. |
| 5    | Ellipse 		             | 2     | Y      | Requires `[x,y]_centroid` and `radii(i)`. |
| 6    | N/A 		                 | N/A   | N/A    | No longer exists. Empty. |
| 7    | N/A        	           | N/A   | N/A    | No longer exists. Empty. |
| 8    | Sphere 		             | 3     | Y      | Requires `[x,y,z]_centroid` and `radius` |
| 9    | Cuboid 		             | 3     | N      | Coordinate-aligned. Requires `[x,y,z]_centroid` and `length_[x,y,z]`. |
| 10   | Cylinder 		           | 3     | Y      | Requires `[x,y,z]_centroid`, `radius`, and `length_[x,y,z]`. |
| 11   | Sweep plane 	           | 3     | Y      | Not coordinate-aligned. Requires `x[y,z]_centroid` and `normal(i)`. |
| 12   | Ellipsoid 		           | 3     | Y      | Requires `[x,y,z]_centroid` and `radii(i)`. |
| 13   | N/A        	           | N/A   | N/A    | No longer exists. Empty. |
| 14   | Spherical Harmonic      | 3     | N      | Requires `[x,y,z]_centroid`, `radius`, `epsilon`, `beta` |
| 15   | N/A                     | N/A   | N/A    | No longer exists. Empty.  |
| 16   | 1D bubble pulse         | 1     | N      | Requires `x_centroid`, `length_x` |
| 17   | Spiral                  | 2     | N      | Requires `[x,y]_centroid` |
| 18   | 2D Varcircle            | 2     | Y      | Requires `[x,y]_centroid`, `radius`, and `thickness` |
| 19   | 3D Varcircle            | 3     | Y      | Requires `[x,y,z]_centroid`, `length_z`, `radius`, and `thickness` |
| 20   | 2D Taylor-Green Vortex  | 2     | N      | Requires `[x,y]_centroid`, `length_x`, `length_y`, `vel(1)`, and `vel(2)` |
| 21   | Model                   | 2 & 3 | Y      | Imports a Model (STL/OBJ). Requires `model%%filepath`. |

The patch types supported by the MFC are listed in table [Patch Types](#patch-types).
This includes types exclusive to one-, two-, and three-dimensional problems.
The patch type number (`#`) corresponds to the input value in `input.py` labeled  `patch_icpp(j)%%geometry` where $j$ is the patch index.
Each patch requires a different set of parameters, which are also listed in this table.

### Immersed Boundary Patch Types

| #    | Name               | Dim.   |
| ---: | :----:             | :---   |
| 2    | 2D Circle          | 2      |
| 3    | 2D Rectangle       | 2      |
| 4    | 2D Airfoil         | 2      |
| 8    | 3D Sphere          | 3      |
| 10   | 3D Cylinder        | 3      |
| 11   | 3D Airfoil         | 3      |

### Acoustic Supports {#acoustic-supports}

| #    | Name                         | Dim.      | Requirements                                                                            |
| ---: | :----:                       | :---:     | :---                                                                                    |
|  1   | Planar source                | 1D        | `%%loc(1)`, `%%pulse`, `%%npulse`, `%%mag`, and `%%dir`                                 |
|  2   | Planar source                | 2D        | #1 requirements, `%%loc(2)` and `%%length`                                              |
|  3   | Planar source                | 3D        | #2 requirements and `%%height`                                                          |
|  5   | Cylindrical Transducer       | 2D        | `%%loc(1)`, `%%loc(2)`, `%%pulse`, `%%npulse`, `%%mag`, `%%foc_length`, `%%aperture`    |
|  6   | Spherical Transducer         | 2D-Axisym | #5 requirements                                                                         |
|  7   | Spherical Transducer         | 3D        | #5 requirements and `%%loc(3)`                                                          |
|  9   | Arcuate Transducer Array     | 2D        | #5 requirements, `%%num_elements`, `%%element_on`, `%%element_spacing_angle`            |
| 10   | Annular Transducer Array     | 2D-Axisym | #9 requirements                                                                         |
| 11   | Circular Transducer Array    | 3D        | #7 requirements, `%%element_polygon_ratio`, and `%%rotate_angle`                        |

The required parameters for each acoustic support type are listed in [Acoustic Source](#acoustic-source).
The acoustic support number (`#`) corresponds to the acoustic support type `Acoustic(i)%%support`, where $i$ is the acoustic source index.
For each `%%parameter`, prepend the parameter with `acoustic(i)%`.

Additional requirements for all acoustic support types:
- ``acoustic_source = 'T'`` must be used to activate the acoustic source module.

- `num_source` must be set to the total number of acoustic sources.

- `%%support` must be set to the acoustic support number in the table.

- `%%dipole` is only supported for planar sources.

- `%%npulse = 1 or 3` requires exactly one of `%%frequency` or `%%wavelength` to be set. It accepts `%%delay` as an optional parameter (default = 0).

- `%%npulse = 2` requires exactly one of `%%gauss_sigma_time` or `%%gauss_sigma_space` to be set. It requires `%%delay` to be set.

Description of the acoustic support types:
- `%%support = 1` specifies an infinite source plane that is normal to the $x$-axis and intersects with the axis at $x=$ `%%loc(1)` in 1D simulation. `%%dir > 0` specifies a rightward propagating wave, and `%%dir < 0` specifies a leftward propagating wave. `%%dir = 0` is not allowed.

- `%%support = 2` specifies a semi-infinite source plane in 2D simulation.
The midplane location is [`%%loc(1)`, `%%loc(2)`] and the normal vector is [$\mathrm{cos}$(`%%dir`), $\mathrm{sin}$(`%%dir`)]. The length of the source plane is `%%length`, and the plane is perpendicular to the direction of wave propagation (defined by `%%dir`).

- `%%support = 3` specifies a semi-infinite source plane in 3D simulation.
The midplane location is [`%%loc(1)`, `%%loc(2)`] and the normal vector is [$\mathrm{cos}$(`%%dir`), $\mathrm{sin}$(`%%dir`)]. The length of the source plane is `%%length`, and the plane is perpendicular to the direction of wave propagation (defined by `%%dir`). Note that the plane is infinite in the $z$-direction, so `%%loc(3)` is not required.

- `%%support = 5` specifies a circular transducer in 2D simulation. The transducer is centered at [`%%loc(1)`, `%%loc(2)`] with a focal length of `%%foc_length` and an aperture of `%%aperture`. The center location is not the focal point; it is the tip of the circular arc (intersection of the arc and the x-axis). The aperture is the length of the projection of the circular arc onto the y-axis. If a semi-circle is desired, set the aperture to double the focal length. Note that this is physically a cylindrical transducer, and due to the complexity of Green's function for 2D wave, no closed-form solution is available for the 2D circular transducer, and an approximate is used (see [Maeda and Colonius (2017)](references.md) for details). For the mass source term correction factor, the theoretical approximation factor of -0.5 in ($r_{foc}^{-0.5}$) is replaced by an empirically determined factor of -0.85.

- `%%support = 6` specifies a spherical transducer in 2D axisymmetric simulation. It is identical to `%%support = 5` in terms of simulation parameters. Note that this is physically a spherical 3D transducer, so the equation is exact.

- `%%support = 7` specifies a spherical transducer in 3D simulation. The transducer is centered at [`%%loc(1)`, `%%loc(2)`, `%%loc(3)`] with a focal length of `%%foc_length` and an aperture of `%%aperture`. The center location is not the focal point; it is the tip of the spherical cap (intersection of the cap and the x-axis). The aperture is the diameter of the projection of the spherical cap onto the y-z plane. If a semi-sphere is desired, set the aperture to double the focal length. Again, the equation is exact.

- `%%support = 9` specifies an arcuate transducer array in 2D simulation. The total aperture of the array is `%%aperture`, which is similar to `%%support = 5`. The parameters `%%num_elements` and `%%element_spacing_angle` specify the number of transducer elements and the spacing angle. The spacing angle is the angle of the gap between adjacent transducer elements in the array. Because the total aperture is set, each transducer element is smaller if the spacing angle is larger. Physically it represents curved panels. Note that similar to `%%support = 5`, the mass source term correction factor is empirically determined to be -0.85.

- `%%support = 10` specifies an annular transducer array in 2D axisymmetric simulation. It is identical to `%%support = 9` in terms of simulation parameters. It physically represents the a annulus obtained by revolving the arc in `%%support = 9` around the x-axis.

- `%%support = 11` specifies a circular transducer array in 3D simulation. The total aperture of the array is `%%aperture`, which is similar to `%%support = 7`. The parameters `%%num_elements`, `%%element_polygon_ratio`, and `%%rotate_angle` specify the number of transducer elements, the ratio of the polygon side length to the transducer element radius, and the rotation angle of the array. The polygon side length is calculated by using the total aperture as the circumcicle diameter, and the number of sides of the polygon as `%%num_elements`. The ratio is used specify the aperture size of each transducer element in the array, as a ratio of the total aperture. The rotation angle is optional and defaults to 0. Physically it represents a circular ring of transducer elements.

### Conservative Variables Ordering

| 5-eqn                           | 6-eqn |
| ----                            |  ---- |
| num_fluids continuity variables | num_fluids continuity variables        |
| num_dims momentum variables     | num_dims momentum variables          |
| 1 energy variable               | 1 energy variable                            |
| num_fluids advection variables  | num_fluids advection variables              |
| N/A                             | num_fluids internal energy variables |

The above variables are used for all simulations.

| 5-eqn                     | 6-eqn |
| ----                      |  ---- |
| sub-grid bubble variables | N/A   |
| hypoelastic variables     | N/A   |

The above variables correspond to optional physics.

### Primitive Variables Ordering

| 5-eqn                         | 6-eqn |
| -----                         | ----  |
| num_fluids densities          | num_fluids densities          |
| num_dims velocities           | num_dims velocities           |
| 1 pressure                    | 1 pressure                    |
| num_fluids volume fractions   | num_fluids volume fractions   |
| N/A                           | num_fluids partial pressures  |

The above variables are used for all simulations.

| 5-eqn | 6-eqn |
| ----  |  ---- |
| sub-grid bubble variables | N/A |
| hypoelastic variables     | N/A |

The above variables correspond to optional physics.<|MERGE_RESOLUTION|>--- conflicted
+++ resolved
@@ -800,29 +800,14 @@
 | `bubbles_euler`.  | Logical	| Ensemble-averaged bubble modeling	|
 | `polytropic`      | Logical	| Polytropic gas compression |
 | `thermal` 		    | Integer	| Thermal model: [1] Adiabatic; [2] Isothermal; [3] Transfer |
-<<<<<<< HEAD
 | `polydisperse`   | Logical	| Polydispersity in equilibrium bubble radius R0 |
-| `nb` 			     | Integer	| Number of bins: [1] Monodisperse; [$>1$] Polydisperse |
-| `poly_sigma` 	       | Real 		|	Standard deviation for probability density function of polydisperse bubble populations |
-| `qbmm` 	       | Logical 		|	Quadrature by  method of moments |
-| `dist_type` 	       | Integer 		|	Joint probability density function for bubble radius and velocity (only for ``qbmm = 'T'``) |
-| `sigR` 	       | Real 		|	Standard deviation for the probability density function of bubble radius (only for ``qbmm = 'T'``) (EE)|
-| `sigV` 	       | Real 		|	Standard deviation for the probability density function of bubble velocity (only for ``qbmm = 'T'``) (EE)|
-| `rhoRV`	       | Real 		|	Correlation coefficient for the joint probability density function of bubble radius and velocity (only for ``qbmm = 'T'``) |
-=======
-| `R0ref` 			    | Real		| Reference bubble radius |
-| `polydisperse`    | Logical	| Polydispersity in equilibrium bubble radius R0 |
-| `nb` 			        | Integer	| Number of bins: [1] Monodisperse; [$>1$] Polydisperse |
-| `poly_sigma` 	    | Real 		|	Standard deviation for probability density function of polydisperse bubble populations |
-| `Ca` 			        | Real		| Cavitation number |
-| `Web` 			      | Real		| Weber number |
-| `Re_inv` 		      | Real		| Inverse Reynolds number |
-| `qbmm` 	          | Logical	|	Quadrature by  method of moments |
-| `dist_type` 	    | Integer	|	Joint probability density function for bubble radius and velocity (only for ``qbmm = 'T'``) |
-| `sigR` 	          | Real 		|	Standard deviation for the probability density function of bubble radius (only for ``qbmm = 'T'``) (EE)|
-| `sigV` 	          | Real 		|	Standard deviation for the probability density function of bubble velocity (only for ``qbmm = 'T'``) (EE)|
-| `rhoRV`	          | Real 		|	Correlation coefficient for the joint probability density function of bubble radius and velocity (only for ``qbmm = 'T'``) |
->>>>>>> 9a3093bb
+| `nb` 			       | Integer	| Number of bins: [1] Monodisperse; [$>1$] Polydisperse |
+| `poly_sigma` 	   | Real 		|	Standard deviation for probability density function of polydisperse bubble populations |
+| `qbmm` 	         | Logical 	|	Quadrature by  method of moments |
+| `dist_type`      | Integer  |	Joint probability density function for bubble radius and velocity (only for ``qbmm = 'T'``) |
+| `sigR` 	         | Real 		|	Standard deviation for the probability density function of bubble radius (only for ``qbmm = 'T'``) (EE)|
+| `sigV` 	         | Real 		|	Standard deviation for the probability density function of bubble velocity (only for ``qbmm = 'T'``) (EE)|
+| `rhoRV`	         | Real 		|	Correlation coefficient for the joint probability density function of bubble radius and velocity (only for ``qbmm = 'T'``) |
 
 This table lists the ensemble-averaged bubble model parameters.
 
