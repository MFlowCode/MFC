--- conflicted
+++ resolved
@@ -19,9 +19,4 @@
 gpu_count=$(nvidia-smi -L | wc -l)        # number of GPUs on node
 gpu_ids=$(seq -s ' ' 0 $(($gpu_count-1))) # 0,1,2,...,gpu_count-1
 
-<<<<<<< HEAD
-./mfc.sh test -a -b mpirun -j 1 \
-              --gpu -g $gpu_ids
-=======
 ./mfc.sh test -a -b mpirun -j 1 --gpu 
->>>>>>> 45ba569e
